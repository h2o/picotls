/*
 * Copyright (c) 2016 DeNA Co., Ltd., Kazuho Oku
 *
 * Permission is hereby granted, free of charge, to any person obtaining a copy
 * of this software and associated documentation files (the "Software"), to
 * deal in the Software without restriction, including without limitation the
 * rights to use, copy, modify, merge, publish, distribute, sublicense, and/or
 * sell copies of the Software, and to permit persons to whom the Software is
 * furnished to do so, subject to the following conditions:
 *
 * The above copyright notice and this permission notice shall be included in
 * all copies or substantial portions of the Software.
 *
 * THE SOFTWARE IS PROVIDED "AS IS", WITHOUT WARRANTY OF ANY KIND, EXPRESS OR
 * IMPLIED, INCLUDING BUT NOT LIMITED TO THE WARRANTIES OF MERCHANTABILITY,
 * FITNESS FOR A PARTICULAR PURPOSE AND NONINFRINGEMENT. IN NO EVENT SHALL THE
 * AUTHORS OR COPYRIGHT HOLDERS BE LIABLE FOR ANY CLAIM, DAMAGES OR OTHER
 * LIABILITY, WHETHER IN AN ACTION OF CONTRACT, TORT OR OTHERWISE, ARISING
 * FROM, OUT OF OR IN CONNECTION WITH THE SOFTWARE OR THE USE OR OTHER DEALINGS
 * IN THE SOFTWARE.
 */

#ifdef _WINDOWS
#include "wincompat.h"
#else
#include <unistd.h>
#endif
#include <assert.h>
#include <stdio.h>
#include <stdlib.h>
#include <string.h>
#include <openssl/bn.h>
#include <openssl/crypto.h>
#include <openssl/ec.h>
#include <openssl/ecdh.h>
#include <openssl/err.h>
#include <openssl/evp.h>
#include <openssl/objects.h>
#include <openssl/rand.h>
#include <openssl/rsa.h>
#include <openssl/x509.h>
#include <openssl/x509v3.h>
#include <openssl/x509_vfy.h>
#include "picotls.h"
#include "picotls/openssl.h"

#ifdef _WINDOWS
#ifndef _CRT_SECURE_NO_WARNINGS
#define _CRT_SECURE_NO_WARNINGS
#endif
#pragma warning(disable : 4996)
#include <ms/applink.c>
#endif

#if !defined(LIBRESSL_VERSION_NUMBER) && OPENSSL_VERSION_NUMBER >= 0x10100000L
#define OPENSSL_1_1_API 1
#elif defined(LIBRESSL_VERSION_NUMBER) && LIBRESSL_VERSION_NUMBER >= 0x2070000fL
#define OPENSSL_1_1_API 1
#else
#define OPENSSL_1_1_API 0
#endif

#if !OPENSSL_1_1_API

#define EVP_PKEY_up_ref(p) CRYPTO_add(&(p)->references, 1, CRYPTO_LOCK_EVP_PKEY)
#define X509_STORE_up_ref(p) CRYPTO_add(&(p)->references, 1, CRYPTO_LOCK_X509_STORE)

static HMAC_CTX *HMAC_CTX_new(void)
{
    HMAC_CTX *ctx;

    if ((ctx = OPENSSL_malloc(sizeof(*ctx))) == NULL)
        return NULL;
    HMAC_CTX_init(ctx);
    return ctx;
}

static void HMAC_CTX_free(HMAC_CTX *ctx)
{
    HMAC_CTX_cleanup(ctx);
    OPENSSL_free(ctx);
}

static int EVP_CIPHER_CTX_reset(EVP_CIPHER_CTX *ctx)
{
    return EVP_CIPHER_CTX_cleanup(ctx);
}

#endif

static const struct st_ptls_openssl_signature_scheme_t rsa_signature_schemes[] = {{PTLS_SIGNATURE_RSA_PSS_RSAE_SHA256, EVP_sha256},
                                                                                  {PTLS_SIGNATURE_RSA_PSS_RSAE_SHA384, EVP_sha384},
                                                                                  {PTLS_SIGNATURE_RSA_PSS_RSAE_SHA512, EVP_sha512},
                                                                                  {UINT16_MAX, NULL}};
static const struct st_ptls_openssl_signature_scheme_t secp256r1_signature_schemes[] = {
    {PTLS_SIGNATURE_ECDSA_SECP256R1_SHA256, EVP_sha256}, {UINT16_MAX, NULL}};
#if PTLS_OPENSSL_HAVE_SECP384R1
static const struct st_ptls_openssl_signature_scheme_t secp384r1_signature_schemes[] = {
    {PTLS_SIGNATURE_ECDSA_SECP384R1_SHA384, EVP_sha384}, {UINT16_MAX, NULL}};
#endif
#if PTLS_OPENSSL_HAVE_SECP521R1
static const struct st_ptls_openssl_signature_scheme_t secp521r1_signature_schemes[] = {
    {PTLS_SIGNATURE_ECDSA_SECP521R1_SHA512, EVP_sha512}, {UINT16_MAX, NULL}};
#endif

/**
 * The default list sent in ClientHello.signature_algorithms. ECDSA certificates are preferred.
 */
static const uint16_t default_signature_schemes[] = {PTLS_SIGNATURE_ECDSA_SECP256R1_SHA256,
#if PTLS_OPENSSL_HAVE_SECP384R1
                                                     PTLS_SIGNATURE_ECDSA_SECP384R1_SHA384,
#endif
#if PTLS_OPENSSL_HAVE_SECP521R1
                                                     PTLS_SIGNATURE_ECDSA_SECP521R1_SHA512,
#endif
                                                     PTLS_SIGNATURE_RSA_PSS_RSAE_SHA512,    PTLS_SIGNATURE_RSA_PSS_RSAE_SHA384,
                                                     PTLS_SIGNATURE_RSA_PSS_RSAE_SHA256,    UINT16_MAX};

static const struct st_ptls_openssl_signature_scheme_t *lookup_signature_schemes(EVP_PKEY *key)
{
    const struct st_ptls_openssl_signature_scheme_t *schemes = NULL;

    switch (EVP_PKEY_id(key)) {
    case EVP_PKEY_RSA:
        schemes = rsa_signature_schemes;
        break;
    case EVP_PKEY_EC: {
        EC_KEY *eckey = EVP_PKEY_get1_EC_KEY(key);
        switch (EC_GROUP_get_curve_name(EC_KEY_get0_group(eckey))) {
        case NID_X9_62_prime256v1:
            schemes = secp256r1_signature_schemes;
            break;
#if PTLS_OPENSSL_HAVE_SECP384R1
        case NID_secp384r1:
            schemes = secp384r1_signature_schemes;
            break;
#endif
#if PTLS_OPENSSL_HAVE_SECP521R1
        case NID_secp521r1:
            schemes = secp521r1_signature_schemes;
            break;
#endif
        default:
            break;
        }
        EC_KEY_free(eckey);
    } break;
    default:
        break;
    }

    return schemes;
}

void ptls_openssl_random_bytes(void *buf, size_t len)
{
    int ret = RAND_bytes(buf, (int)len);
    if (ret != 1) {
        fprintf(stderr, "RAND_bytes() failed with code: %d\n", ret);
        abort();
    }
}

static EC_KEY *ecdh_gerenate_key(EC_GROUP *group)
{
    EC_KEY *key;

    if ((key = EC_KEY_new()) == NULL)
        return NULL;
    if (!EC_KEY_set_group(key, group) || !EC_KEY_generate_key(key)) {
        EC_KEY_free(key);
        return NULL;
    }

    return key;
}

static int ecdh_calc_secret(ptls_iovec_t *out, const EC_GROUP *group, EC_KEY *privkey, EC_POINT *peer_point)
{
    ptls_iovec_t secret;
    int ret;

    secret.len = (EC_GROUP_get_degree(group) + 7) / 8;
    if ((secret.base = malloc(secret.len)) == NULL) {
        ret = PTLS_ERROR_NO_MEMORY;
        goto Exit;
    }
    if (ECDH_compute_key(secret.base, secret.len, peer_point, privkey, NULL) <= 0) {
        ret = PTLS_ALERT_HANDSHAKE_FAILURE; /* ??? */
        goto Exit;
    }
    ret = 0;

Exit:
    if (ret == 0) {
        *out = secret;
    } else {
        free(secret.base);
        *out = (ptls_iovec_t){NULL};
    }
    return ret;
}

static EC_POINT *x9_62_decode_point(const EC_GROUP *group, ptls_iovec_t vec, BN_CTX *bn_ctx)
{
    EC_POINT *point = NULL;

    if ((point = EC_POINT_new(group)) == NULL)
        return NULL;
    if (!EC_POINT_oct2point(group, point, vec.base, vec.len, bn_ctx)) {
        EC_POINT_free(point);
        return NULL;
    }

    return point;
}

static ptls_iovec_t x9_62_encode_point(const EC_GROUP *group, const EC_POINT *point, BN_CTX *bn_ctx)
{
    ptls_iovec_t vec;

    if ((vec.len = EC_POINT_point2oct(group, point, POINT_CONVERSION_UNCOMPRESSED, NULL, 0, bn_ctx)) == 0)
        return (ptls_iovec_t){NULL};
    if ((vec.base = malloc(vec.len)) == NULL)
        return (ptls_iovec_t){NULL};
    if (EC_POINT_point2oct(group, point, POINT_CONVERSION_UNCOMPRESSED, vec.base, vec.len, bn_ctx) != vec.len) {
        free(vec.base);
        return (ptls_iovec_t){NULL};
    }

    return vec;
}

struct st_x9_62_keyex_context_t {
    ptls_key_exchange_context_t super;
    BN_CTX *bn_ctx;
    EC_KEY *privkey;
};

static void x9_62_free_context(struct st_x9_62_keyex_context_t *ctx)
{
    free(ctx->super.pubkey.base);
    if (ctx->privkey != NULL)
        EC_KEY_free(ctx->privkey);
    if (ctx->bn_ctx != NULL)
        BN_CTX_free(ctx->bn_ctx);
    free(ctx);
}

static int x9_62_on_exchange(ptls_key_exchange_context_t **_ctx, int release, ptls_iovec_t *secret, ptls_iovec_t peerkey)
{
    struct st_x9_62_keyex_context_t *ctx = (struct st_x9_62_keyex_context_t *)*_ctx;
    const EC_GROUP *group = EC_KEY_get0_group(ctx->privkey);
    EC_POINT *peer_point = NULL;
    int ret;

    if (secret == NULL) {
        ret = 0;
        goto Exit;
    }

    if ((peer_point = x9_62_decode_point(group, peerkey, ctx->bn_ctx)) == NULL) {
        ret = PTLS_ALERT_DECODE_ERROR;
        goto Exit;
    }
    if ((ret = ecdh_calc_secret(secret, group, ctx->privkey, peer_point)) != 0)
        goto Exit;

Exit:
    if (peer_point != NULL)
        EC_POINT_free(peer_point);
    if (release) {
        x9_62_free_context(ctx);
        *_ctx = NULL;
    }
    return ret;
}

static int x9_62_create_context(ptls_key_exchange_algorithm_t *algo, struct st_x9_62_keyex_context_t **ctx)
{
    int ret;

    if ((*ctx = (struct st_x9_62_keyex_context_t *)malloc(sizeof(**ctx))) == NULL) {
        ret = PTLS_ERROR_NO_MEMORY;
        goto Exit;
    }
    **ctx = (struct st_x9_62_keyex_context_t){{algo, {NULL}, x9_62_on_exchange}};

    if (((*ctx)->bn_ctx = BN_CTX_new()) == NULL) {
        ret = PTLS_ERROR_NO_MEMORY;
        goto Exit;
    }

    ret = 0;
Exit:
    if (ret != 0 && *ctx != NULL) {
        x9_62_free_context(*ctx);
        *ctx = NULL;
    }
    return ret;
}

static int x9_62_setup_pubkey(struct st_x9_62_keyex_context_t *ctx)
{
    const EC_GROUP *group = EC_KEY_get0_group(ctx->privkey);
    const EC_POINT *pubkey = EC_KEY_get0_public_key(ctx->privkey);
    if ((ctx->super.pubkey = x9_62_encode_point(group, pubkey, ctx->bn_ctx)).base == NULL)
        return PTLS_ERROR_NO_MEMORY;
    return 0;
}

static int x9_62_create_key_exchange(ptls_key_exchange_algorithm_t *algo, ptls_key_exchange_context_t **_ctx)
{
    EC_GROUP *group = NULL;
    struct st_x9_62_keyex_context_t *ctx = NULL;
    int ret;

    /* FIXME use a global? */
    if ((group = EC_GROUP_new_by_curve_name((int)algo->data)) == NULL) {
        ret = PTLS_ERROR_LIBRARY;
        goto Exit;
    }
    if ((ret = x9_62_create_context(algo, &ctx)) != 0)
        goto Exit;
    if ((ctx->privkey = ecdh_gerenate_key(group)) == NULL) {
        ret = PTLS_ERROR_LIBRARY;
        goto Exit;
    }
    if ((ret = x9_62_setup_pubkey(ctx)) != 0)
        goto Exit;
    ret = 0;

Exit:
    if (group != NULL)
        EC_GROUP_free(group);
    if (ret == 0) {
        *_ctx = &ctx->super;
    } else {
        if (ctx != NULL)
            x9_62_free_context(ctx);
        *_ctx = NULL;
    }

    return ret;
}

static int x9_62_init_key(ptls_key_exchange_algorithm_t *algo, ptls_key_exchange_context_t **_ctx, EC_KEY *eckey)
{
    struct st_x9_62_keyex_context_t *ctx = NULL;
    int ret;

    if ((ret = x9_62_create_context(algo, &ctx)) != 0)
        goto Exit;
    ctx->privkey = eckey;
    if ((ret = x9_62_setup_pubkey(ctx)) != 0)
        goto Exit;
    ret = 0;

Exit:
    if (ret == 0) {
        *_ctx = &ctx->super;
    } else {
        if (ctx != NULL)
            x9_62_free_context(ctx);
        *_ctx = NULL;
    }
    return ret;
}

static int x9_62_key_exchange(EC_GROUP *group, ptls_iovec_t *pubkey, ptls_iovec_t *secret, ptls_iovec_t peerkey, BN_CTX *bn_ctx)
{
    EC_POINT *peer_point = NULL;
    EC_KEY *privkey = NULL;
    int ret;

    *pubkey = (ptls_iovec_t){NULL};
    *secret = (ptls_iovec_t){NULL};

    /* decode peer key */
    if ((peer_point = x9_62_decode_point(group, peerkey, bn_ctx)) == NULL) {
        ret = PTLS_ALERT_DECODE_ERROR;
        goto Exit;
    }

    /* create private key */
    if ((privkey = ecdh_gerenate_key(group)) == NULL) {
        ret = PTLS_ERROR_NO_MEMORY;
        goto Exit;
    }

    /* encode public key */
    if ((*pubkey = x9_62_encode_point(group, EC_KEY_get0_public_key(privkey), bn_ctx)).base == NULL) {
        ret = PTLS_ERROR_NO_MEMORY;
        goto Exit;
    }

    /* calc secret */
    secret->len = (EC_GROUP_get_degree(group) + 7) / 8;
    if ((secret->base = malloc(secret->len)) == NULL) {
        ret = PTLS_ERROR_NO_MEMORY;
        goto Exit;
    }

    /* ecdh! */
    if (ECDH_compute_key(secret->base, secret->len, peer_point, privkey, NULL) <= 0) {
        ret = PTLS_ALERT_HANDSHAKE_FAILURE; /* ??? */
        goto Exit;
    }

    ret = 0;

Exit:
    if (peer_point != NULL)
        EC_POINT_free(peer_point);
    if (privkey != NULL)
        EC_KEY_free(privkey);
    if (ret != 0) {
        free(pubkey->base);
        *pubkey = (ptls_iovec_t){NULL};
        free(secret->base);
        *secret = (ptls_iovec_t){NULL};
    }
    return ret;
}

static int secp_key_exchange(ptls_key_exchange_algorithm_t *algo, ptls_iovec_t *pubkey, ptls_iovec_t *secret, ptls_iovec_t peerkey)
{
    EC_GROUP *group = NULL;
    BN_CTX *bn_ctx = NULL;
    int ret;

    if ((group = EC_GROUP_new_by_curve_name((int)algo->data)) == NULL) {
        ret = PTLS_ERROR_LIBRARY;
        goto Exit;
    }
    if ((bn_ctx = BN_CTX_new()) == NULL) {
        ret = PTLS_ERROR_NO_MEMORY;
        goto Exit;
    }

    ret = x9_62_key_exchange(group, pubkey, secret, peerkey, bn_ctx);

Exit:
    if (bn_ctx != NULL)
        BN_CTX_free(bn_ctx);
    if (group != NULL)
        EC_GROUP_free(group);
    return ret;
}

#if PTLS_OPENSSL_HAVE_X25519

struct st_evp_keyex_context_t {
    ptls_key_exchange_context_t super;
    EVP_PKEY *privkey;
};

static void evp_keyex_free(struct st_evp_keyex_context_t *ctx)
{
    if (ctx->privkey != NULL)
        EVP_PKEY_free(ctx->privkey);
    if (ctx->super.pubkey.base != NULL)
        OPENSSL_free(ctx->super.pubkey.base);
    free(ctx);
}

static int evp_keyex_on_exchange(ptls_key_exchange_context_t **_ctx, int release, ptls_iovec_t *secret, ptls_iovec_t peerkey)
{
    struct st_evp_keyex_context_t *ctx = (void *)*_ctx;
    EVP_PKEY *evppeer = NULL;
    EVP_PKEY_CTX *evpctx = NULL;
    int ret;

    if (secret == NULL) {
        ret = 0;
        goto Exit;
    }

    secret->base = NULL;

    if (peerkey.len != ctx->super.pubkey.len) {
        ret = PTLS_ALERT_DECRYPT_ERROR;
        goto Exit;
    }

    if ((evppeer = EVP_PKEY_new()) == NULL) {
        ret = PTLS_ERROR_NO_MEMORY;
        goto Exit;
    }
    if (EVP_PKEY_copy_parameters(evppeer, ctx->privkey) <= 0) {
        ret = PTLS_ERROR_LIBRARY;
        goto Exit;
    }
    if (EVP_PKEY_set1_tls_encodedpoint(evppeer, peerkey.base, peerkey.len) <= 0) {
        ret = PTLS_ERROR_LIBRARY;
        goto Exit;
    }
    if ((evpctx = EVP_PKEY_CTX_new(ctx->privkey, NULL)) == NULL) {
        ret = PTLS_ERROR_LIBRARY;
        goto Exit;
    }
    if (EVP_PKEY_derive_init(evpctx) <= 0) {
        ret = PTLS_ERROR_LIBRARY;
        goto Exit;
    }
    if (EVP_PKEY_derive_set_peer(evpctx, evppeer) <= 0) {
        ret = PTLS_ERROR_LIBRARY;
        goto Exit;
    }
    if (EVP_PKEY_derive(evpctx, NULL, &secret->len) <= 0) {
        ret = PTLS_ERROR_LIBRARY;
        goto Exit;
    }
    if ((secret->base = malloc(secret->len)) == NULL) {
        ret = PTLS_ERROR_NO_MEMORY;
        goto Exit;
    }
    if (EVP_PKEY_derive(evpctx, secret->base, &secret->len) <= 0) {
        ret = PTLS_ERROR_LIBRARY;
        goto Exit;
    }

    ret = 0;
Exit:
    if (evpctx != NULL)
        EVP_PKEY_CTX_free(evpctx);
    if (evppeer != NULL)
        EVP_PKEY_free(evppeer);
    if (ret != 0)
        free(secret->base);
    if (release) {
        evp_keyex_free(ctx);
        *_ctx = NULL;
    }
    return ret;
}

static int evp_keyex_init(ptls_key_exchange_algorithm_t *algo, ptls_key_exchange_context_t **_ctx, EVP_PKEY *pkey)
{
    struct st_evp_keyex_context_t *ctx = NULL;
    int ret;

    /* instantiate */
    if ((ctx = malloc(sizeof(*ctx))) == NULL) {
        ret = PTLS_ERROR_NO_MEMORY;
        goto Exit;
    }
    *ctx = (struct st_evp_keyex_context_t){{algo, {NULL}, evp_keyex_on_exchange}, pkey};

    /* set public key */
    if ((ctx->super.pubkey.len = EVP_PKEY_get1_tls_encodedpoint(ctx->privkey, &ctx->super.pubkey.base)) == 0) {
        ctx->super.pubkey.base = NULL;
        return PTLS_ERROR_NO_MEMORY;
    }

    *_ctx = &ctx->super;
    ret = 0;
Exit:
    if (ret != 0 && ctx != NULL)
        evp_keyex_free(ctx);
    return ret;
}

static int evp_keyex_create(ptls_key_exchange_algorithm_t *algo, ptls_key_exchange_context_t **ctx)
{
    EVP_PKEY_CTX *evpctx = NULL;
    EVP_PKEY *pkey = NULL;
    int ret;

    /* generate private key */
    if ((evpctx = EVP_PKEY_CTX_new_id((int)algo->data, NULL)) == NULL) {
        ret = PTLS_ERROR_LIBRARY;
        goto Exit;
    }
    if (EVP_PKEY_keygen_init(evpctx) <= 0) {
        ret = PTLS_ERROR_LIBRARY;
        goto Exit;
    }
    if (EVP_PKEY_keygen(evpctx, &pkey) <= 0) {
        ret = PTLS_ERROR_LIBRARY;
        goto Exit;
    }

    /* setup */
    if ((ret = evp_keyex_init(algo, ctx, pkey)) != 0)
        goto Exit;
    pkey = NULL;
    ret = 0;

Exit:
    if (pkey != NULL)
        EVP_PKEY_free(pkey);
    if (evpctx != NULL)
        EVP_PKEY_CTX_free(evpctx);
    return ret;
}

static int evp_keyex_exchange(ptls_key_exchange_algorithm_t *algo, ptls_iovec_t *outpubkey, ptls_iovec_t *secret,
                              ptls_iovec_t peerkey)
{
    ptls_key_exchange_context_t *ctx = NULL;
    int ret;

    outpubkey->base = NULL;

    if ((ret = evp_keyex_create(algo, &ctx)) != 0)
        goto Exit;
    if ((outpubkey->base = malloc(ctx->pubkey.len)) == NULL) {
        ret = PTLS_ERROR_NO_MEMORY;
        goto Exit;
    }
    memcpy(outpubkey->base, ctx->pubkey.base, ctx->pubkey.len);
    outpubkey->len = ctx->pubkey.len;
    ret = evp_keyex_on_exchange(&ctx, 1, secret, peerkey);
    assert(ctx == NULL);

Exit:
    if (ctx != NULL)
        evp_keyex_on_exchange(&ctx, 1, NULL, ptls_iovec_init(NULL, 0));
    if (ret != 0)
        free(outpubkey->base);
    return ret;
}

#endif

int ptls_openssl_create_key_exchange(ptls_key_exchange_context_t **ctx, EVP_PKEY *pkey)
{
    int ret, id;

    switch (id = EVP_PKEY_id(pkey)) {

    case EVP_PKEY_EC: {
        /* obtain eckey */
        EC_KEY *eckey = EVP_PKEY_get1_EC_KEY(pkey);

        /* determine algo */
        ptls_key_exchange_algorithm_t *algo;
        switch (EC_GROUP_get_curve_name(EC_KEY_get0_group(eckey))) {
        case NID_X9_62_prime256v1:
            algo = &ptls_openssl_secp256r1;
            break;
#if PTLS_OPENSSL_HAVE_SECP384R1
        case NID_secp384r1:
            algo = &ptls_openssl_secp384r1;
            break;
#endif
#if PTLS_OPENSSL_HAVE_SECP521R1
        case NID_secp521r1:
            algo = &ptls_openssl_secp521r1;
            break;
#endif
        default:
            EC_KEY_free(eckey);
            return PTLS_ERROR_INCOMPATIBLE_KEY;
        }

        /* load key */
        if ((ret = x9_62_init_key(algo, ctx, eckey)) != 0) {
            EC_KEY_free(eckey);
            return ret;
        }

        return 0;
    } break;

#if PTLS_OPENSSL_HAVE_X25519
    case NID_X25519:
        if ((ret = evp_keyex_init(&ptls_openssl_x25519, ctx, pkey)) != 0)
            return ret;
        EVP_PKEY_up_ref(pkey);
        return 0;
#endif

    default:
        return PTLS_ERROR_INCOMPATIBLE_KEY;
    }
}

static int do_sign(EVP_PKEY *key, ptls_buffer_t *outbuf, ptls_iovec_t input, const EVP_MD *md)
{
    EVP_MD_CTX *ctx = NULL;
    EVP_PKEY_CTX *pkey_ctx;
    size_t siglen;
    int ret;

    if ((ctx = EVP_MD_CTX_create()) == NULL) {
        ret = PTLS_ERROR_NO_MEMORY;
        goto Exit;
    }

    if (EVP_DigestSignInit(ctx, &pkey_ctx, md, NULL, key) != 1) {
        ret = PTLS_ERROR_LIBRARY;
        goto Exit;
    }

#if defined EVP_PKEY_ED25519
    if (EVP_PKEY_id(key) == EVP_PKEY_ED25519)
    {
        if (EVP_DigestSign(ctx, NULL, &siglen, input.base, input.len) != 1) {
            ret = PTLS_ERROR_LIBRARY;
            goto Exit;
        }

        if ((ret = ptls_buffer_reserve(outbuf, siglen)) != 0)
            goto Exit;
        
        if (EVP_DigestSign(ctx, outbuf->base + outbuf->off, &siglen, input.base, input.len) != 1) {
            ret = PTLS_ERROR_LIBRARY;
            goto Exit;
        }
    }
    else 
#endif
    {
        if (EVP_PKEY_id(key) == EVP_PKEY_RSA) {
            if (EVP_PKEY_CTX_set_rsa_padding(pkey_ctx, RSA_PKCS1_PSS_PADDING) != 1) {
                ret = PTLS_ERROR_LIBRARY;
                goto Exit;
            }
            if (EVP_PKEY_CTX_set_rsa_pss_saltlen(pkey_ctx, -1) != 1) {
                ret = PTLS_ERROR_LIBRARY;
                goto Exit;
            }
            if (EVP_PKEY_CTX_set_rsa_mgf1_md(pkey_ctx, EVP_sha256()) != 1) {
                ret = PTLS_ERROR_LIBRARY;
                goto Exit;
            }
        }
        if (EVP_DigestSignUpdate(ctx, input.base, input.len) != 1) {
            ret = PTLS_ERROR_LIBRARY;
            goto Exit;
        }
<<<<<<< HEAD
        if (EVP_PKEY_CTX_set_rsa_mgf1_md(pkey_ctx, md) != 1) {
=======
        if (EVP_DigestSignFinal(ctx, NULL, &siglen) != 1) {
            ret = PTLS_ERROR_LIBRARY;
            goto Exit;
        }
        if ((ret = ptls_buffer_reserve(outbuf, siglen)) != 0)
            goto Exit;
        if (EVP_DigestSignFinal(ctx, outbuf->base + outbuf->off, &siglen) != 1) {
>>>>>>> efad5b28
            ret = PTLS_ERROR_LIBRARY;
            goto Exit;
        }
    }

    outbuf->off += siglen;

    ret = 0;
Exit:
    if (ctx != NULL)
        EVP_MD_CTX_destroy(ctx);
    return ret;
}

struct cipher_context_t {
    ptls_cipher_context_t super;
    EVP_CIPHER_CTX *evp;
};

static void cipher_dispose(ptls_cipher_context_t *_ctx)
{
    struct cipher_context_t *ctx = (struct cipher_context_t *)_ctx;
    EVP_CIPHER_CTX_free(ctx->evp);
}

static void cipher_do_init(ptls_cipher_context_t *_ctx, const void *iv)
{
    struct cipher_context_t *ctx = (struct cipher_context_t *)_ctx;
    int ret;
    ret = EVP_EncryptInit_ex(ctx->evp, NULL, NULL, NULL, iv);
    assert(ret);
}

static int cipher_setup_crypto(ptls_cipher_context_t *_ctx, int is_enc, const void *key, const EVP_CIPHER *cipher,
                               void (*do_transform)(ptls_cipher_context_t *, void *, const void *, size_t))
{
    struct cipher_context_t *ctx = (struct cipher_context_t *)_ctx;

    ctx->super.do_dispose = cipher_dispose;
    ctx->super.do_init = cipher_do_init;
    ctx->super.do_transform = do_transform;

    if ((ctx->evp = EVP_CIPHER_CTX_new()) == NULL)
        return PTLS_ERROR_NO_MEMORY;

    if (is_enc) {
        if (!EVP_EncryptInit_ex(ctx->evp, cipher, NULL, key, NULL))
            goto Error;
    } else {
        if (!EVP_DecryptInit_ex(ctx->evp, cipher, NULL, key, NULL))
            goto Error;
        EVP_CIPHER_CTX_set_padding(ctx->evp, 0); /* required to disable one block buffering in ECB mode */
    }

    return 0;
Error:
    EVP_CIPHER_CTX_free(ctx->evp);
    return PTLS_ERROR_LIBRARY;
}

static void cipher_encrypt(ptls_cipher_context_t *_ctx, void *output, const void *input, size_t _len)
{
    struct cipher_context_t *ctx = (struct cipher_context_t *)_ctx;
    int len = (int)_len, ret = EVP_EncryptUpdate(ctx->evp, output, &len, input, len);
    assert(ret);
    assert(len == (int)_len);
}

static void cipher_decrypt(ptls_cipher_context_t *_ctx, void *output, const void *input, size_t _len)
{
    struct cipher_context_t *ctx = (struct cipher_context_t *)_ctx;
    int len = (int)_len, ret = EVP_DecryptUpdate(ctx->evp, output, &len, input, len);
    assert(ret);
    assert(len == (int)_len);
}

static int aes128ecb_setup_crypto(ptls_cipher_context_t *ctx, int is_enc, const void *key)
{
    return cipher_setup_crypto(ctx, is_enc, key, EVP_aes_128_ecb(), is_enc ? cipher_encrypt : cipher_decrypt);
}

static int aes256ecb_setup_crypto(ptls_cipher_context_t *ctx, int is_enc, const void *key)
{
    return cipher_setup_crypto(ctx, is_enc, key, EVP_aes_256_ecb(), is_enc ? cipher_encrypt : cipher_decrypt);
}

static int aes128ctr_setup_crypto(ptls_cipher_context_t *ctx, int is_enc, const void *key)
{
    return cipher_setup_crypto(ctx, 1, key, EVP_aes_128_ctr(), cipher_encrypt);
}

static int aes256ctr_setup_crypto(ptls_cipher_context_t *ctx, int is_enc, const void *key)
{
    return cipher_setup_crypto(ctx, 1, key, EVP_aes_256_ctr(), cipher_encrypt);
}

#if PTLS_OPENSSL_HAVE_CHACHA20_POLY1305

static int chacha20_setup_crypto(ptls_cipher_context_t *ctx, int is_enc, const void *key)
{
    return cipher_setup_crypto(ctx, 1, key, EVP_chacha20(), cipher_encrypt);
}

#endif

#if PTLS_OPENSSL_HAVE_BF

static int bfecb_setup_crypto(ptls_cipher_context_t *ctx, int is_enc, const void *key)
{
    return cipher_setup_crypto(ctx, is_enc, key, EVP_bf_ecb(), is_enc ? cipher_encrypt : cipher_decrypt);
}

#endif

struct aead_crypto_context_t {
    ptls_aead_context_t super;
    EVP_CIPHER_CTX *evp_ctx;
    uint8_t static_iv[PTLS_MAX_IV_SIZE];
};

static void aead_dispose_crypto(ptls_aead_context_t *_ctx)
{
    struct aead_crypto_context_t *ctx = (struct aead_crypto_context_t *)_ctx;

    if (ctx->evp_ctx != NULL)
        EVP_CIPHER_CTX_free(ctx->evp_ctx);
}

static void aead_xor_iv(ptls_aead_context_t *_ctx, const void *_bytes, size_t len)
{
    struct aead_crypto_context_t *ctx = (struct aead_crypto_context_t *)_ctx;
    const uint8_t *bytes = _bytes;

    for (size_t i = 0; i < len; ++i)
        ctx->static_iv[i] ^= bytes[i];
}

static void aead_do_encrypt_init(ptls_aead_context_t *_ctx, uint64_t seq, const void *aad, size_t aadlen)
{
    struct aead_crypto_context_t *ctx = (struct aead_crypto_context_t *)_ctx;
    uint8_t iv[PTLS_MAX_IV_SIZE];
    int ret;

    ptls_aead__build_iv(ctx->super.algo, iv, ctx->static_iv, seq);
    ret = EVP_EncryptInit_ex(ctx->evp_ctx, NULL, NULL, NULL, iv);
    assert(ret);

    if (aadlen != 0) {
        int blocklen;
        ret = EVP_EncryptUpdate(ctx->evp_ctx, NULL, &blocklen, aad, (int)aadlen);
        assert(ret);
    }
}

static size_t aead_do_encrypt_update(ptls_aead_context_t *_ctx, void *output, const void *input, size_t inlen)
{
    struct aead_crypto_context_t *ctx = (struct aead_crypto_context_t *)_ctx;
    int blocklen, ret;

    ret = EVP_EncryptUpdate(ctx->evp_ctx, output, &blocklen, input, (int)inlen);
    assert(ret);

    return blocklen;
}

static size_t aead_do_encrypt_final(ptls_aead_context_t *_ctx, void *_output)
{
    struct aead_crypto_context_t *ctx = (struct aead_crypto_context_t *)_ctx;
    uint8_t *output = _output;
    size_t off = 0, tag_size = ctx->super.algo->tag_size;
    int blocklen, ret;

    ret = EVP_EncryptFinal_ex(ctx->evp_ctx, output + off, &blocklen);
    assert(ret);
    off += blocklen;
    ret = EVP_CIPHER_CTX_ctrl(ctx->evp_ctx, EVP_CTRL_GCM_GET_TAG, (int)tag_size, output + off);
    assert(ret);
    off += tag_size;

    return off;
}

static size_t aead_do_decrypt(ptls_aead_context_t *_ctx, void *_output, const void *input, size_t inlen, uint64_t seq,
                              const void *aad, size_t aadlen)
{
    struct aead_crypto_context_t *ctx = (struct aead_crypto_context_t *)_ctx;
    uint8_t *output = _output, iv[PTLS_MAX_IV_SIZE];
    size_t off = 0, tag_size = ctx->super.algo->tag_size;
    int blocklen, ret;

    if (inlen < tag_size)
        return SIZE_MAX;

    ptls_aead__build_iv(ctx->super.algo, iv, ctx->static_iv, seq);
    ret = EVP_DecryptInit_ex(ctx->evp_ctx, NULL, NULL, NULL, iv);
    assert(ret);
    if (aadlen != 0) {
        ret = EVP_DecryptUpdate(ctx->evp_ctx, NULL, &blocklen, aad, (int)aadlen);
        assert(ret);
    }
    ret = EVP_DecryptUpdate(ctx->evp_ctx, output + off, &blocklen, input, (int)(inlen - tag_size));
    assert(ret);
    off += blocklen;
    if (!EVP_CIPHER_CTX_ctrl(ctx->evp_ctx, EVP_CTRL_GCM_SET_TAG, (int)tag_size, (void *)((uint8_t *)input + inlen - tag_size)))
        return SIZE_MAX;
    if (!EVP_DecryptFinal_ex(ctx->evp_ctx, output + off, &blocklen))
        return SIZE_MAX;
    off += blocklen;

    return off;
}

static int aead_setup_crypto(ptls_aead_context_t *_ctx, int is_enc, const void *key, const void *iv, const EVP_CIPHER *cipher)
{
    struct aead_crypto_context_t *ctx = (struct aead_crypto_context_t *)_ctx;
    int ret;

    memcpy(ctx->static_iv, iv, ctx->super.algo->iv_size);
    if (key == NULL)
        return 0;

    ctx->super.dispose_crypto = aead_dispose_crypto;
    ctx->super.do_xor_iv = aead_xor_iv;
    if (is_enc) {
        ctx->super.do_encrypt_init = aead_do_encrypt_init;
        ctx->super.do_encrypt_update = aead_do_encrypt_update;
        ctx->super.do_encrypt_final = aead_do_encrypt_final;
        ctx->super.do_encrypt = ptls_aead__do_encrypt;
        ctx->super.do_decrypt = NULL;
    } else {
        ctx->super.do_encrypt_init = NULL;
        ctx->super.do_encrypt_update = NULL;
        ctx->super.do_encrypt_final = NULL;
        ctx->super.do_decrypt = aead_do_decrypt;
    }
    ctx->evp_ctx = NULL;

    if ((ctx->evp_ctx = EVP_CIPHER_CTX_new()) == NULL) {
        ret = PTLS_ERROR_NO_MEMORY;
        goto Error;
    }
    if (is_enc) {
        if (!EVP_EncryptInit_ex(ctx->evp_ctx, cipher, NULL, key, NULL)) {
            ret = PTLS_ERROR_LIBRARY;
            goto Error;
        }
    } else {
        if (!EVP_DecryptInit_ex(ctx->evp_ctx, cipher, NULL, key, NULL)) {
            ret = PTLS_ERROR_LIBRARY;
            goto Error;
        }
    }
    if (!EVP_CIPHER_CTX_ctrl(ctx->evp_ctx, EVP_CTRL_GCM_SET_IVLEN, (int)ctx->super.algo->iv_size, NULL)) {
        ret = PTLS_ERROR_LIBRARY;
        goto Error;
    }

    return 0;

Error:
    aead_dispose_crypto(&ctx->super);
    return ret;
}

static int aead_aes128gcm_setup_crypto(ptls_aead_context_t *ctx, int is_enc, const void *key, const void *iv)
{
    return aead_setup_crypto(ctx, is_enc, key, iv, EVP_aes_128_gcm());
}

static int aead_aes256gcm_setup_crypto(ptls_aead_context_t *ctx, int is_enc, const void *key, const void *iv)
{
    return aead_setup_crypto(ctx, is_enc, key, iv, EVP_aes_256_gcm());
}

#if PTLS_OPENSSL_HAVE_CHACHA20_POLY1305
static int aead_chacha20poly1305_setup_crypto(ptls_aead_context_t *ctx, int is_enc, const void *key, const void *iv)
{
    return aead_setup_crypto(ctx, is_enc, key, iv, EVP_chacha20_poly1305());
}
#endif

#define _sha256_final(ctx, md) SHA256_Final((md), (ctx))
ptls_define_hash(sha256, SHA256_CTX, SHA256_Init, SHA256_Update, _sha256_final);

#define _sha384_final(ctx, md) SHA384_Final((md), (ctx))
ptls_define_hash(sha384, SHA512_CTX, SHA384_Init, SHA384_Update, _sha384_final);

static int sign_certificate(ptls_sign_certificate_t *_self, ptls_t *tls, uint16_t *selected_algorithm, ptls_buffer_t *outbuf,
                            ptls_iovec_t input, const uint16_t *algorithms, size_t num_algorithms)
{
    ptls_openssl_sign_certificate_t *self = (ptls_openssl_sign_certificate_t *)_self;
    const struct st_ptls_openssl_signature_scheme_t *scheme;

    /* select the algorithm (driven by server-side preference of `self->schemes`) */
    for (scheme = self->schemes; scheme->scheme_id != UINT16_MAX; ++scheme) {
        size_t i;
        for (i = 0; i != num_algorithms; ++i)
            if (algorithms[i] == scheme->scheme_id)
                goto Found;
    }
    return PTLS_ALERT_HANDSHAKE_FAILURE;

Found:
    *selected_algorithm = scheme->scheme_id;
    return do_sign(self->key, outbuf, input, scheme->scheme_md());
}

static X509 *to_x509(ptls_iovec_t vec)
{
    const uint8_t *p = vec.base;
    return d2i_X509(NULL, &p, (long)vec.len);
}

static int verify_sign(void *verify_ctx, uint16_t algo, ptls_iovec_t data, ptls_iovec_t signature)
{
    EVP_PKEY *key = verify_ctx;
    const struct st_ptls_openssl_signature_scheme_t *scheme;
    EVP_MD_CTX *ctx = NULL;
    EVP_PKEY_CTX *pkey_ctx = NULL;
    int ret = 0;

    if (data.base == NULL)
        goto Exit;

    if ((scheme = lookup_signature_schemes(key)) == NULL) {
        ret = PTLS_ERROR_LIBRARY;
        goto Exit;
    }
    for (; scheme->scheme_id != UINT16_MAX; ++scheme)
        if (scheme->scheme_id == algo)
            goto SchemeFound;
    ret = PTLS_ALERT_ILLEGAL_PARAMETER;
    goto Exit;

SchemeFound:
    if ((ctx = EVP_MD_CTX_create()) == NULL) {
        ret = PTLS_ERROR_NO_MEMORY;
        goto Exit;
    }
<<<<<<< HEAD
    if (EVP_DigestVerifyInit(ctx, &pkey_ctx, scheme->scheme_md(), NULL, key) != 1) {
        ret = PTLS_ERROR_LIBRARY;
        goto Exit;
    }
    if (EVP_PKEY_id(key) == EVP_PKEY_RSA) {
        if (EVP_PKEY_CTX_set_rsa_padding(pkey_ctx, RSA_PKCS1_PSS_PADDING) != 1) {
=======

#if defined EVP_PKEY_ED25519
    if (EVP_PKEY_id(key) == EVP_PKEY_ED25519)
    {
        if (EVP_DigestVerifyInit(ctx, &pkey_ctx, NULL, NULL, key) != 1) {
>>>>>>> efad5b28
            ret = PTLS_ERROR_LIBRARY;
            goto Exit;
        }
        
        if (EVP_DigestVerify(ctx, signature.base, signature.len, data.base, data.len) != 1) {
            ret = PTLS_ERROR_LIBRARY;
            goto Exit;
        }
<<<<<<< HEAD
        if (EVP_PKEY_CTX_set_rsa_mgf1_md(pkey_ctx, scheme->scheme_md()) != 1) {
=======
    }
    else
#endif
    {
        if (EVP_DigestVerifyInit(ctx, &pkey_ctx, EVP_sha256(), NULL, key) != 1) {
>>>>>>> efad5b28
            ret = PTLS_ERROR_LIBRARY;
            goto Exit;
        }
        
        if (EVP_PKEY_id(key) == EVP_PKEY_RSA) {
            if (EVP_PKEY_CTX_set_rsa_padding(pkey_ctx, RSA_PKCS1_PSS_PADDING) != 1) {
                ret = PTLS_ERROR_LIBRARY;
                goto Exit;
            }
            if (EVP_PKEY_CTX_set_rsa_pss_saltlen(pkey_ctx, -1) != 1) {
                ret = PTLS_ERROR_LIBRARY;
                goto Exit;
            }
            if (EVP_PKEY_CTX_set_rsa_mgf1_md(pkey_ctx, EVP_sha256()) != 1) {
                ret = PTLS_ERROR_LIBRARY;
                goto Exit;
            }
        }
        if (EVP_DigestVerifyUpdate(ctx, data.base, data.len) != 1) {
            ret = PTLS_ERROR_LIBRARY;
            goto Exit;
        }
        if (EVP_DigestVerifyFinal(ctx, signature.base, signature.len) != 1) {
            ret = PTLS_ALERT_DECRYPT_ERROR;
            goto Exit;
        }
    }

    ret = 0;

Exit:
    if (ctx != NULL)
        EVP_MD_CTX_destroy(ctx);
    EVP_PKEY_free(key);
    return ret;
}

int ptls_openssl_init_sign_certificate(ptls_openssl_sign_certificate_t *self, EVP_PKEY *key)
{
    *self = (ptls_openssl_sign_certificate_t){{sign_certificate}};

<<<<<<< HEAD
    if ((self->schemes = lookup_signature_schemes(key)) == NULL)
=======
#define PUSH_SCHEME(id, md)                                                                                                        \
    self->schemes[scheme_index++] = (struct st_ptls_openssl_signature_scheme_t)                                                    \
    {                                                                                                                              \
        id, md                                                                                                                     \
    }

    switch (EVP_PKEY_id(key)) {
    case EVP_PKEY_RSA:
        PUSH_SCHEME(PTLS_SIGNATURE_RSA_PSS_RSAE_SHA256, EVP_sha256());
        PUSH_SCHEME(PTLS_SIGNATURE_RSA_PSS_RSAE_SHA384, EVP_sha384());
        PUSH_SCHEME(PTLS_SIGNATURE_RSA_PSS_RSAE_SHA512, EVP_sha512());
        break;
    case EVP_PKEY_EC: {
        EC_KEY *eckey = EVP_PKEY_get1_EC_KEY(key);
        switch (EC_GROUP_get_curve_name(EC_KEY_get0_group(eckey))) {
        case NID_X9_62_prime256v1:
            PUSH_SCHEME(PTLS_SIGNATURE_ECDSA_SECP256R1_SHA256, EVP_sha256());
            break;
#if defined(NID_secp384r1) && !OPENSSL_NO_SHA384
        case NID_secp384r1:
            PUSH_SCHEME(PTLS_SIGNATURE_ECDSA_SECP384R1_SHA384, EVP_sha384());
            break;
#endif
#if defined(NID_secp384r1) && !OPENSSL_NO_SHA512
        case NID_secp521r1:
            PUSH_SCHEME(PTLS_SIGNATURE_ECDSA_SECP521R1_SHA512, EVP_sha512());
            break;
#endif
        default:
            EC_KEY_free(eckey);
            return PTLS_ERROR_INCOMPATIBLE_KEY;
        }
        EC_KEY_free(eckey);
    } break;
#if defined EVP_PKEY_ED25519
    case EVP_PKEY_ED25519:
        PUSH_SCHEME(PTLS_SIGNATURE_ED25519, NULL);
        break;
#endif
    default:
>>>>>>> efad5b28
        return PTLS_ERROR_INCOMPATIBLE_KEY;
    EVP_PKEY_up_ref(key);
    self->key = key;

    return 0;
}

void ptls_openssl_dispose_sign_certificate(ptls_openssl_sign_certificate_t *self)
{
    EVP_PKEY_free(self->key);
}

static int serialize_cert(X509 *cert, ptls_iovec_t *dst)
{
    int len = i2d_X509(cert, NULL);
    assert(len > 0);

    if ((dst->base = malloc(len)) == NULL)
        return PTLS_ERROR_NO_MEMORY;
    unsigned char *p = dst->base;
    dst->len = i2d_X509(cert, &p);
    assert(len == dst->len);

    return 0;
}

int ptls_openssl_load_certificates(ptls_context_t *ctx, X509 *cert, STACK_OF(X509) * chain)
{
    ptls_iovec_t *list = NULL;
    size_t slot = 0, count = (cert != NULL) + (chain != NULL ? sk_X509_num(chain) : 0);
    int ret;

    assert(ctx->certificates.list == NULL);

    if ((list = malloc(sizeof(*list) * count)) == NULL) {
        ret = PTLS_ERROR_NO_MEMORY;
        goto Exit;
    }
    if (cert != NULL) {
        if ((ret = serialize_cert(cert, list + slot++)) != 0)
            goto Exit;
    }
    if (chain != NULL) {
        int i;
        for (i = 0; i != sk_X509_num(chain); ++i) {
            if ((ret = serialize_cert(sk_X509_value(chain, i), list + slot++)) != 0)
                goto Exit;
        }
    }

    assert(slot == count);

    ctx->certificates.list = list;
    ctx->certificates.count = count;
    ret = 0;

Exit:
    if (ret != 0 && list != NULL) {
        size_t i;
        for (i = 0; i != slot; ++i)
            free(list[i].base);
        free(list);
    }
    return ret;
}

static int verify_cert_chain(X509_STORE *store, X509 *cert, STACK_OF(X509) * chain, int is_server, const char *server_name)
{
    X509_STORE_CTX *verify_ctx;
    int ret;

    assert(server_name != NULL && "ptls_set_server_name MUST be called");

    /* verify certificate chain */
    if ((verify_ctx = X509_STORE_CTX_new()) == NULL) {
        ret = PTLS_ERROR_NO_MEMORY;
        goto Exit;
    }
    if (X509_STORE_CTX_init(verify_ctx, store, cert, chain) != 1) {
        ret = PTLS_ERROR_LIBRARY;
        goto Exit;
    }
    X509_STORE_CTX_set_purpose(verify_ctx, is_server ? X509_PURPOSE_SSL_SERVER : X509_PURPOSE_SSL_CLIENT);
    if (X509_verify_cert(verify_ctx) != 1) {
        int x509_err = X509_STORE_CTX_get_error(verify_ctx);
        switch (x509_err) {
        case X509_V_ERR_OUT_OF_MEM:
            ret = PTLS_ERROR_NO_MEMORY;
            break;
        case X509_V_ERR_CERT_REVOKED:
            ret = PTLS_ALERT_CERTIFICATE_REVOKED;
            break;
        case X509_V_ERR_CERT_NOT_YET_VALID:
        case X509_V_ERR_CERT_HAS_EXPIRED:
            ret = PTLS_ALERT_CERTIFICATE_EXPIRED;
            break;
        case X509_V_ERR_UNABLE_TO_GET_ISSUER_CERT:
        case X509_V_ERR_UNABLE_TO_GET_ISSUER_CERT_LOCALLY:
        case X509_V_ERR_CERT_UNTRUSTED:
        case X509_V_ERR_CERT_REJECTED:
            ret = PTLS_ALERT_UNKNOWN_CA;
            break;
        case X509_V_ERR_INVALID_CA:
            ret = PTLS_ALERT_BAD_CERTIFICATE;
            break;
        default:
            ret = PTLS_ALERT_CERTIFICATE_UNKNOWN;
            break;
        }
        goto Exit;
    }

#ifdef X509_CHECK_FLAG_NO_PARTIAL_WILDCARDS
    /* verify CN */
    if (server_name != NULL) {
        if (ptls_server_name_is_ipaddr(server_name)) {
            ret = X509_check_ip_asc(cert, server_name, 0);
        } else {
            ret = X509_check_host(cert, server_name, strlen(server_name), X509_CHECK_FLAG_NO_PARTIAL_WILDCARDS, NULL);
        }
        if (ret != 1) {
            if (ret == 0) { /* failed match */
                ret = PTLS_ALERT_BAD_CERTIFICATE;
            } else {
                ret = PTLS_ERROR_LIBRARY;
            }
            goto Exit;
        }
    }
#else
#warning "hostname validation is disabled; OpenSSL >= 1.0.2 or LibreSSL >= 2.5.0 is required"
#endif

    ret = 0;

Exit:
    if (verify_ctx != NULL)
        X509_STORE_CTX_free(verify_ctx);
    return ret;
}

<<<<<<< HEAD
static int verify_cert(ptls_verify_certificate_t *_self, ptls_t *tls,
                       int (**verifier)(void *, uint16_t, ptls_iovec_t, ptls_iovec_t), void **verify_data, ptls_iovec_t *certs,
                       size_t num_certs)
=======
static int verify_cert(ptls_verify_certificate_t *_self, ptls_t *tls, int (**verifier)(void *, ptls_iovec_t, ptls_iovec_t, const EVP_MD *),
                       void **verify_data, ptls_iovec_t *certs, size_t num_certs)
>>>>>>> efad5b28
{
    ptls_openssl_verify_certificate_t *self = (ptls_openssl_verify_certificate_t *)_self;
    X509 *cert = NULL;
    STACK_OF(X509) *chain = sk_X509_new_null();
    size_t i;
    int ret = 0;

    assert(num_certs != 0);

    /* convert certificates to OpenSSL representation */
    if ((cert = to_x509(certs[0])) == NULL) {
        ret = PTLS_ALERT_BAD_CERTIFICATE;
        goto Exit;
    }
    for (i = 1; i != num_certs; ++i) {
        X509 *interm = to_x509(certs[i]);
        if (interm == NULL) {
            ret = PTLS_ALERT_BAD_CERTIFICATE;
            goto Exit;
        }
        sk_X509_push(chain, interm);
    }

    /* verify the chain */
    if ((ret = verify_cert_chain(self->cert_store, cert, chain, ptls_is_server(tls), ptls_get_server_name(tls))) != 0)
        goto Exit;

    /* extract public key for verifying the TLS handshake signature */
    if ((*verify_data = X509_get_pubkey(cert)) == NULL) {
        ret = PTLS_ALERT_BAD_CERTIFICATE;
        goto Exit;
    }
    *verifier = verify_sign;

Exit:
    if (chain != NULL)
        sk_X509_pop_free(chain, X509_free);
    if (cert != NULL)
        X509_free(cert);
    return ret;
}

int ptls_openssl_init_verify_certificate(ptls_openssl_verify_certificate_t *self, X509_STORE *store)
{
    *self = (ptls_openssl_verify_certificate_t){{verify_cert, default_signature_schemes}};

    if (store != NULL) {
        X509_STORE_up_ref(store);
        self->cert_store = store;
    } else {
        /* use default store */
        if ((self->cert_store = ptls_openssl_create_default_certificate_store()) == NULL)
            return -1;
    }

    return 0;
}

void ptls_openssl_dispose_verify_certificate(ptls_openssl_verify_certificate_t *self)
{
    X509_STORE_free(self->cert_store);
}

X509_STORE *ptls_openssl_create_default_certificate_store(void)
{
    X509_STORE *store;
    X509_LOOKUP *lookup;

    if ((store = X509_STORE_new()) == NULL)
        goto Error;
    if ((lookup = X509_STORE_add_lookup(store, X509_LOOKUP_file())) == NULL)
        goto Error;
    X509_LOOKUP_load_file(lookup, NULL, X509_FILETYPE_DEFAULT);
    if ((lookup = X509_STORE_add_lookup(store, X509_LOOKUP_hash_dir())) == NULL)
        goto Error;
    X509_LOOKUP_add_dir(lookup, NULL, X509_FILETYPE_DEFAULT);

    return store;
Error:
    if (store != NULL)
        X509_STORE_free(store);
    return NULL;
}

<<<<<<< HEAD
static int verify_raw_cert(ptls_verify_certificate_t *_self, ptls_t *tls,
                           int (**verifier)(void *, uint16_t algo, ptls_iovec_t, ptls_iovec_t), void **verify_data,
                           ptls_iovec_t *certs, size_t num_certs)
=======
static int verify_raw_cert(ptls_verify_certificate_t *_self, ptls_t *tls, int (**verifier)(void *, ptls_iovec_t, ptls_iovec_t, const EVP_MD *),
                           void **verify_data, ptls_iovec_t *certs, size_t num_certs)
>>>>>>> efad5b28
{
    ptls_openssl_raw_pubkey_verify_certificate_t *self = (ptls_openssl_raw_pubkey_verify_certificate_t *)_self;
    int ret = PTLS_ALERT_BAD_CERTIFICATE;
    ptls_iovec_t expected_pubkey = {};

    assert(num_certs != 0);

    if (num_certs != 1)
        goto Exit;

    int r = i2d_PUBKEY(self->expected_pubkey, &expected_pubkey.base);
    if (r <= 0) {
        ret = PTLS_ALERT_BAD_CERTIFICATE;
        goto Exit;
    }

    expected_pubkey.len = r;
    if (certs[0].len != expected_pubkey.len)
        goto Exit;

    if (!ptls_mem_equal(expected_pubkey.base, certs[0].base, certs[0].len))
        goto Exit;

    EVP_PKEY_up_ref(self->expected_pubkey);
    *verify_data = self->expected_pubkey;
    *verifier = verify_sign;
    ret = 0;
Exit:
    free(expected_pubkey.base);
    return ret;
}

int ptls_openssl_raw_pubkey_init_verify_certificate(ptls_openssl_raw_pubkey_verify_certificate_t *self, EVP_PKEY *expected_pubkey)
{
    EVP_PKEY_up_ref(expected_pubkey);
    *self = (ptls_openssl_raw_pubkey_verify_certificate_t){{verify_raw_cert, default_signature_schemes}, expected_pubkey};
    return 0;
}
void ptls_openssl_raw_pubkey_dispose_verify_certificate(ptls_openssl_raw_pubkey_verify_certificate_t *self)
{
    EVP_PKEY_free(self->expected_pubkey);
}

#define TICKET_LABEL_SIZE 16
#define TICKET_IV_SIZE EVP_MAX_IV_LENGTH

int ptls_openssl_encrypt_ticket(ptls_buffer_t *buf, ptls_iovec_t src,
                                int (*cb)(unsigned char *key_name, unsigned char *iv, EVP_CIPHER_CTX *ctx, HMAC_CTX *hctx, int enc))
{
    EVP_CIPHER_CTX *cctx = NULL;
    HMAC_CTX *hctx = NULL;
    uint8_t *dst;
    int clen, ret;

    if ((cctx = EVP_CIPHER_CTX_new()) == NULL) {
        ret = PTLS_ERROR_NO_MEMORY;
        goto Exit;
    }
    if ((hctx = HMAC_CTX_new()) == NULL) {
        ret = PTLS_ERROR_NO_MEMORY;
        goto Exit;
    }

    if ((ret = ptls_buffer_reserve(buf, TICKET_LABEL_SIZE + TICKET_IV_SIZE + src.len + EVP_MAX_BLOCK_LENGTH + EVP_MAX_MD_SIZE)) !=
        0)
        goto Exit;
    dst = buf->base + buf->off;

    /* fill label and iv, as well as obtaining the keys */
    if (!(*cb)(dst, dst + TICKET_LABEL_SIZE, cctx, hctx, 1)) {
        ret = PTLS_ERROR_LIBRARY;
        goto Exit;
    }
    dst += TICKET_LABEL_SIZE + TICKET_IV_SIZE;

    /* encrypt */
    if (!EVP_EncryptUpdate(cctx, dst, &clen, src.base, (int)src.len)) {
        ret = PTLS_ERROR_LIBRARY;
        goto Exit;
    }
    dst += clen;
    if (!EVP_EncryptFinal_ex(cctx, dst, &clen)) {
        ret = PTLS_ERROR_LIBRARY;
        goto Exit;
    }
    dst += clen;

    /* append hmac */
    if (!HMAC_Update(hctx, buf->base + buf->off, dst - (buf->base + buf->off)) || !HMAC_Final(hctx, dst, NULL)) {
        ret = PTLS_ERROR_LIBRARY;
        goto Exit;
    }
    dst += HMAC_size(hctx);

    assert(dst <= buf->base + buf->capacity);
    buf->off += dst - (buf->base + buf->off);
    ret = 0;

Exit:
    if (cctx != NULL)
        EVP_CIPHER_CTX_free(cctx);
    if (hctx != NULL)
        HMAC_CTX_free(hctx);
    return ret;
}

int ptls_openssl_decrypt_ticket(ptls_buffer_t *buf, ptls_iovec_t src,
                                int (*cb)(unsigned char *key_name, unsigned char *iv, EVP_CIPHER_CTX *ctx, HMAC_CTX *hctx, int enc))
{
    EVP_CIPHER_CTX *cctx = NULL;
    HMAC_CTX *hctx = NULL;
    int clen, ret;

    if ((cctx = EVP_CIPHER_CTX_new()) == NULL) {
        ret = PTLS_ERROR_NO_MEMORY;
        goto Exit;
    }
    if ((hctx = HMAC_CTX_new()) == NULL) {
        ret = PTLS_ERROR_NO_MEMORY;
        goto Exit;
    }

    /* obtain cipher and hash context.
     * Note: no need to handle renew, since in picotls we always send a new ticket to minimize the chance of ticket reuse */
    if (src.len < TICKET_LABEL_SIZE + TICKET_IV_SIZE) {
        ret = PTLS_ALERT_DECODE_ERROR;
        goto Exit;
    }
    if (!(*cb)(src.base, src.base + TICKET_LABEL_SIZE, cctx, hctx, 0)) {
        ret = PTLS_ERROR_LIBRARY;
        goto Exit;
    }

    /* check hmac, and exclude label, iv, hmac */
    size_t hmac_size = HMAC_size(hctx);
    if (src.len < TICKET_LABEL_SIZE + TICKET_IV_SIZE + hmac_size) {
        ret = PTLS_ALERT_DECODE_ERROR;
        goto Exit;
    }
    src.len -= hmac_size;
    uint8_t hmac[EVP_MAX_MD_SIZE];
    if (!HMAC_Update(hctx, src.base, src.len) || !HMAC_Final(hctx, hmac, NULL)) {
        ret = PTLS_ERROR_LIBRARY;
        goto Exit;
    }
    if (!ptls_mem_equal(src.base + src.len, hmac, hmac_size)) {
        ret = PTLS_ALERT_HANDSHAKE_FAILURE;
        goto Exit;
    }
    src.base += TICKET_LABEL_SIZE + TICKET_IV_SIZE;
    src.len -= TICKET_LABEL_SIZE + TICKET_IV_SIZE;

    /* decrypt */
    if ((ret = ptls_buffer_reserve(buf, src.len)) != 0)
        goto Exit;
    if (!EVP_DecryptUpdate(cctx, buf->base + buf->off, &clen, src.base, (int)src.len)) {
        ret = PTLS_ERROR_LIBRARY;
        goto Exit;
    }
    buf->off += clen;
    if (!EVP_DecryptFinal_ex(cctx, buf->base + buf->off, &clen)) {
        ret = PTLS_ERROR_LIBRARY;
        goto Exit;
    }
    buf->off += clen;

    ret = 0;

Exit:
    if (cctx != NULL)
        EVP_CIPHER_CTX_free(cctx);
    if (hctx != NULL)
        HMAC_CTX_free(hctx);
    return ret;
}

ptls_key_exchange_algorithm_t ptls_openssl_secp256r1 = {PTLS_GROUP_SECP256R1, x9_62_create_key_exchange, secp_key_exchange,
                                                        NID_X9_62_prime256v1};
#if PTLS_OPENSSL_HAVE_SECP384R1
ptls_key_exchange_algorithm_t ptls_openssl_secp384r1 = {PTLS_GROUP_SECP384R1, x9_62_create_key_exchange, secp_key_exchange,
                                                        NID_secp384r1};
#endif
#if PTLS_OPENSSL_HAVE_SECP521R1
ptls_key_exchange_algorithm_t ptls_openssl_secp521r1 = {PTLS_GROUP_SECP521R1, x9_62_create_key_exchange, secp_key_exchange,
                                                        NID_secp521r1};
#endif
#if PTLS_OPENSSL_HAVE_X25519
ptls_key_exchange_algorithm_t ptls_openssl_x25519 = {PTLS_GROUP_X25519, evp_keyex_create, evp_keyex_exchange, NID_X25519};
#endif
ptls_key_exchange_algorithm_t *ptls_openssl_key_exchanges[] = {&ptls_openssl_secp256r1, NULL};
ptls_cipher_algorithm_t ptls_openssl_aes128ecb = {
    "AES128-ECB",          PTLS_AES128_KEY_SIZE, PTLS_AES_BLOCK_SIZE, 0 /* iv size */, sizeof(struct cipher_context_t),
    aes128ecb_setup_crypto};
ptls_cipher_algorithm_t ptls_openssl_aes128ctr = {
    "AES128-CTR", PTLS_AES128_KEY_SIZE, 1, PTLS_AES_IV_SIZE, sizeof(struct cipher_context_t), aes128ctr_setup_crypto};
ptls_aead_algorithm_t ptls_openssl_aes128gcm = {"AES128-GCM",
                                                PTLS_AESGCM_CONFIDENTIALITY_LIMIT,
                                                PTLS_AESGCM_INTEGRITY_LIMIT,
                                                &ptls_openssl_aes128ctr,
                                                &ptls_openssl_aes128ecb,
                                                PTLS_AES128_KEY_SIZE,
                                                PTLS_AESGCM_IV_SIZE,
                                                PTLS_AESGCM_TAG_SIZE,
                                                sizeof(struct aead_crypto_context_t),
                                                aead_aes128gcm_setup_crypto};
ptls_cipher_algorithm_t ptls_openssl_aes256ecb = {
    "AES256-ECB",          PTLS_AES256_KEY_SIZE, PTLS_AES_BLOCK_SIZE, 0 /* iv size */, sizeof(struct cipher_context_t),
    aes256ecb_setup_crypto};
ptls_cipher_algorithm_t ptls_openssl_aes256ctr = {
    "AES256-CTR",          PTLS_AES256_KEY_SIZE, 1 /* block size */, PTLS_AES_IV_SIZE, sizeof(struct cipher_context_t),
    aes256ctr_setup_crypto};
ptls_aead_algorithm_t ptls_openssl_aes256gcm = {"AES256-GCM",
                                                PTLS_AESGCM_CONFIDENTIALITY_LIMIT,
                                                PTLS_AESGCM_INTEGRITY_LIMIT,
                                                &ptls_openssl_aes256ctr,
                                                &ptls_openssl_aes256ecb,
                                                PTLS_AES256_KEY_SIZE,
                                                PTLS_AESGCM_IV_SIZE,
                                                PTLS_AESGCM_TAG_SIZE,
                                                sizeof(struct aead_crypto_context_t),
                                                aead_aes256gcm_setup_crypto};
ptls_hash_algorithm_t ptls_openssl_sha256 = {PTLS_SHA256_BLOCK_SIZE, PTLS_SHA256_DIGEST_SIZE, sha256_create,
                                             PTLS_ZERO_DIGEST_SHA256};
ptls_hash_algorithm_t ptls_openssl_sha384 = {PTLS_SHA384_BLOCK_SIZE, PTLS_SHA384_DIGEST_SIZE, sha384_create,
                                             PTLS_ZERO_DIGEST_SHA384};
ptls_cipher_suite_t ptls_openssl_aes128gcmsha256 = {PTLS_CIPHER_SUITE_AES_128_GCM_SHA256, &ptls_openssl_aes128gcm,
                                                    &ptls_openssl_sha256};
ptls_cipher_suite_t ptls_openssl_aes256gcmsha384 = {PTLS_CIPHER_SUITE_AES_256_GCM_SHA384, &ptls_openssl_aes256gcm,
                                                    &ptls_openssl_sha384};
#if PTLS_OPENSSL_HAVE_CHACHA20_POLY1305
ptls_cipher_algorithm_t ptls_openssl_chacha20 = {
    "CHACHA20",           PTLS_CHACHA20_KEY_SIZE, 1 /* block size */, PTLS_CHACHA20_IV_SIZE, sizeof(struct cipher_context_t),
    chacha20_setup_crypto};
ptls_aead_algorithm_t ptls_openssl_chacha20poly1305 = {"CHACHA20-POLY1305",
                                                       PTLS_CHACHA20POLY1305_CONFIDENTIALITY_LIMIT,
                                                       PTLS_CHACHA20POLY1305_INTEGRITY_LIMIT,
                                                       &ptls_openssl_chacha20,
                                                       NULL,
                                                       PTLS_CHACHA20_KEY_SIZE,
                                                       PTLS_CHACHA20POLY1305_IV_SIZE,
                                                       PTLS_CHACHA20POLY1305_TAG_SIZE,
                                                       sizeof(struct aead_crypto_context_t),
                                                       aead_chacha20poly1305_setup_crypto};
ptls_cipher_suite_t ptls_openssl_chacha20poly1305sha256 = {PTLS_CIPHER_SUITE_CHACHA20_POLY1305_SHA256,
                                                           &ptls_openssl_chacha20poly1305, &ptls_openssl_sha256};
#endif
ptls_cipher_suite_t *ptls_openssl_cipher_suites[] = {&ptls_openssl_aes256gcmsha384, &ptls_openssl_aes128gcmsha256,
#if PTLS_OPENSSL_HAVE_CHACHA20_POLY1305
                                                     &ptls_openssl_chacha20poly1305sha256,
#endif
                                                     NULL};

#if PTLS_OPENSSL_HAVE_BF
ptls_cipher_algorithm_t ptls_openssl_bfecb = {"BF-ECB",        PTLS_BLOWFISH_KEY_SIZE,          PTLS_BLOWFISH_BLOCK_SIZE,
                                              0 /* iv size */, sizeof(struct cipher_context_t), bfecb_setup_crypto};
#endif<|MERGE_RESOLUTION|>--- conflicted
+++ resolved
@@ -102,6 +102,9 @@
 static const struct st_ptls_openssl_signature_scheme_t secp521r1_signature_schemes[] = {
     {PTLS_SIGNATURE_ECDSA_SECP521R1_SHA512, EVP_sha512}, {UINT16_MAX, NULL}};
 #endif
+#if defined EVP_PKEY_ED25519
+static const struct st_ptls_openssl_signature_scheme_t ed25519_signature_schemes[] = {{PTLS_SIGNATURE_ED25519, NULL}, {UINT16_MAX, NULL}};
+#endif
 
 /**
  * The default list sent in ClientHello.signature_algorithms. ECDSA certificates are preferred.
@@ -145,6 +148,11 @@
         }
         EC_KEY_free(eckey);
     } break;
+#if defined EVP_PKEY_ED25519
+    case EVP_PKEY_ED25519:
+        schemes = ed25519_signature_schemes;
+        break;
+#endif
     default:
         break;
     }
@@ -722,7 +730,7 @@
                 ret = PTLS_ERROR_LIBRARY;
                 goto Exit;
             }
-            if (EVP_PKEY_CTX_set_rsa_mgf1_md(pkey_ctx, EVP_sha256()) != 1) {
+            if (EVP_PKEY_CTX_set_rsa_mgf1_md(pkey_ctx, md) != 1) {
                 ret = PTLS_ERROR_LIBRARY;
                 goto Exit;
             }
@@ -731,9 +739,6 @@
             ret = PTLS_ERROR_LIBRARY;
             goto Exit;
         }
-<<<<<<< HEAD
-        if (EVP_PKEY_CTX_set_rsa_mgf1_md(pkey_ctx, md) != 1) {
-=======
         if (EVP_DigestSignFinal(ctx, NULL, &siglen) != 1) {
             ret = PTLS_ERROR_LIBRARY;
             goto Exit;
@@ -741,7 +746,6 @@
         if ((ret = ptls_buffer_reserve(outbuf, siglen)) != 0)
             goto Exit;
         if (EVP_DigestSignFinal(ctx, outbuf->base + outbuf->off, &siglen) != 1) {
->>>>>>> efad5b28
             ret = PTLS_ERROR_LIBRARY;
             goto Exit;
         }
@@ -1081,20 +1085,11 @@
         ret = PTLS_ERROR_NO_MEMORY;
         goto Exit;
     }
-<<<<<<< HEAD
-    if (EVP_DigestVerifyInit(ctx, &pkey_ctx, scheme->scheme_md(), NULL, key) != 1) {
-        ret = PTLS_ERROR_LIBRARY;
-        goto Exit;
-    }
-    if (EVP_PKEY_id(key) == EVP_PKEY_RSA) {
-        if (EVP_PKEY_CTX_set_rsa_padding(pkey_ctx, RSA_PKCS1_PSS_PADDING) != 1) {
-=======
 
 #if defined EVP_PKEY_ED25519
     if (EVP_PKEY_id(key) == EVP_PKEY_ED25519)
     {
         if (EVP_DigestVerifyInit(ctx, &pkey_ctx, NULL, NULL, key) != 1) {
->>>>>>> efad5b28
             ret = PTLS_ERROR_LIBRARY;
             goto Exit;
         }
@@ -1103,15 +1098,11 @@
             ret = PTLS_ERROR_LIBRARY;
             goto Exit;
         }
-<<<<<<< HEAD
-        if (EVP_PKEY_CTX_set_rsa_mgf1_md(pkey_ctx, scheme->scheme_md()) != 1) {
-=======
     }
     else
 #endif
     {
-        if (EVP_DigestVerifyInit(ctx, &pkey_ctx, EVP_sha256(), NULL, key) != 1) {
->>>>>>> efad5b28
+        if (EVP_DigestVerifyInit(ctx, &pkey_ctx, scheme->scheme_md(), NULL, key) != 1) {
             ret = PTLS_ERROR_LIBRARY;
             goto Exit;
         }
@@ -1125,7 +1116,7 @@
                 ret = PTLS_ERROR_LIBRARY;
                 goto Exit;
             }
-            if (EVP_PKEY_CTX_set_rsa_mgf1_md(pkey_ctx, EVP_sha256()) != 1) {
+            if (EVP_PKEY_CTX_set_rsa_mgf1_md(pkey_ctx, scheme->scheme_md()) != 1) {
                 ret = PTLS_ERROR_LIBRARY;
                 goto Exit;
             }
@@ -1153,50 +1144,7 @@
 {
     *self = (ptls_openssl_sign_certificate_t){{sign_certificate}};
 
-<<<<<<< HEAD
     if ((self->schemes = lookup_signature_schemes(key)) == NULL)
-=======
-#define PUSH_SCHEME(id, md)                                                                                                        \
-    self->schemes[scheme_index++] = (struct st_ptls_openssl_signature_scheme_t)                                                    \
-    {                                                                                                                              \
-        id, md                                                                                                                     \
-    }
-
-    switch (EVP_PKEY_id(key)) {
-    case EVP_PKEY_RSA:
-        PUSH_SCHEME(PTLS_SIGNATURE_RSA_PSS_RSAE_SHA256, EVP_sha256());
-        PUSH_SCHEME(PTLS_SIGNATURE_RSA_PSS_RSAE_SHA384, EVP_sha384());
-        PUSH_SCHEME(PTLS_SIGNATURE_RSA_PSS_RSAE_SHA512, EVP_sha512());
-        break;
-    case EVP_PKEY_EC: {
-        EC_KEY *eckey = EVP_PKEY_get1_EC_KEY(key);
-        switch (EC_GROUP_get_curve_name(EC_KEY_get0_group(eckey))) {
-        case NID_X9_62_prime256v1:
-            PUSH_SCHEME(PTLS_SIGNATURE_ECDSA_SECP256R1_SHA256, EVP_sha256());
-            break;
-#if defined(NID_secp384r1) && !OPENSSL_NO_SHA384
-        case NID_secp384r1:
-            PUSH_SCHEME(PTLS_SIGNATURE_ECDSA_SECP384R1_SHA384, EVP_sha384());
-            break;
-#endif
-#if defined(NID_secp384r1) && !OPENSSL_NO_SHA512
-        case NID_secp521r1:
-            PUSH_SCHEME(PTLS_SIGNATURE_ECDSA_SECP521R1_SHA512, EVP_sha512());
-            break;
-#endif
-        default:
-            EC_KEY_free(eckey);
-            return PTLS_ERROR_INCOMPATIBLE_KEY;
-        }
-        EC_KEY_free(eckey);
-    } break;
-#if defined EVP_PKEY_ED25519
-    case EVP_PKEY_ED25519:
-        PUSH_SCHEME(PTLS_SIGNATURE_ED25519, NULL);
-        break;
-#endif
-    default:
->>>>>>> efad5b28
         return PTLS_ERROR_INCOMPATIBLE_KEY;
     EVP_PKEY_up_ref(key);
     self->key = key;
@@ -1338,14 +1286,9 @@
     return ret;
 }
 
-<<<<<<< HEAD
 static int verify_cert(ptls_verify_certificate_t *_self, ptls_t *tls,
                        int (**verifier)(void *, uint16_t, ptls_iovec_t, ptls_iovec_t), void **verify_data, ptls_iovec_t *certs,
                        size_t num_certs)
-=======
-static int verify_cert(ptls_verify_certificate_t *_self, ptls_t *tls, int (**verifier)(void *, ptls_iovec_t, ptls_iovec_t, const EVP_MD *),
-                       void **verify_data, ptls_iovec_t *certs, size_t num_certs)
->>>>>>> efad5b28
 {
     ptls_openssl_verify_certificate_t *self = (ptls_openssl_verify_certificate_t *)_self;
     X509 *cert = NULL;
@@ -1430,14 +1373,9 @@
     return NULL;
 }
 
-<<<<<<< HEAD
 static int verify_raw_cert(ptls_verify_certificate_t *_self, ptls_t *tls,
                            int (**verifier)(void *, uint16_t algo, ptls_iovec_t, ptls_iovec_t), void **verify_data,
                            ptls_iovec_t *certs, size_t num_certs)
-=======
-static int verify_raw_cert(ptls_verify_certificate_t *_self, ptls_t *tls, int (**verifier)(void *, ptls_iovec_t, ptls_iovec_t, const EVP_MD *),
-                           void **verify_data, ptls_iovec_t *certs, size_t num_certs)
->>>>>>> efad5b28
 {
     ptls_openssl_raw_pubkey_verify_certificate_t *self = (ptls_openssl_raw_pubkey_verify_certificate_t *)_self;
     int ret = PTLS_ALERT_BAD_CERTIFICATE;
