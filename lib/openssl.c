--- conflicted
+++ resolved
@@ -996,7 +996,7 @@
     return ret;
 }
 
-static int verify_cert_chain(X509_STORE *store, X509 *cert, STACK_OF(X509) * chain, const char *server_name)
+static int verify_cert_chain(X509_STORE *store, X509 *cert, STACK_OF(X509) * chain, int is_server, const char *server_name)
 {
     X509_STORE_CTX *verify_ctx;
     int ret;
@@ -1012,7 +1012,7 @@
         ret = PTLS_ERROR_LIBRARY;
         goto Exit;
     }
-    X509_STORE_CTX_set_purpose(verify_ctx, X509_PURPOSE_SSL_CLIENT);
+    X509_STORE_CTX_set_purpose(verify_ctx, is_server ? X509_PURPOSE_SSL_SERVER : X509_PURPOSE_SSL_CLIENT);
     if (X509_verify_cert(verify_ctx) != 1) {
         int x509_err = X509_STORE_CTX_get_error(verify_ctx);
         switch (x509_err) {
@@ -1043,16 +1043,15 @@
     }
 
     /* verify CN */
-    switch (X509_check_host(cert, server_name, 0, X509_CHECK_FLAG_NO_PARTIAL_WILDCARDS, NULL)) {
-    case 1: /* success */
-        ret = 0;
-        break;
-    case 0: /* failed match */
-        ret = PTLS_ALERT_BAD_CERTIFICATE;
-        goto Exit;
-    default:
-        ret = PTLS_ERROR_LIBRARY;
-        goto Exit;
+    if (server_name != NULL) {
+        if ((ret = X509_check_host(cert, server_name, 0, X509_CHECK_FLAG_NO_PARTIAL_WILDCARDS, NULL)) != 1) {
+            if (ret == 0) { /* failed match */
+                ret = PTLS_ALERT_BAD_CERTIFICATE;
+            } else {
+                ret = PTLS_ERROR_LIBRARY;
+            }
+            goto Exit;
+        }
     }
 
     ret = 0;
@@ -1085,37 +1084,11 @@
             ret = PTLS_ALERT_BAD_CERTIFICATE;
             goto Exit;
         }
-<<<<<<< HEAD
         sk_X509_push(chain, interm);
-=======
-        if (ptls_is_server(tls)) {
-            X509_STORE_CTX_set_purpose(verify_ctx, X509_PURPOSE_SSL_SERVER);
-        } else {
-            X509_STORE_CTX_set_purpose(verify_ctx, X509_PURPOSE_SSL_CLIENT);
-        }
-        if (X509_verify_cert(verify_ctx) == 1) {
-            ret = 0;
-        } else {
-            switch (X509_STORE_CTX_get_error(verify_ctx)) {
-            case X509_V_ERR_OUT_OF_MEM:
-                ret = PTLS_ERROR_NO_MEMORY;
-                goto Exit;
-            case X509_V_ERR_CERT_REVOKED:
-                ret = PTLS_ALERT_CERTIFICATE_REVOKED;
-                goto Exit;
-            case X509_V_ERR_CERT_HAS_EXPIRED:
-                ret = PTLS_ALERT_CERTIFICATE_EXPIRED;
-                goto Exit;
-            default:
-                ret = PTLS_ALERT_CERTIFICATE_UNKNOWN;
-                goto Exit;
-            }
-        }
->>>>>>> 892335c4
     }
 
     /* verify the chain */
-    if ((ret = verify_cert_chain(self->cert_store, cert, chain, ptls_get_server_name(tls))) != 0)
+    if ((ret = verify_cert_chain(self->cert_store, cert, chain, ptls_is_server(tls), ptls_get_server_name(tls))) != 0)
         goto Exit;
 
     /* extract public key for verifying the TLS handshake signature */
