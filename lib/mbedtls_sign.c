/*
 * Copyright (c) 2023, Christian Huitema
 *
 * Permission is hereby granted, free of charge, to any person obtaining a copy
 * of this software and associated documentation files (the "Software"), to
 * deal in the Software without restriction, including without limitation the
 * rights to use, copy, modify, merge, publish, distribute, sublicense, and/or
 * sell copies of the Software, and to permit persons to whom the Software is
 * furnished to do so, subject to the following conditions:
 *
 * The above copyright notice and this permission notice shall be included in
 * all copies or substantial portions of the Software.
 *
 * THE SOFTWARE IS PROVIDED "AS IS", WITHOUT WARRANTY OF ANY KIND, EXPRESS OR
 * IMPLIED, INCLUDING BUT NOT LIMITED TO THE WARRANTIES OF MERCHANTABILITY,
 * FITNESS FOR A PARTICULAR PURPOSE AND NONINFRINGEMENT. IN NO EVENT SHALL THE
 * AUTHORS OR COPYRIGHT HOLDERS BE LIABLE FOR ANY CLAIM, DAMAGES OR OTHER
 * LIABILITY, WHETHER IN AN ACTION OF CONTRACT, TORT OR OTHERWISE, ARISING
 * FROM, OUT OF OR IN CONNECTION WITH THE SOFTWARE OR THE USE OR OTHER DEALINGS
 * IN THE SOFTWARE.
 */

#ifdef _WINDOWS
#include "wincompat.h"
#endif

#include <stdlib.h>
#include <stdio.h>
#include <string.h>
#include <picotls.h>
#include <mbedtls/mbedtls_config.h>
#include <mbedtls/build_info.h>
#include <mbedtls/pk.h>
#include <mbedtls/pem.h>
#include <mbedtls/error.h>
#include <psa/crypto.h>
#include <psa/crypto_struct.h>
#include <psa/crypto_values.h>

typedef struct st_ptls_mbedtls_signature_scheme_t {
    uint16_t scheme_id;
    psa_algorithm_t hash_algo;
} ptls_mbedtls_signature_scheme_t;

typedef struct st_ptls_mbedtls_sign_certificate_t {
    ptls_sign_certificate_t super;
    mbedtls_svc_key_id_t key_id;
    psa_key_attributes_t attributes;
    const ptls_mbedtls_signature_scheme_t *schemes;
} ptls_mbedtls_sign_certificate_t;

static const unsigned char ptls_mbedtls_oid_ec_key[] = {0x2a, 0x86, 0x48, 0xce, 0x3d, 0x02, 0x01};
static const unsigned char ptls_mbedtls_oid_rsa_key[] = {0x2a, 0x86, 0x48, 0x86, 0xf7, 0x0d, 0x01, 0x01, 0x01};
static const unsigned char ptls_mbedtls_oid_ed25519[] = {0x2b, 0x65, 0x70};

static const ptls_mbedtls_signature_scheme_t rsa_signature_schemes[] = {{PTLS_SIGNATURE_RSA_PSS_RSAE_SHA256, PSA_ALG_SHA_256},
                                                                        {PTLS_SIGNATURE_RSA_PSS_RSAE_SHA384, PSA_ALG_SHA_384},
                                                                        {PTLS_SIGNATURE_RSA_PSS_RSAE_SHA512, PSA_ALG_SHA_512},
                                                                        {UINT16_MAX, PSA_ALG_NONE}};
static const ptls_mbedtls_signature_scheme_t secp256r1_signature_schemes[] = {
    {PTLS_SIGNATURE_ECDSA_SECP256R1_SHA256, PSA_ALG_SHA_256}, {UINT16_MAX, PSA_ALG_NONE}};
static const ptls_mbedtls_signature_scheme_t secp384r1_signature_schemes[] = {
    {PTLS_SIGNATURE_ECDSA_SECP384R1_SHA384, PSA_ALG_SHA_384}, {UINT16_MAX, PSA_ALG_NONE}};
static const ptls_mbedtls_signature_scheme_t secp521r1_signature_schemes[] = {
    {PTLS_SIGNATURE_ECDSA_SECP521R1_SHA512, PSA_ALG_SHA_512}, {UINT16_MAX, PSA_ALG_NONE}};
static const ptls_mbedtls_signature_scheme_t ed25519_signature_schemes[] = {{PTLS_SIGNATURE_ED25519, PSA_ALG_NONE},
                                                                            {UINT16_MAX, PSA_ALG_NONE}};

#if defined(MBEDTLS_PEM_PARSE_C)

<<<<<<< HEAD
/* Mapping of MBEDTLS APIs to Picotls */

static int ptls_mbedtls_parse_der_length(const unsigned char* pem_buf, size_t pem_len, size_t* px, size_t *pl)
=======
static int ptls_mbedtls_parse_der_length(const unsigned char *pem_buf, size_t pem_len, size_t *px, size_t *pl)
>>>>>>> 703553c9
{
    int ret = 0;
    size_t x = *px;
    size_t l = pem_buf[x++];

    if (l > 128) {
        size_t ll = l & 0x7F;
        l = 0;
        while (ll > 0 && x + l < pem_len) {
            l *= 256;
            l += pem_buf[x++];
            ll--;
        }
    }

    *pl = l;
    *px = x;

    return ret;
}

static int ptls_mbedtls_parse_ecdsa_field(const unsigned char *pem_buf, size_t pem_len, size_t *key_index, size_t *key_length)
{
    int ret = 0;
    size_t x = 0;

    // const unsigned char head = { 0x30, l-2, 0x02, 0x01, 0x01, 0x04 }
    if (pem_len < 16 || pem_buf[x++] != 0x30 /* type = sequence */) {
        ret = -1;
    } else {
        size_t l = 0;
        ret = ptls_mbedtls_parse_der_length(pem_buf, pem_len, &x, &l);

        if (x + l != pem_len) {
            ret = -1;
        }
    }
    if (ret == 0) {
        if (pem_buf[x++] != 0x02 /* type = int */ || pem_buf[x++] != 0x01 /* length of int = 1 */ ||
            pem_buf[x++] != 0x01 /* version = 1 */ || pem_buf[x++] != 0x04 /*octet string */ || pem_buf[x] + x >= pem_len) {
            ret = -1;
        } else {
            *key_index = x + 1;
            *key_length = pem_buf[x];
            x += 1 + pem_buf[x];

            if (x < pem_len && pem_buf[x] == 0xa0) {
                /* decode the EC parameters, identify the curve */
                x++;
                if (x + pem_buf[x] >= pem_len) {
                    /* EC parameters extend beyond buffer */
                    ret = -1;
                } else {
                    x += pem_buf[x] + 1;
                }
            }

            if (ret == 0 && x < pem_len) {
                /* skip the public key parameter */
                if (pem_buf[x++] != 0xa1 || x >= pem_len) {
                    ret = -1;
                } else {
                    size_t l = 0;
                    ret = ptls_mbedtls_parse_der_length(pem_buf, pem_len, &x, &l);
                    x += l;
                }
            }

            if (x != pem_len) {
                ret = -1;
            }
        }
    }
    return ret;
}

/* On input, key_index points at the "key information" in a
 * "private key" message. For EDDSA, this contains an
 * octet string carrying the key itself. On return, key index
 * and key length are updated to point at the key field.
 */
static int ptls_mbedtls_parse_eddsa_key(const unsigned char *pem_buf, size_t pem_len, size_t *key_index, size_t *key_length)
{
    int ret = 0;
    size_t x = *key_index;
    size_t l_key = 0;

    if (*key_length < 2 || pem_buf[x++] != 0x04) {
        ret = -1;
    } else {
        ret = ptls_mbedtls_parse_der_length(pem_buf, pem_len, &x, &l_key);
        if (x + l_key != *key_index + *key_length) {
            ret = -1;
        } else {
            *key_index = x;
            *key_length = l_key;
        }
    }
    return ret;
}

/* If using PKCS8 encoding, the "private key" field contains the
 * same "ecdsa field" found in PEM "EC PRIVATE KEY" files. We
 * use the same parser, but we need to reset indices so they
 * reflect the unwrapped key.
 */
int ptls_mbedtls_parse_ec_private_key(const unsigned char *pem_buf, size_t pem_len, size_t *key_index, size_t *key_length)
{
    size_t x_offset = 0;
    size_t x_len = 0;
    int ret = ptls_mbedtls_parse_ecdsa_field(pem_buf + *key_index, *key_length, &x_offset, &x_len);

    if (ret == 0) {
        *key_index += x_offset;
        *key_length = x_len;
    }
    return ret;
}

int test_parse_private_key_field(const unsigned char *pem_buf, size_t pem_len, size_t *oid_index, size_t *oid_length,
                                 size_t *key_index, size_t *key_length)
{
    int ret = 0;
    size_t l_oid = 0;
    size_t x_oid = 0;
    size_t l_key = 0;
    size_t x_key = 0;

    size_t x = 0;
    /*  const unsigned char head = {0x30, l - 2, 0x02, 0x01, 0x00} */
    if (pem_len < 16 || pem_buf[x++] != 0x30 /* type = sequence */) {
        ret = -1;
    } else {
        size_t l = 0;
        ret = ptls_mbedtls_parse_der_length(pem_buf, pem_len, &x, &l);

        if (x + l != pem_len) {
            ret = -1;
        }
    }
    if (ret == 0) {
        if (pem_buf[x++] != 0x02 /* type = int */ || pem_buf[x++] != 0x01 /* length of int = 1 */ ||
            pem_buf[x++] != 0x00 /* version = 0 */ || pem_buf[x++] != 0x30 /* sequence */) {
            ret = -1;
        } else {
            /* the sequence contains the OID and optional key attributes,
             * which we ignore for now.
             */
            size_t l_seq = 0;
            size_t x_seq;
            ret = ptls_mbedtls_parse_der_length(pem_buf, pem_len, &x, &l_seq);
            x_seq = x;
            if (x + l_seq >= pem_len || pem_buf[x++] != 0x06) {
                ret = -1;
            } else {
                l_oid = pem_buf[x++];
                x_oid = x;
                if (x + l_oid > x_seq + l_seq) {
                    ret = -1;
                } else {
                    x = x_seq + l_seq;
                }
            }
        }
    }
    if (ret == 0) {
        /* At that point the oid has been identified.
<<<<<<< HEAD
        * The next parameter is an octet string containing the key info.
        */
        if (x + 2 > pem_len ||
            pem_buf[x++]  != 0x04){
=======
         * The next parameter is an octet string containing the key info.
         */
        size_t l = 0;
        if (x + 2 > pem_len || pem_buf[x++] != 0x04) {
>>>>>>> 703553c9
            ret = -1;
        } else {
            ret = ptls_mbedtls_parse_der_length(pem_buf, pem_len, &x, &l_key);
            x_key = x;
            x += l_key;
            if (x > pem_len) {
                ret = -1;
            }
        }
    }
    *oid_index = x_oid;
    *oid_length = l_oid;
    *key_index = x_key;
    *key_length = l_key;

    return ret;
}

int ptls_mbedtls_get_der_key(mbedtls_pem_context *pem, mbedtls_pk_type_t *pk_type, const unsigned char *key, size_t keylen,
                             const unsigned char *pwd, size_t pwdlen, int (*f_rng)(void *, unsigned char *, size_t), void *p_rng)
{
    int ret = MBEDTLS_ERR_ERROR_CORRUPTION_DETECTED;
#if defined(MBEDTLS_PEM_PARSE_C)
    size_t len;
#endif

    if (keylen == 0) {
        return MBEDTLS_ERR_PK_KEY_INVALID_FORMAT;
    }

    mbedtls_pem_init(pem);

#if defined(MBEDTLS_RSA_C)
    /* Avoid calling mbedtls_pem_read_buffer() on non-null-terminated string */
    if (key[keylen - 1] != '\0') {
        ret = MBEDTLS_ERR_PEM_NO_HEADER_FOOTER_PRESENT;
    } else {
        ret = mbedtls_pem_read_buffer(pem, "-----BEGIN RSA PRIVATE KEY-----", "-----END RSA PRIVATE KEY-----", key, pwd, pwdlen,
                                      &len);
    }

    if (ret == 0) {
        *pk_type = MBEDTLS_PK_RSA;
        return ret;
    } else if (ret == MBEDTLS_ERR_PEM_PASSWORD_MISMATCH) {
        return MBEDTLS_ERR_PK_PASSWORD_MISMATCH;
    } else if (ret == MBEDTLS_ERR_PEM_PASSWORD_REQUIRED) {
        return MBEDTLS_ERR_PK_PASSWORD_REQUIRED;
    } else if (ret != MBEDTLS_ERR_PEM_NO_HEADER_FOOTER_PRESENT) {
        return ret;
    }
#endif /* MBEDTLS_RSA_C */

#if defined(MBEDTLS_PK_HAVE_ECC_KEYS)
    /* Avoid calling mbedtls_pem_read_buffer() on non-null-terminated string */
    if (key[keylen - 1] != '\0') {
        ret = MBEDTLS_ERR_PEM_NO_HEADER_FOOTER_PRESENT;
    } else {
        ret =
            mbedtls_pem_read_buffer(pem, "-----BEGIN EC PRIVATE KEY-----", "-----END EC PRIVATE KEY-----", key, pwd, pwdlen, &len);
    }
    if (ret == 0) {
        *pk_type = MBEDTLS_PK_ECKEY;
        return ret;
    } else if (ret == MBEDTLS_ERR_PEM_PASSWORD_MISMATCH) {
        return MBEDTLS_ERR_PK_PASSWORD_MISMATCH;
    } else if (ret == MBEDTLS_ERR_PEM_PASSWORD_REQUIRED) {
        return MBEDTLS_ERR_PK_PASSWORD_REQUIRED;
    } else if (ret != MBEDTLS_ERR_PEM_NO_HEADER_FOOTER_PRESENT) {
        return ret;
    }
#endif /* MBEDTLS_PK_HAVE_ECC_KEYS */

    /* Avoid calling mbedtls_pem_read_buffer() on non-null-terminated string */
    if (key[keylen - 1] != '\0') {
        ret = MBEDTLS_ERR_PEM_NO_HEADER_FOOTER_PRESENT;
    } else {
        ret = mbedtls_pem_read_buffer(pem, "-----BEGIN PRIVATE KEY-----", "-----END PRIVATE KEY-----", key, NULL, 0, &len);
        if (ret == 0) {
            /* info is unknown */
            return ret;
        } else if (ret != MBEDTLS_ERR_PEM_NO_HEADER_FOOTER_PRESENT) {
            return ret;
        }
    }

#if defined(MBEDTLS_PKCS12_C) || defined(MBEDTLS_PKCS5_C)
    /* Avoid calling mbedtls_pem_read_buffer() on non-null-terminated string */
    if (key[keylen - 1] != '\0') {
        ret = MBEDTLS_ERR_PEM_NO_HEADER_FOOTER_PRESENT;
    } else {
        ret = mbedtls_pem_read_buffer(pem, "-----BEGIN ENCRYPTED PRIVATE KEY-----", "-----END ENCRYPTED PRIVATE KEY-----", key,
                                      NULL, 0, &len);
    }
    if (ret == 0) {
        /* infor is unknown */
        return ret;
    } else if (ret != MBEDTLS_ERR_PEM_NO_HEADER_FOOTER_PRESENT) {
        return ret;
    }
#endif /* MBEDTLS_PKCS12_C || MBEDTLS_PKCS5_C */
    return MBEDTLS_ERR_PK_KEY_INVALID_FORMAT;
}
#endif

const ptls_mbedtls_signature_scheme_t *ptls_mbedtls_select_signature_scheme(const ptls_mbedtls_signature_scheme_t *available,
                                                                            const uint16_t *algorithms, size_t num_algorithms)
{
    const ptls_mbedtls_signature_scheme_t *scheme;
    /* select the algorithm, driven by server-isde preference of `available` */
    for (scheme = available; scheme->scheme_id != UINT16_MAX; ++scheme) {
        for (size_t i = 0; i != num_algorithms; ++i) {
            if (algorithms[i] == scheme->scheme_id) {
                return scheme;
            }
        }
    }
    return NULL;
}

int ptls_mbedtls_set_available_schemes(ptls_mbedtls_sign_certificate_t *signer)
{
    int ret = 0;
    psa_algorithm_t algo = psa_get_key_algorithm(&signer->attributes);
    size_t nb_bits = psa_get_key_bits(&signer->attributes);

    switch (algo) {
    case PSA_ALG_RSA_PKCS1V15_SIGN_RAW:
        signer->schemes = rsa_signature_schemes;
        break;
    case PSA_ALG_DETERMINISTIC_ECDSA(PSA_ALG_SHA_256):
        signer->schemes = secp256r1_signature_schemes;
        break;
    case PSA_ALG_DETERMINISTIC_ECDSA(PSA_ALG_SHA_384):
        signer->schemes = secp384r1_signature_schemes;
        break;
    case PSA_ALG_DETERMINISTIC_ECDSA(PSA_ALG_SHA_512):
        signer->schemes = secp521r1_signature_schemes;
        break;
    case PSA_ALG_ECDSA_BASE:
        switch (nb_bits) {
        case 521:
            signer->schemes = secp521r1_signature_schemes;
            break;
        case 384:
            signer->schemes = secp384r1_signature_schemes;
            break;
        case 256:
            signer->schemes = secp256r1_signature_schemes;
            break;
        default:
            signer->schemes = secp256r1_signature_schemes;
            ret = -1;
            break;
        }
        break;
    case PSA_ALG_ED25519PH:
        signer->schemes = ed25519_signature_schemes;
        break;
    default:
        printf("Unknown algo: %x\n", algo);
        ret = -1;
    }

    return ret;
}

/*
 * Sign a certificate
 * - step1, selected a signature algorithm compatible with the public key algorithm
 *   and with the list specified by the application.
 * - step2, compute the hash with the specified algorithm.
 * - step3, compute the signature of the hash using psa_sign_hash.
 *
 * In the case of RSA, we use the algorithm PSA_ALG_RSA_PKCS1V15_SIGN_RAW, which
 * pads the hash according to PKCS1V15 before doing the private key operation.
 * The implementation of RSA/PKCS1V15 also includes a verification step to protect
 * against key attacks through partial faults.
 *
 * MBEDTLS has a "psa_sign_message" that combines step2 and step3. However, it
 * requires specifying an algorithm type that exactly specifies the signature
 * algorithm, such as "RSA with SHA384". This is not compatible with the
 * "RSA sign raw" algorithm. Instead, we decompose the operation in two steps.
 * There is no performance penalty doing so, as "psa_sign_message" is only
 * a convenience API.
 */

int ptls_mbedtls_sign_certificate(ptls_sign_certificate_t *_self, ptls_t *tls, ptls_async_job_t **async,
                                  uint16_t *selected_algorithm, ptls_buffer_t *outbuf, ptls_iovec_t input,
                                  const uint16_t *algorithms, size_t num_algorithms)
{
    int ret = 0;
    ptls_mbedtls_sign_certificate_t *self =
        (ptls_mbedtls_sign_certificate_t *)(((unsigned char *)_self) - offsetof(struct st_ptls_mbedtls_sign_certificate_t, super));
    /* First, find the set of compatible algorithms */
    const ptls_mbedtls_signature_scheme_t *scheme = ptls_mbedtls_select_signature_scheme(self->schemes, algorithms, num_algorithms);

    if (scheme == NULL) {
        ret = PTLS_ERROR_INCOMPATIBLE_KEY;
    } else {
        /* First prepare the hash */
        unsigned char hash_buffer[PTLS_MAX_DIGEST_SIZE];
        unsigned char *hash_value = NULL;
        size_t hash_length = 0;

        if (scheme->hash_algo == PSA_ALG_NONE) {
            hash_value = input.base;
            hash_length = input.len;
        } else {
            if (psa_hash_compute(scheme->hash_algo, input.base, input.len, hash_buffer, PTLS_MAX_DIGEST_SIZE, &hash_length) !=
                PSA_SUCCESS) {
                ret = PTLS_ERROR_NOT_AVAILABLE;
            } else {
                hash_value = hash_buffer;
            }
        }
        if (ret == 0) {
            psa_algorithm_t sign_algo = psa_get_key_algorithm(&self->attributes);
            size_t nb_bits = psa_get_key_bits(&self->attributes);
            size_t nb_bytes = (nb_bits + 7) / 8;
            if (nb_bits == 0) {
                if (sign_algo == PSA_ALG_RSA_PKCS1V15_SIGN_RAW) {
                    /* assume at most 4096 bit key */
                    nb_bytes = 512;
                } else {
                    /* Max size assumed, secp521r1 */
                    nb_bytes = 124;
                }
            } else if (sign_algo != PSA_ALG_RSA_PKCS1V15_SIGN_RAW) {
                nb_bytes *= 2;
            }
            if ((ret = ptls_buffer_reserve(outbuf, nb_bytes)) == 0) {
                size_t signature_length = 0;

                if (psa_sign_hash(self->key_id, sign_algo, hash_value, hash_length, outbuf->base + outbuf->off, nb_bytes,
                                  &signature_length) != 0) {
                    ret = PTLS_ERROR_INCOMPATIBLE_KEY;
                } else {
                    outbuf->off += signature_length;
                }
            }
        }
    }
    return ret;
}

void ptls_mbedtls_dispose_sign_certificate(ptls_sign_certificate_t *_self)
{
    if (_self != NULL) {
        ptls_mbedtls_sign_certificate_t *self =
            (ptls_mbedtls_sign_certificate_t *)(((unsigned char *)_self) -
                                                offsetof(struct st_ptls_mbedtls_sign_certificate_t, super));
        /* Destroy the key */
        psa_destroy_key(self->key_id);
        psa_reset_key_attributes(&self->attributes);
        memset(self, 0, sizeof(ptls_mbedtls_sign_certificate_t));
        free(self);
    }
}
/*
 * An RSa key is encoded in DER as:
 * RSAPrivateKey ::= SEQUENCE {
 *   version             INTEGER,  -- must be 0
 *   modulus             INTEGER,  -- n
 *   publicExponent      INTEGER,  -- e
 *   privateExponent     INTEGER,  -- d
 *   prime1              INTEGER,  -- p
 *   prime2              INTEGER,  -- q
 *   exponent1           INTEGER,  -- d mod (p-1)
 *   exponent2           INTEGER,  -- d mod (q-1)
 *   coefficient         INTEGER,  -- (inverse of q) mod p
 * }
 *
 * The number of key bits is the size in bits of the integer N.
 * We must decode the length in octets of the integer representation,
 * then subtract the number of zeros at the beginning of the data.
 */
int ptls_mbedtls_rsa_get_key_bits(const unsigned char *key_value, size_t key_length, size_t *p_nb_bits)
{
    int ret = 0;
    size_t nb_bytes = 0;
    size_t nb_bits = 0;
    size_t x = 0;

    if (key_length > 16 && key_value[x++] == 0x30) {
        /* get the length of the sequence. */
        size_t l = 0;
        ret = ptls_mbedtls_parse_der_length(key_value, key_length, &x, &l);

        if (x + l != key_length) {
            ret = -1;
        }
    }

    if (ret == 0 && key_value[x] == 0x02 && key_value[x + 1] == 0x01 && key_value[x + 2] == 0x00 && key_value[x + 3] == 0x02) {
        x += 4;
        ret = ptls_mbedtls_parse_der_length(key_value, key_length, &x, &nb_bytes);
    } else {
        ret = -1;
    }

    if (ret == 0) {
        unsigned char v = key_value[x];
        nb_bits = 8 * nb_bytes;

        if (v == 0) {
            nb_bits -= 8;
        } else {
            while ((v & 0x80) == 0) {
                nb_bits--;
                v <<= 1;
            }
        }
    }
    *p_nb_bits = nb_bits;
    return ret;
}

void ptls_mbedtls_set_rsa_key_attributes(ptls_mbedtls_sign_certificate_t *signer, const unsigned char *key_value, size_t key_length)
{
    size_t nb_bits = 0;
    psa_set_key_usage_flags(&signer->attributes, PSA_KEY_USAGE_SIGN_HASH);
    psa_set_key_algorithm(&signer->attributes, PSA_ALG_RSA_PKCS1V15_SIGN_RAW);
    psa_set_key_type(&signer->attributes, PSA_KEY_TYPE_RSA_KEY_PAIR);
    if (ptls_mbedtls_rsa_get_key_bits(key_value, key_length, &nb_bits) == 0) {
        psa_set_key_bits(&signer->attributes, nb_bits);
    }
}

int ptls_mbedtls_set_ec_key_attributes(ptls_mbedtls_sign_certificate_t *signer, size_t key_length)
{
    int ret = 0;

    psa_set_key_usage_flags(&signer->attributes, PSA_KEY_USAGE_SIGN_HASH);
    psa_set_key_algorithm(&signer->attributes, PSA_ALG_ECDSA_BASE);
    psa_set_key_type(&signer->attributes, PSA_KEY_TYPE_ECC_KEY_PAIR(PSA_ECC_FAMILY_SECP_R1));
    if (key_length == 32) {
        psa_set_key_algorithm(&signer->attributes, PSA_ALG_DETERMINISTIC_ECDSA(PSA_ALG_SHA_256));
        psa_set_key_bits(&signer->attributes, 256);
    } else if (key_length == 48) {
        psa_set_key_algorithm(&signer->attributes, PSA_ALG_DETERMINISTIC_ECDSA(PSA_ALG_SHA_384));
        psa_set_key_bits(&signer->attributes, 384);
    } else if (key_length == 66) {
        psa_set_key_algorithm(&signer->attributes, PSA_ALG_DETERMINISTIC_ECDSA(PSA_ALG_SHA_512));
        psa_set_key_bits(&signer->attributes, 521);
    } else {
        ret = -1;
    }

    return ret;
}

int ptls_mbedtls_load_private_key(ptls_context_t *ctx, char const *pem_fname)
{
    int ret = MBEDTLS_ERR_ERROR_CORRUPTION_DETECTED;
    size_t n;
    unsigned char *buf;
    mbedtls_pem_context pem = {0};
    mbedtls_pk_type_t pk_type = 0;
    /* mbedtls_svc_key_id_t key_id = 0; */
    size_t key_length = 0;
    size_t key_index = 0;
    ptls_mbedtls_sign_certificate_t *signer = (ptls_mbedtls_sign_certificate_t *)malloc(sizeof(ptls_mbedtls_sign_certificate_t));

    if (signer == NULL) {
        return (PTLS_ERROR_NO_MEMORY);
    }
    memset(signer, 0, sizeof(ptls_mbedtls_sign_certificate_t));
    signer->attributes = psa_key_attributes_init();

    if ((ret = mbedtls_pk_load_file(pem_fname, &buf, &n)) != 0) {
        if (ret == MBEDTLS_ERR_PK_ALLOC_FAILED) {
            return (PTLS_ERROR_NO_MEMORY);
        } else {
            return (PTLS_ERROR_NOT_AVAILABLE);
        }
    }
    ret = ptls_mbedtls_get_der_key(&pem, &pk_type, buf, n, NULL, 0, NULL, NULL);

    /* We cannot use the platform API:
    mbedtls_zeroize_and_free(buf, n);
    so we do our own thing.
    */
    memset(buf, 0, n);
    free(buf);

    if (ret == 0) {
        if (pk_type == MBEDTLS_PK_RSA) {
            key_length = pem.private_buflen;
            ptls_mbedtls_set_rsa_key_attributes(signer, pem.private_buf, key_length);
        } else if (pk_type == MBEDTLS_PK_ECKEY) {
            ret = ptls_mbedtls_parse_ecdsa_field(pem.private_buf, pem.private_buflen, &key_index, &key_length);
            if (ret == 0) {
                ret = ptls_mbedtls_set_ec_key_attributes(signer, key_length);
            }
        } else if (pk_type == MBEDTLS_PK_NONE) {
            /* TODO: not clear whether MBDED TLS supports ED25519 yet. Probably not. */
            /* Should have option to encode RSA or ECDSA using PKCS8 */
            size_t oid_index = 0;
            size_t oid_length = 0;

            psa_set_key_usage_flags(&signer->attributes, PSA_KEY_USAGE_SIGN_HASH);
            ret =
                test_parse_private_key_field(pem.private_buf, pem.private_buflen, &oid_index, &oid_length, &key_index, &key_length);
            if (ret == 0) {
                /* need to parse the OID in order to set the parameters */

                if (oid_length == sizeof(ptls_mbedtls_oid_ec_key) &&
                    memcmp(pem.private_buf + oid_index, ptls_mbedtls_oid_ec_key, sizeof(ptls_mbedtls_oid_ec_key)) == 0) {
                    ret = ptls_mbedtls_parse_ec_private_key(pem.private_buf, pem.private_buflen, &key_index, &key_length);
                    if (ret == 0) {
                        ret = ptls_mbedtls_set_ec_key_attributes(signer, key_length);
                    }
                } else if (oid_length == sizeof(ptls_mbedtls_oid_ed25519) &&
                           memcmp(pem.private_buf + oid_index, ptls_mbedtls_oid_ed25519, sizeof(ptls_mbedtls_oid_ed25519)) == 0) {
                    /* We recognized ED25519 -- PSA_ECC_FAMILY_TWISTED_EDWARDS -- PSA_ALG_ED25519PH */
                    psa_set_key_algorithm(&signer->attributes, PSA_ALG_PURE_EDDSA);
                    psa_set_key_type(&signer->attributes, PSA_ECC_FAMILY_TWISTED_EDWARDS);
                    ret = ptls_mbedtls_parse_eddsa_key(pem.private_buf, pem.private_buflen, &key_index, &key_length);
                    psa_set_key_bits(&signer->attributes, 256);
                } else if (oid_length == sizeof(ptls_mbedtls_oid_rsa_key) &&
                           memcmp(pem.private_buf + oid_index, ptls_mbedtls_oid_rsa_key, sizeof(ptls_mbedtls_oid_rsa_key)) == 0) {
                    /* We recognized RSA */
                    key_length = pem.private_buflen;
                    ptls_mbedtls_set_rsa_key_attributes(signer, pem.private_buf, key_length);
                } else {
                    ret = PTLS_ERROR_NOT_AVAILABLE;
                }
            }
        } else {
            ret = -1;
        }

        if (ret == 0) {
            /* Now that we have the DER or bytes for the key, try import into PSA */
            psa_status_t status = psa_import_key(&signer->attributes, pem.private_buf + key_index, key_length, &signer->key_id);

            if (status != PSA_SUCCESS) {
                ret = -1;
            } else {
                ret = ptls_mbedtls_set_available_schemes(signer);
            }
        }
        /* Free the PEM buffer */
        mbedtls_pem_free(&pem);
    }
    if (ret == 0) {
        signer->super.cb = ptls_mbedtls_sign_certificate;
        ctx->sign_certificate = &signer->super;
    } else {
        /* Dispose of what we have allocated. */
        ptls_mbedtls_dispose_sign_certificate(&signer->super);
    }
    return ret;
}<|MERGE_RESOLUTION|>--- conflicted
+++ resolved
@@ -1,24 +1,25 @@
 /*
- * Copyright (c) 2023, Christian Huitema
- *
- * Permission is hereby granted, free of charge, to any person obtaining a copy
- * of this software and associated documentation files (the "Software"), to
- * deal in the Software without restriction, including without limitation the
- * rights to use, copy, modify, merge, publish, distribute, sublicense, and/or
- * sell copies of the Software, and to permit persons to whom the Software is
- * furnished to do so, subject to the following conditions:
- *
- * The above copyright notice and this permission notice shall be included in
- * all copies or substantial portions of the Software.
- *
- * THE SOFTWARE IS PROVIDED "AS IS", WITHOUT WARRANTY OF ANY KIND, EXPRESS OR
- * IMPLIED, INCLUDING BUT NOT LIMITED TO THE WARRANTIES OF MERCHANTABILITY,
- * FITNESS FOR A PARTICULAR PURPOSE AND NONINFRINGEMENT. IN NO EVENT SHALL THE
- * AUTHORS OR COPYRIGHT HOLDERS BE LIABLE FOR ANY CLAIM, DAMAGES OR OTHER
- * LIABILITY, WHETHER IN AN ACTION OF CONTRACT, TORT OR OTHERWISE, ARISING
- * FROM, OUT OF OR IN CONNECTION WITH THE SOFTWARE OR THE USE OR OTHER DEALINGS
- * IN THE SOFTWARE.
- */
+* Copyright (c) 2023, Christian Huitema
+*
+* Permission is hereby granted, free of charge, to any person obtaining a copy
+* of this software and associated documentation files (the "Software"), to
+* deal in the Software without restriction, including without limitation the
+* rights to use, copy, modify, merge, publish, distribute, sublicense, and/or
+* sell copies of the Software, and to permit persons to whom the Software is
+* furnished to do so, subject to the following conditions:
+*
+* The above copyright notice and this permission notice shall be included in
+* all copies or substantial portions of the Software.
+*
+* THE SOFTWARE IS PROVIDED "AS IS", WITHOUT WARRANTY OF ANY KIND, EXPRESS OR
+* IMPLIED, INCLUDING BUT NOT LIMITED TO THE WARRANTIES OF MERCHANTABILITY,
+* FITNESS FOR A PARTICULAR PURPOSE AND NONINFRINGEMENT. IN NO EVENT SHALL THE
+* AUTHORS OR COPYRIGHT HOLDERS BE LIABLE FOR ANY CLAIM, DAMAGES OR OTHER
+* LIABILITY, WHETHER IN AN ACTION OF CONTRACT, TORT OR OTHERWISE, ARISING
+* FROM, OUT OF OR IN CONNECTION WITH THE SOFTWARE OR THE USE OR OTHER DEALINGS
+* IN THE SOFTWARE.
+*/
+
 
 #ifdef _WINDOWS
 #include "wincompat.h"
@@ -36,6 +37,8 @@
 #include <psa/crypto.h>
 #include <psa/crypto_struct.h>
 #include <psa/crypto_values.h>
+#include "ptls_mbedtls.h"
+
 
 typedef struct st_ptls_mbedtls_signature_scheme_t {
     uint16_t scheme_id;
@@ -46,35 +49,33 @@
     ptls_sign_certificate_t super;
     mbedtls_svc_key_id_t key_id;
     psa_key_attributes_t attributes;
-    const ptls_mbedtls_signature_scheme_t *schemes;
+    const ptls_mbedtls_signature_scheme_t * schemes;
 } ptls_mbedtls_sign_certificate_t;
 
-static const unsigned char ptls_mbedtls_oid_ec_key[] = {0x2a, 0x86, 0x48, 0xce, 0x3d, 0x02, 0x01};
-static const unsigned char ptls_mbedtls_oid_rsa_key[] = {0x2a, 0x86, 0x48, 0x86, 0xf7, 0x0d, 0x01, 0x01, 0x01};
-static const unsigned char ptls_mbedtls_oid_ed25519[] = {0x2b, 0x65, 0x70};
-
-static const ptls_mbedtls_signature_scheme_t rsa_signature_schemes[] = {{PTLS_SIGNATURE_RSA_PSS_RSAE_SHA256, PSA_ALG_SHA_256},
-                                                                        {PTLS_SIGNATURE_RSA_PSS_RSAE_SHA384, PSA_ALG_SHA_384},
-                                                                        {PTLS_SIGNATURE_RSA_PSS_RSAE_SHA512, PSA_ALG_SHA_512},
-                                                                        {UINT16_MAX, PSA_ALG_NONE}};
+static const unsigned char ptls_mbedtls_oid_ec_key[] = { 0x2a, 0x86, 0x48, 0xce, 0x3d, 0x02, 0x01 };
+static const unsigned char ptls_mbedtls_oid_rsa_key[] = { 0x2a, 0x86, 0x48, 0x86, 0xf7, 0x0d, 0x01, 0x01, 0x01 };
+static const unsigned char ptls_mbedtls_oid_ed25519[] = { 0x2b, 0x65, 0x70 };
+
+static const ptls_mbedtls_signature_scheme_t rsa_signature_schemes[] = {
+    {PTLS_SIGNATURE_RSA_PSS_RSAE_SHA256, PSA_ALG_SHA_256},
+    {PTLS_SIGNATURE_RSA_PSS_RSAE_SHA384, PSA_ALG_SHA_384},
+    {PTLS_SIGNATURE_RSA_PSS_RSAE_SHA512, PSA_ALG_SHA_512},
+    {UINT16_MAX, PSA_ALG_NONE}};
+
 static const ptls_mbedtls_signature_scheme_t secp256r1_signature_schemes[] = {
     {PTLS_SIGNATURE_ECDSA_SECP256R1_SHA256, PSA_ALG_SHA_256}, {UINT16_MAX, PSA_ALG_NONE}};
 static const ptls_mbedtls_signature_scheme_t secp384r1_signature_schemes[] = {
     {PTLS_SIGNATURE_ECDSA_SECP384R1_SHA384, PSA_ALG_SHA_384}, {UINT16_MAX, PSA_ALG_NONE}};
 static const ptls_mbedtls_signature_scheme_t secp521r1_signature_schemes[] = {
     {PTLS_SIGNATURE_ECDSA_SECP521R1_SHA512, PSA_ALG_SHA_512}, {UINT16_MAX, PSA_ALG_NONE}};
-static const ptls_mbedtls_signature_scheme_t ed25519_signature_schemes[] = {{PTLS_SIGNATURE_ED25519, PSA_ALG_NONE},
-                                                                            {UINT16_MAX, PSA_ALG_NONE}};
+static const ptls_mbedtls_signature_scheme_t ed25519_signature_schemes[] = {
+    {PTLS_SIGNATURE_ED25519, PSA_ALG_NONE}, {UINT16_MAX, PSA_ALG_NONE}};
 
 #if defined(MBEDTLS_PEM_PARSE_C)
 
-<<<<<<< HEAD
 /* Mapping of MBEDTLS APIs to Picotls */
 
 static int ptls_mbedtls_parse_der_length(const unsigned char* pem_buf, size_t pem_len, size_t* px, size_t *pl)
-=======
-static int ptls_mbedtls_parse_der_length(const unsigned char *pem_buf, size_t pem_len, size_t *px, size_t *pl)
->>>>>>> 703553c9
 {
     int ret = 0;
     size_t x = *px;
@@ -96,15 +97,18 @@
     return ret;
 }
 
-static int ptls_mbedtls_parse_ecdsa_field(const unsigned char *pem_buf, size_t pem_len, size_t *key_index, size_t *key_length)
+static int ptls_mbedtls_parse_ecdsa_field(const unsigned char* pem_buf, size_t pem_len, size_t* key_index, size_t* key_length)
 {
     int ret = 0;
     size_t x = 0;
 
     // const unsigned char head = { 0x30, l-2, 0x02, 0x01, 0x01, 0x04 }
-    if (pem_len < 16 || pem_buf[x++] != 0x30 /* type = sequence */) {
+    if (pem_len < 16 ||
+        pem_buf[x++] != 0x30 /* type = sequence */)
+    {
         ret = -1;
-    } else {
+    }
+    else {
         size_t l = 0;
         ret = ptls_mbedtls_parse_der_length(pem_buf, pem_len, &x, &l);
 
@@ -112,11 +116,15 @@
             ret = -1;
         }
     }
-    if (ret == 0) {
-        if (pem_buf[x++] != 0x02 /* type = int */ || pem_buf[x++] != 0x01 /* length of int = 1 */ ||
-            pem_buf[x++] != 0x01 /* version = 1 */ || pem_buf[x++] != 0x04 /*octet string */ || pem_buf[x] + x >= pem_len) {
-            ret = -1;
-        } else {
+    if (ret == 0){
+        if (pem_buf[x++] != 0x02 /* type = int */ ||
+            pem_buf[x++] != 0x01 /* length of int = 1 */ ||
+            pem_buf[x++] != 0x01 /* version = 1 */ ||
+            pem_buf[x++] != 0x04 /*octet string */ ||
+            pem_buf[x] + x >= pem_len) {
+            ret = -1;
+        }
+        else {
             *key_index = x + 1;
             *key_length = pem_buf[x];
             x += 1 + pem_buf[x];
@@ -127,16 +135,19 @@
                 if (x + pem_buf[x] >= pem_len) {
                     /* EC parameters extend beyond buffer */
                     ret = -1;
-                } else {
+                }
+                else {
                     x += pem_buf[x] + 1;
                 }
             }
 
             if (ret == 0 && x < pem_len) {
                 /* skip the public key parameter */
-                if (pem_buf[x++] != 0xa1 || x >= pem_len) {
+                if (pem_buf[x++] != 0xa1 ||
+                    x >= pem_len) {
                     ret = -1;
-                } else {
+                }
+                else {
                     size_t l = 0;
                     ret = ptls_mbedtls_parse_der_length(pem_buf, pem_len, &x, &l);
                     x += l;
@@ -152,11 +163,12 @@
 }
 
 /* On input, key_index points at the "key information" in a
- * "private key" message. For EDDSA, this contains an
- * octet string carrying the key itself. On return, key index
- * and key length are updated to point at the key field.
- */
-static int ptls_mbedtls_parse_eddsa_key(const unsigned char *pem_buf, size_t pem_len, size_t *key_index, size_t *key_length)
+* "private key" message. For EDDSA, this contains an
+* octet string carrying the key itself. On return, key index
+* and key length are updated to point at the key field.
+*/
+static int ptls_mbedtls_parse_eddsa_key(const unsigned char* pem_buf, size_t pem_len,
+    size_t* key_index, size_t* key_length)
 {
     int ret = 0;
     size_t x = *key_index;
@@ -168,7 +180,9 @@
         ret = ptls_mbedtls_parse_der_length(pem_buf, pem_len, &x, &l_key);
         if (x + l_key != *key_index + *key_length) {
             ret = -1;
-        } else {
+        }
+        else {
+
             *key_index = x;
             *key_length = l_key;
         }
@@ -177,11 +191,12 @@
 }
 
 /* If using PKCS8 encoding, the "private key" field contains the
- * same "ecdsa field" found in PEM "EC PRIVATE KEY" files. We
- * use the same parser, but we need to reset indices so they
- * reflect the unwrapped key.
- */
-int ptls_mbedtls_parse_ec_private_key(const unsigned char *pem_buf, size_t pem_len, size_t *key_index, size_t *key_length)
+* same "ecdsa field" found in PEM "EC PRIVATE KEY" files. We
+* use the same parser, but we need to reset indices so they
+* reflect the unwrapped key.
+*/
+int ptls_mbedtls_parse_ec_private_key(const unsigned char* pem_buf, size_t pem_len,
+    size_t* key_index, size_t* key_length)
 {
     size_t x_offset = 0;
     size_t x_len = 0;
@@ -194,8 +209,9 @@
     return ret;
 }
 
-int test_parse_private_key_field(const unsigned char *pem_buf, size_t pem_len, size_t *oid_index, size_t *oid_length,
-                                 size_t *key_index, size_t *key_length)
+int test_parse_private_key_field(const unsigned char* pem_buf, size_t pem_len,
+    size_t* oid_index, size_t *oid_length,
+    size_t* key_index, size_t* key_length)
 {
     int ret = 0;
     size_t l_oid = 0;
@@ -205,9 +221,12 @@
 
     size_t x = 0;
     /*  const unsigned char head = {0x30, l - 2, 0x02, 0x01, 0x00} */
-    if (pem_len < 16 || pem_buf[x++] != 0x30 /* type = sequence */) {
+    if (pem_len < 16 ||
+        pem_buf[x++] != 0x30 /* type = sequence */)
+    {
         ret = -1;
-    } else {
+    }
+    else {
         size_t l = 0;
         ret = ptls_mbedtls_parse_der_length(pem_buf, pem_len, &x, &l);
 
@@ -216,25 +235,31 @@
         }
     }
     if (ret == 0) {
-        if (pem_buf[x++] != 0x02 /* type = int */ || pem_buf[x++] != 0x01 /* length of int = 1 */ ||
-            pem_buf[x++] != 0x00 /* version = 0 */ || pem_buf[x++] != 0x30 /* sequence */) {
-            ret = -1;
-        } else {
+        if (pem_buf[x++] != 0x02 /* type = int */ ||
+            pem_buf[x++] != 0x01 /* length of int = 1 */ ||
+            pem_buf[x++] != 0x00 /* version = 0 */ ||
+            pem_buf[x++] != 0x30 /* sequence */){
+            ret = -1;
+        }
+        else {
             /* the sequence contains the OID and optional key attributes,
-             * which we ignore for now.
-             */
+            * which we ignore for now.
+            */
             size_t l_seq = 0;
             size_t x_seq;
             ret = ptls_mbedtls_parse_der_length(pem_buf, pem_len, &x, &l_seq);
             x_seq = x;
-            if (x + l_seq >= pem_len || pem_buf[x++] != 0x06) {
+            if (x + l_seq >= pem_len ||
+                pem_buf[x++] != 0x06) {
                 ret = -1;
-            } else {
+            }
+            else {
                 l_oid = pem_buf[x++];
                 x_oid = x;
                 if (x + l_oid > x_seq + l_seq) {
                     ret = -1;
-                } else {
+                }
+                else {
                     x = x_seq + l_seq;
                 }
             }
@@ -242,19 +267,13 @@
     }
     if (ret == 0) {
         /* At that point the oid has been identified.
-<<<<<<< HEAD
         * The next parameter is an octet string containing the key info.
         */
         if (x + 2 > pem_len ||
             pem_buf[x++]  != 0x04){
-=======
-         * The next parameter is an octet string containing the key info.
-         */
-        size_t l = 0;
-        if (x + 2 > pem_len || pem_buf[x++] != 0x04) {
->>>>>>> 703553c9
-            ret = -1;
-        } else {
+            ret = -1;
+        }
+        else {
             ret = ptls_mbedtls_parse_der_length(pem_buf, pem_len, &x, &l_key);
             x_key = x;
             x += l_key;
@@ -271,8 +290,11 @@
     return ret;
 }
 
-int ptls_mbedtls_get_der_key(mbedtls_pem_context *pem, mbedtls_pk_type_t *pk_type, const unsigned char *key, size_t keylen,
-                             const unsigned char *pwd, size_t pwdlen, int (*f_rng)(void *, unsigned char *, size_t), void *p_rng)
+int ptls_mbedtls_get_der_key(mbedtls_pem_context* pem,
+    mbedtls_pk_type_t * pk_type,
+    const unsigned char* key, size_t keylen,
+    const unsigned char* pwd, size_t pwdlen,
+    int (*f_rng)(void*, unsigned char*, size_t), void* p_rng)
 {
     int ret = MBEDTLS_ERR_ERROR_CORRUPTION_DETECTED;
 #if defined(MBEDTLS_PEM_PARSE_C)
@@ -289,19 +311,26 @@
     /* Avoid calling mbedtls_pem_read_buffer() on non-null-terminated string */
     if (key[keylen - 1] != '\0') {
         ret = MBEDTLS_ERR_PEM_NO_HEADER_FOOTER_PRESENT;
-    } else {
-        ret = mbedtls_pem_read_buffer(pem, "-----BEGIN RSA PRIVATE KEY-----", "-----END RSA PRIVATE KEY-----", key, pwd, pwdlen,
-                                      &len);
-    }
-
-    if (ret == 0) {
-        *pk_type = MBEDTLS_PK_RSA;
+    }
+    else {
+        ret = mbedtls_pem_read_buffer(pem,
+            "-----BEGIN RSA PRIVATE KEY-----",
+            "-----END RSA PRIVATE KEY-----",
+            key, pwd, pwdlen, &len);
+    }
+
+    if (ret == 0) {
+        * pk_type = MBEDTLS_PK_RSA;
         return ret;
-    } else if (ret == MBEDTLS_ERR_PEM_PASSWORD_MISMATCH) {
+    }
+    else if (ret == MBEDTLS_ERR_PEM_PASSWORD_MISMATCH) {
         return MBEDTLS_ERR_PK_PASSWORD_MISMATCH;
-    } else if (ret == MBEDTLS_ERR_PEM_PASSWORD_REQUIRED) {
+    }
+    else if (ret == MBEDTLS_ERR_PEM_PASSWORD_REQUIRED) {
         return MBEDTLS_ERR_PK_PASSWORD_REQUIRED;
-    } else if (ret != MBEDTLS_ERR_PEM_NO_HEADER_FOOTER_PRESENT) {
+    }
+    else if (ret != MBEDTLS_ERR_PEM_NO_HEADER_FOOTER_PRESENT) {
+
         return ret;
     }
 #endif /* MBEDTLS_RSA_C */
@@ -310,18 +339,24 @@
     /* Avoid calling mbedtls_pem_read_buffer() on non-null-terminated string */
     if (key[keylen - 1] != '\0') {
         ret = MBEDTLS_ERR_PEM_NO_HEADER_FOOTER_PRESENT;
-    } else {
-        ret =
-            mbedtls_pem_read_buffer(pem, "-----BEGIN EC PRIVATE KEY-----", "-----END EC PRIVATE KEY-----", key, pwd, pwdlen, &len);
-    }
-    if (ret == 0) {
-        *pk_type = MBEDTLS_PK_ECKEY;
+    }
+    else {
+        ret = mbedtls_pem_read_buffer(pem,
+            "-----BEGIN EC PRIVATE KEY-----",
+            "-----END EC PRIVATE KEY-----",
+            key, pwd, pwdlen, &len);
+    }
+    if (ret == 0) {
+        * pk_type = MBEDTLS_PK_ECKEY;
         return ret;
-    } else if (ret == MBEDTLS_ERR_PEM_PASSWORD_MISMATCH) {
+    }
+    else if (ret == MBEDTLS_ERR_PEM_PASSWORD_MISMATCH) {
         return MBEDTLS_ERR_PK_PASSWORD_MISMATCH;
-    } else if (ret == MBEDTLS_ERR_PEM_PASSWORD_REQUIRED) {
+    }
+    else if (ret == MBEDTLS_ERR_PEM_PASSWORD_REQUIRED) {
         return MBEDTLS_ERR_PK_PASSWORD_REQUIRED;
-    } else if (ret != MBEDTLS_ERR_PEM_NO_HEADER_FOOTER_PRESENT) {
+    }
+    else if (ret != MBEDTLS_ERR_PEM_NO_HEADER_FOOTER_PRESENT) {
         return ret;
     }
 #endif /* MBEDTLS_PK_HAVE_ECC_KEYS */
@@ -329,12 +364,17 @@
     /* Avoid calling mbedtls_pem_read_buffer() on non-null-terminated string */
     if (key[keylen - 1] != '\0') {
         ret = MBEDTLS_ERR_PEM_NO_HEADER_FOOTER_PRESENT;
-    } else {
-        ret = mbedtls_pem_read_buffer(pem, "-----BEGIN PRIVATE KEY-----", "-----END PRIVATE KEY-----", key, NULL, 0, &len);
+    }
+    else {
+        ret = mbedtls_pem_read_buffer(pem,
+            "-----BEGIN PRIVATE KEY-----",
+            "-----END PRIVATE KEY-----",
+            key, NULL, 0, &len);
         if (ret == 0) {
             /* info is unknown */
             return ret;
-        } else if (ret != MBEDTLS_ERR_PEM_NO_HEADER_FOOTER_PRESENT) {
+        }
+        else if (ret != MBEDTLS_ERR_PEM_NO_HEADER_FOOTER_PRESENT) {
             return ret;
         }
     }
@@ -343,14 +383,18 @@
     /* Avoid calling mbedtls_pem_read_buffer() on non-null-terminated string */
     if (key[keylen - 1] != '\0') {
         ret = MBEDTLS_ERR_PEM_NO_HEADER_FOOTER_PRESENT;
-    } else {
-        ret = mbedtls_pem_read_buffer(pem, "-----BEGIN ENCRYPTED PRIVATE KEY-----", "-----END ENCRYPTED PRIVATE KEY-----", key,
-                                      NULL, 0, &len);
+    }
+    else {
+        ret = mbedtls_pem_read_buffer(pem,
+            "-----BEGIN ENCRYPTED PRIVATE KEY-----",
+            "-----END ENCRYPTED PRIVATE KEY-----",
+            key, NULL, 0, &len);
     }
     if (ret == 0) {
         /* infor is unknown */
         return ret;
-    } else if (ret != MBEDTLS_ERR_PEM_NO_HEADER_FOOTER_PRESENT) {
+    }
+    else if (ret != MBEDTLS_ERR_PEM_NO_HEADER_FOOTER_PRESENT) {
         return ret;
     }
 #endif /* MBEDTLS_PKCS12_C || MBEDTLS_PKCS5_C */
@@ -358,10 +402,12 @@
 }
 #endif
 
-const ptls_mbedtls_signature_scheme_t *ptls_mbedtls_select_signature_scheme(const ptls_mbedtls_signature_scheme_t *available,
-                                                                            const uint16_t *algorithms, size_t num_algorithms)
-{
-    const ptls_mbedtls_signature_scheme_t *scheme;
+const ptls_mbedtls_signature_scheme_t* ptls_mbedtls_select_signature_scheme(
+    const ptls_mbedtls_signature_scheme_t *available,
+    const uint16_t *algorithms, size_t num_algorithms)
+{
+    const ptls_mbedtls_signature_scheme_t* scheme;
+
     /* select the algorithm, driven by server-isde preference of `available` */
     for (scheme = available; scheme->scheme_id != UINT16_MAX; ++scheme) {
         for (size_t i = 0; i != num_algorithms; ++i) {
@@ -373,7 +419,8 @@
     return NULL;
 }
 
-int ptls_mbedtls_set_available_schemes(ptls_mbedtls_sign_certificate_t *signer)
+int ptls_mbedtls_set_available_schemes(
+    ptls_mbedtls_sign_certificate_t* signer)
 {
     int ret = 0;
     psa_algorithm_t algo = psa_get_key_algorithm(&signer->attributes);
@@ -421,51 +468,55 @@
 }
 
 /*
- * Sign a certificate
- * - step1, selected a signature algorithm compatible with the public key algorithm
- *   and with the list specified by the application.
- * - step2, compute the hash with the specified algorithm.
- * - step3, compute the signature of the hash using psa_sign_hash.
- *
- * In the case of RSA, we use the algorithm PSA_ALG_RSA_PKCS1V15_SIGN_RAW, which
- * pads the hash according to PKCS1V15 before doing the private key operation.
- * The implementation of RSA/PKCS1V15 also includes a verification step to protect
- * against key attacks through partial faults.
- *
- * MBEDTLS has a "psa_sign_message" that combines step2 and step3. However, it
- * requires specifying an algorithm type that exactly specifies the signature
- * algorithm, such as "RSA with SHA384". This is not compatible with the
- * "RSA sign raw" algorithm. Instead, we decompose the operation in two steps.
- * There is no performance penalty doing so, as "psa_sign_message" is only
- * a convenience API.
- */
-
-int ptls_mbedtls_sign_certificate(ptls_sign_certificate_t *_self, ptls_t *tls, ptls_async_job_t **async,
-                                  uint16_t *selected_algorithm, ptls_buffer_t *outbuf, ptls_iovec_t input,
-                                  const uint16_t *algorithms, size_t num_algorithms)
+* Sign a certificate
+* - step1, selected a signature algorithm compatible with the public key algorithm
+*   and with the list specified by the application.
+* - step2, compute the hash with the specified algorithm.
+* - step3, compute the signature of the hash using psa_sign_hash.
+* 
+* In the case of RSA, we use the algorithm PSA_ALG_RSA_PKCS1V15_SIGN_RAW, which
+* pads the hash according to PKCS1V15 before doing the private key operation.
+* The implementation of RSA/PKCS1V15 also includes a verification step to protect
+* against key attacks through partial faults.
+* 
+* MBEDTLS has a "psa_sign_message" that combines step2 and step3. However, it
+* requires specifying an algorithm type that exactly specifies the signature
+* algorithm, such as "RSA with SHA384". This is not compatible with the
+* "RSA sign raw" algorithm. Instead, we decompose the operation in two steps.
+* There is no performance penalty doing so, as "psa_sign_message" is only
+* a convenience API.
+*/
+
+int ptls_mbedtls_sign_certificate(ptls_sign_certificate_t* _self, ptls_t* tls,
+    ptls_async_job_t** async, uint16_t* selected_algorithm,
+    ptls_buffer_t* outbuf, ptls_iovec_t input, const uint16_t* algorithms, size_t num_algorithms)
 {
     int ret = 0;
-    ptls_mbedtls_sign_certificate_t *self =
-        (ptls_mbedtls_sign_certificate_t *)(((unsigned char *)_self) - offsetof(struct st_ptls_mbedtls_sign_certificate_t, super));
+    ptls_mbedtls_sign_certificate_t* self = (ptls_mbedtls_sign_certificate_t*)
+        (((unsigned char*)_self) - offsetof(struct st_ptls_mbedtls_sign_certificate_t, super));
     /* First, find the set of compatible algorithms */
-    const ptls_mbedtls_signature_scheme_t *scheme = ptls_mbedtls_select_signature_scheme(self->schemes, algorithms, num_algorithms);
+    const ptls_mbedtls_signature_scheme_t* scheme =
+        ptls_mbedtls_select_signature_scheme(self->schemes, algorithms, num_algorithms);
 
     if (scheme == NULL) {
         ret = PTLS_ERROR_INCOMPATIBLE_KEY;
-    } else {
+    }
+    else {
         /* First prepare the hash */
         unsigned char hash_buffer[PTLS_MAX_DIGEST_SIZE];
-        unsigned char *hash_value = NULL;
+        unsigned char* hash_value = NULL;
+
         size_t hash_length = 0;
 
         if (scheme->hash_algo == PSA_ALG_NONE) {
             hash_value = input.base;
             hash_length = input.len;
-        } else {
-            if (psa_hash_compute(scheme->hash_algo, input.base, input.len, hash_buffer, PTLS_MAX_DIGEST_SIZE, &hash_length) !=
-                PSA_SUCCESS) {
+        }
+        else {
+            if (psa_hash_compute(scheme->hash_algo, input.base, input.len, hash_buffer, PTLS_MAX_DIGEST_SIZE, &hash_length) != PSA_SUCCESS) {
                 ret = PTLS_ERROR_NOT_AVAILABLE;
-            } else {
+            }
+            else {
                 hash_value = hash_buffer;
             }
         }
@@ -477,7 +528,8 @@
                 if (sign_algo == PSA_ALG_RSA_PKCS1V15_SIGN_RAW) {
                     /* assume at most 4096 bit key */
                     nb_bytes = 512;
-                } else {
+                }
+                else {
                     /* Max size assumed, secp521r1 */
                     nb_bytes = 124;
                 }
@@ -486,11 +538,11 @@
             }
             if ((ret = ptls_buffer_reserve(outbuf, nb_bytes)) == 0) {
                 size_t signature_length = 0;
-
-                if (psa_sign_hash(self->key_id, sign_algo, hash_value, hash_length, outbuf->base + outbuf->off, nb_bytes,
-                                  &signature_length) != 0) {
+                if (psa_sign_hash(self->key_id, sign_algo, hash_value, hash_length,
+                    outbuf->base + outbuf->off, nb_bytes, &signature_length) != 0) {
                     ret = PTLS_ERROR_INCOMPATIBLE_KEY;
-                } else {
+                }
+                else {
                     outbuf->off += signature_length;
                 }
             }
@@ -502,9 +554,8 @@
 void ptls_mbedtls_dispose_sign_certificate(ptls_sign_certificate_t *_self)
 {
     if (_self != NULL) {
-        ptls_mbedtls_sign_certificate_t *self =
-            (ptls_mbedtls_sign_certificate_t *)(((unsigned char *)_self) -
-                                                offsetof(struct st_ptls_mbedtls_sign_certificate_t, super));
+        ptls_mbedtls_sign_certificate_t* self = (ptls_mbedtls_sign_certificate_t*)
+        (((unsigned char*)_self) - offsetof(struct st_ptls_mbedtls_sign_certificate_t, super));
         /* Destroy the key */
         psa_destroy_key(self->key_id);
         psa_reset_key_attributes(&self->attributes);
@@ -513,24 +564,24 @@
     }
 }
 /*
- * An RSa key is encoded in DER as:
- * RSAPrivateKey ::= SEQUENCE {
- *   version             INTEGER,  -- must be 0
- *   modulus             INTEGER,  -- n
- *   publicExponent      INTEGER,  -- e
- *   privateExponent     INTEGER,  -- d
- *   prime1              INTEGER,  -- p
- *   prime2              INTEGER,  -- q
- *   exponent1           INTEGER,  -- d mod (p-1)
- *   exponent2           INTEGER,  -- d mod (q-1)
- *   coefficient         INTEGER,  -- (inverse of q) mod p
- * }
- *
- * The number of key bits is the size in bits of the integer N.
- * We must decode the length in octets of the integer representation,
- * then subtract the number of zeros at the beginning of the data.
- */
-int ptls_mbedtls_rsa_get_key_bits(const unsigned char *key_value, size_t key_length, size_t *p_nb_bits)
+* An RSa key is encoded in DER as:
+* RSAPrivateKey ::= SEQUENCE {
+*   version             INTEGER,  -- must be 0
+*   modulus             INTEGER,  -- n
+*   publicExponent      INTEGER,  -- e
+*   privateExponent     INTEGER,  -- d
+*   prime1              INTEGER,  -- p
+*   prime2              INTEGER,  -- q
+*   exponent1           INTEGER,  -- d mod (p-1)
+*   exponent2           INTEGER,  -- d mod (q-1)
+*   coefficient         INTEGER,  -- (inverse of q) mod p
+* }
+* 
+* The number of key bits is the size in bits of the integer N.
+* We must decode the length in octets of the integer representation,
+* then subtract the number of zeros at the beginning of the data.
+*/
+int ptls_mbedtls_rsa_get_key_bits(const unsigned char* key_value, size_t key_length, size_t * p_nb_bits)
 {
     int ret = 0;
     size_t nb_bytes = 0;
@@ -547,10 +598,15 @@
         }
     }
 
-    if (ret == 0 && key_value[x] == 0x02 && key_value[x + 1] == 0x01 && key_value[x + 2] == 0x00 && key_value[x + 3] == 0x02) {
+    if (ret == 0 &&
+        key_value[x] == 0x02 &&
+        key_value[x + 1] == 0x01 &&
+        key_value[x + 2] == 0x00 &&
+        key_value[x + 3] == 0x02) {
         x += 4;
         ret = ptls_mbedtls_parse_der_length(key_value, key_length, &x, &nb_bytes);
-    } else {
+    }
+    else {
         ret = -1;
     }
 
@@ -560,7 +616,8 @@
 
         if (v == 0) {
             nb_bits -= 8;
-        } else {
+        }
+        else {
             while ((v & 0x80) == 0) {
                 nb_bits--;
                 v <<= 1;
@@ -571,7 +628,8 @@
     return ret;
 }
 
-void ptls_mbedtls_set_rsa_key_attributes(ptls_mbedtls_sign_certificate_t *signer, const unsigned char *key_value, size_t key_length)
+void ptls_mbedtls_set_rsa_key_attributes(ptls_mbedtls_sign_certificate_t* signer,
+    const unsigned char * key_value, size_t key_length)
 {
     size_t nb_bits = 0;
     psa_set_key_usage_flags(&signer->attributes, PSA_KEY_USAGE_SIGN_HASH);
@@ -582,7 +640,7 @@
     }
 }
 
-int ptls_mbedtls_set_ec_key_attributes(ptls_mbedtls_sign_certificate_t *signer, size_t key_length)
+int ptls_mbedtls_set_ec_key_attributes(ptls_mbedtls_sign_certificate_t* signer, size_t key_length)
 {
     int ret = 0;
 
@@ -590,44 +648,51 @@
     psa_set_key_algorithm(&signer->attributes, PSA_ALG_ECDSA_BASE);
     psa_set_key_type(&signer->attributes, PSA_KEY_TYPE_ECC_KEY_PAIR(PSA_ECC_FAMILY_SECP_R1));
     if (key_length == 32) {
-        psa_set_key_algorithm(&signer->attributes, PSA_ALG_DETERMINISTIC_ECDSA(PSA_ALG_SHA_256));
+        psa_set_key_algorithm(&signer->attributes,
+            PSA_ALG_DETERMINISTIC_ECDSA(PSA_ALG_SHA_256));
         psa_set_key_bits(&signer->attributes, 256);
-    } else if (key_length == 48) {
-        psa_set_key_algorithm(&signer->attributes, PSA_ALG_DETERMINISTIC_ECDSA(PSA_ALG_SHA_384));
+    }
+    else if (key_length == 48) {
+        psa_set_key_algorithm(&signer->attributes,
+            PSA_ALG_DETERMINISTIC_ECDSA(PSA_ALG_SHA_384));
         psa_set_key_bits(&signer->attributes, 384);
-    } else if (key_length == 66) {
-        psa_set_key_algorithm(&signer->attributes, PSA_ALG_DETERMINISTIC_ECDSA(PSA_ALG_SHA_512));
+    }
+    else if (key_length == 66) {
+        psa_set_key_algorithm(&signer->attributes,
+            PSA_ALG_DETERMINISTIC_ECDSA(PSA_ALG_SHA_512));
         psa_set_key_bits(&signer->attributes, 521);
-    } else {
+    }
+    else {
         ret = -1;
     }
 
     return ret;
 }
 
-int ptls_mbedtls_load_private_key(ptls_context_t *ctx, char const *pem_fname)
+int ptls_mbedtls_load_private_key(ptls_context_t* ctx, char const* pem_fname)
 {
     int ret = MBEDTLS_ERR_ERROR_CORRUPTION_DETECTED;
     size_t n;
-    unsigned char *buf;
-    mbedtls_pem_context pem = {0};
+    unsigned char* buf;
+    mbedtls_pem_context pem = { 0 };
     mbedtls_pk_type_t pk_type = 0;
     /* mbedtls_svc_key_id_t key_id = 0; */
     size_t key_length = 0;
     size_t key_index = 0;
-    ptls_mbedtls_sign_certificate_t *signer = (ptls_mbedtls_sign_certificate_t *)malloc(sizeof(ptls_mbedtls_sign_certificate_t));
+    ptls_mbedtls_sign_certificate_t* signer = (ptls_mbedtls_sign_certificate_t*)malloc(sizeof(ptls_mbedtls_sign_certificate_t));
 
     if (signer == NULL) {
-        return (PTLS_ERROR_NO_MEMORY);
+        return(PTLS_ERROR_NO_MEMORY);
     }
     memset(signer, 0, sizeof(ptls_mbedtls_sign_certificate_t));
     signer->attributes = psa_key_attributes_init();
 
     if ((ret = mbedtls_pk_load_file(pem_fname, &buf, &n)) != 0) {
         if (ret == MBEDTLS_ERR_PK_ALLOC_FAILED) {
-            return (PTLS_ERROR_NO_MEMORY);
-        } else {
-            return (PTLS_ERROR_NOT_AVAILABLE);
+            return(PTLS_ERROR_NO_MEMORY);
+        }
+        else {
+            return(PTLS_ERROR_NOT_AVAILABLE);
         }
     }
     ret = ptls_mbedtls_get_der_key(&pem, &pk_type, buf, n, NULL, 0, NULL, NULL);
@@ -643,20 +708,21 @@
         if (pk_type == MBEDTLS_PK_RSA) {
             key_length = pem.private_buflen;
             ptls_mbedtls_set_rsa_key_attributes(signer, pem.private_buf, key_length);
-        } else if (pk_type == MBEDTLS_PK_ECKEY) {
+        }
+        else if (pk_type == MBEDTLS_PK_ECKEY) {
             ret = ptls_mbedtls_parse_ecdsa_field(pem.private_buf, pem.private_buflen, &key_index, &key_length);
             if (ret == 0) {
                 ret = ptls_mbedtls_set_ec_key_attributes(signer, key_length);
             }
-        } else if (pk_type == MBEDTLS_PK_NONE) {
+        }
+        else if (pk_type == MBEDTLS_PK_NONE) {
             /* TODO: not clear whether MBDED TLS supports ED25519 yet. Probably not. */
             /* Should have option to encode RSA or ECDSA using PKCS8 */
             size_t oid_index = 0;
             size_t oid_length = 0;
 
             psa_set_key_usage_flags(&signer->attributes, PSA_KEY_USAGE_SIGN_HASH);
-            ret =
-                test_parse_private_key_field(pem.private_buf, pem.private_buflen, &oid_index, &oid_length, &key_index, &key_length);
+            ret = test_parse_private_key_field(pem.private_buf, pem.private_buflen, &oid_index, &oid_length, &key_index, &key_length);
             if (ret == 0) {
                 /* need to parse the OID in order to set the parameters */
 
@@ -666,23 +732,27 @@
                     if (ret == 0) {
                         ret = ptls_mbedtls_set_ec_key_attributes(signer, key_length);
                     }
-                } else if (oid_length == sizeof(ptls_mbedtls_oid_ed25519) &&
-                           memcmp(pem.private_buf + oid_index, ptls_mbedtls_oid_ed25519, sizeof(ptls_mbedtls_oid_ed25519)) == 0) {
+                }
+                else if (oid_length == sizeof(ptls_mbedtls_oid_ed25519) &&
+                    memcmp(pem.private_buf + oid_index, ptls_mbedtls_oid_ed25519, sizeof(ptls_mbedtls_oid_ed25519)) == 0) {
                     /* We recognized ED25519 -- PSA_ECC_FAMILY_TWISTED_EDWARDS -- PSA_ALG_ED25519PH */
                     psa_set_key_algorithm(&signer->attributes, PSA_ALG_PURE_EDDSA);
                     psa_set_key_type(&signer->attributes, PSA_ECC_FAMILY_TWISTED_EDWARDS);
                     ret = ptls_mbedtls_parse_eddsa_key(pem.private_buf, pem.private_buflen, &key_index, &key_length);
                     psa_set_key_bits(&signer->attributes, 256);
-                } else if (oid_length == sizeof(ptls_mbedtls_oid_rsa_key) &&
-                           memcmp(pem.private_buf + oid_index, ptls_mbedtls_oid_rsa_key, sizeof(ptls_mbedtls_oid_rsa_key)) == 0) {
+                }
+                else if (oid_length == sizeof(ptls_mbedtls_oid_rsa_key) &&
+                    memcmp(pem.private_buf + oid_index, ptls_mbedtls_oid_rsa_key, sizeof(ptls_mbedtls_oid_rsa_key)) == 0) {
                     /* We recognized RSA */
                     key_length = pem.private_buflen;
                     ptls_mbedtls_set_rsa_key_attributes(signer, pem.private_buf, key_length);
-                } else {
+                }
+                else {
                     ret = PTLS_ERROR_NOT_AVAILABLE;
                 }
             }
-        } else {
+        }
+        else {
             ret = -1;
         }
 
@@ -692,7 +762,8 @@
 
             if (status != PSA_SUCCESS) {
                 ret = -1;
-            } else {
+            }
+            else {
                 ret = ptls_mbedtls_set_available_schemes(signer);
             }
         }
