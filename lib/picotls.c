--- conflicted
+++ resolved
@@ -2990,13 +2990,9 @@
         /* esni */
 fprintf(stderr, "%s:%d\n", __FILE__, __LINE__);
         if (ch->esni.cipher != NULL) {
-<<<<<<< HEAD
 fprintf(stderr, "%s:%d\n", __FILE__, __LINE__);
-            if (ch->server_name.base != NULL || ch->key_shares.base == NULL) {
+            if (ch->key_shares.base == NULL) {
 fprintf(stderr, "%s:%d\n", __FILE__, __LINE__);
-=======
-            if (ch->key_shares.base == NULL) {
->>>>>>> e6caaa8d
                 ret = PTLS_ALERT_ILLEGAL_PARAMETER;
                 goto Exit;
             }
@@ -3231,14 +3227,8 @@
         memcpy(tls->client_random, ch.random_bytes, sizeof(tls->client_random));
         ptls_iovec_t server_name = {NULL};
         int is_esni = 0;
-<<<<<<< HEAD
-        if (ch.server_name.base != NULL) {
-            server_name = ch.server_name;
-        } else if (ch.esni.cipher != NULL && tls->ctx->esni != NULL) {
+        if (ch.esni.cipher != NULL && tls->ctx->esni != NULL) {
 fprintf(stderr, "%s:%d\n", __FILE__, __LINE__);
-=======
-        if (ch.esni.cipher != NULL && tls->ctx->esni != NULL) {
->>>>>>> e6caaa8d
             if ((ret = client_hello_decode_esni(tls->ctx, &key_share.algorithm, &key_share.peer_key, &server_name, &ch)) != 0)
                 goto Exit;
 fprintf(stderr, "%s:%d\n", __FILE__, __LINE__);
