/*
 * Copyright (c) 2016 DeNA Co., Ltd., Kazuho Oku
 *
 * Permission is hereby granted, free of charge, to any person obtaining a copy
 * of this software and associated documentation files (the "Software"), to
 * deal in the Software without restriction, including without limitation the
 * rights to use, copy, modify, merge, publish, distribute, sublicense, and/or
 * sell copies of the Software, and to permit persons to whom the Software is
 * furnished to do so, subject to the following conditions:
 *
 * The above copyright notice and this permission notice shall be included in
 * all copies or substantial portions of the Software.
 *
 * THE SOFTWARE IS PROVIDED "AS IS", WITHOUT WARRANTY OF ANY KIND, EXPRESS OR
 * IMPLIED, INCLUDING BUT NOT LIMITED TO THE WARRANTIES OF MERCHANTABILITY,
 * FITNESS FOR A PARTICULAR PURPOSE AND NONINFRINGEMENT. IN NO EVENT SHALL THE
 * AUTHORS OR COPYRIGHT HOLDERS BE LIABLE FOR ANY CLAIM, DAMAGES OR OTHER
 * LIABILITY, WHETHER IN AN ACTION OF CONTRACT, TORT OR OTHERWISE, ARISING
 * FROM, OUT OF OR IN CONNECTION WITH THE SOFTWARE OR THE USE OR OTHER DEALINGS
 * IN THE SOFTWARE.
 */
#include <assert.h>
#include <stddef.h>
#include <stdio.h>
#include <stdlib.h>
#include <string.h>
#ifdef _WINDOWS
#include "wincompat.h"
#else
#include <arpa/inet.h>
#include <sys/time.h>
#endif
#include "picotls.h"
#if PICOTLS_USE_DTRACE
#include "picotls-probes.h"
#endif

#define PTLS_MAX_PLAINTEXT_RECORD_SIZE 16384
#define PTLS_MAX_ENCRYPTED_RECORD_SIZE (16384 + 256)

#define PTLS_RECORD_VERSION_MAJOR 3
#define PTLS_RECORD_VERSION_MINOR 3

#define PTLS_CONTENT_TYPE_CHANGE_CIPHER_SPEC 20
#define PTLS_CONTENT_TYPE_ALERT 21
#define PTLS_CONTENT_TYPE_HANDSHAKE 22
#define PTLS_CONTENT_TYPE_APPDATA 23

#define PTLS_PSK_KE_MODE_PSK 0
#define PTLS_PSK_KE_MODE_PSK_DHE 1

#define PTLS_HANDSHAKE_HEADER_SIZE 4

#define PTLS_EXTENSION_TYPE_SERVER_NAME 0
#define PTLS_EXTENSION_TYPE_STATUS_REQUEST 5
#define PTLS_EXTENSION_TYPE_SUPPORTED_GROUPS 10
#define PTLS_EXTENSION_TYPE_SIGNATURE_ALGORITHMS 13
#define PTLS_EXTENSION_TYPE_ALPN 16
#define PTLS_EXTENSION_TYPE_SERVER_CERTIFICATE_TYPE 20
#define PTLS_EXTENSION_TYPE_COMPRESS_CERTIFICATE 27
#define PTLS_EXTENSION_TYPE_PRE_SHARED_KEY 41
#define PTLS_EXTENSION_TYPE_EARLY_DATA 42
#define PTLS_EXTENSION_TYPE_SUPPORTED_VERSIONS 43
#define PTLS_EXTENSION_TYPE_COOKIE 44
#define PTLS_EXTENSION_TYPE_PSK_KEY_EXCHANGE_MODES 45
#define PTLS_EXTENSION_TYPE_KEY_SHARE 51
#define PTLS_EXTENSION_TYPE_ENCRYPTED_SERVER_NAME 0xffce

#define PTLS_PROTOCOL_VERSION_TLS13_FINAL 0x0304
#define PTLS_PROTOCOL_VERSION_TLS13_DRAFT26 0x7f1a
#define PTLS_PROTOCOL_VERSION_TLS13_DRAFT27 0x7f1b
#define PTLS_PROTOCOL_VERSION_TLS13_DRAFT28 0x7f1c
#define PTLS_PROTOCOL_VERSION_TLS12 0x0303

#define PTLS_SERVER_NAME_TYPE_HOSTNAME 0

#define PTLS_SERVER_CERTIFICATE_VERIFY_CONTEXT_STRING "TLS 1.3, server CertificateVerify"
#define PTLS_CLIENT_CERTIFICATE_VERIFY_CONTEXT_STRING "TLS 1.3, client CertificateVerify"
#define PTLS_MAX_CERTIFICATE_VERIFY_SIGNDATA_SIZE                                                                                  \
    (64 + sizeof(PTLS_SERVER_CERTIFICATE_VERIFY_CONTEXT_STRING) + PTLS_MAX_DIGEST_SIZE * 2)

#define PTLS_EARLY_DATA_MAX_DELAY 10000 /* max. RTT (in msec) to permit early data */

#ifndef PTLS_MAX_EARLY_DATA_SKIP_SIZE
#define PTLS_MAX_EARLY_DATA_SKIP_SIZE 65536
#endif
#if defined(PTLS_DEBUG) && PTLS_DEBUG
#define PTLS_DEBUGF(...) fprintf(stderr, __VA_ARGS__)
#else
#define PTLS_DEBUGF(...)
#endif

#ifndef PTLS_MEMORY_DEBUG
#define PTLS_MEMORY_DEBUG 0
#endif

#if PICOTLS_USE_DTRACE
#define PTLS_SHOULD_PROBE(LABEL, tls) (PTLS_UNLIKELY(PICOTLS_##LABEL##_ENABLED()) && !(tls)->skip_tracing)
#define PTLS_PROBE0(LABEL, tls)                                                                                                    \
    do {                                                                                                                           \
        ptls_t *_tls = (tls);                                                                                                      \
        if (PTLS_SHOULD_PROBE(LABEL, _tls))                                                                                        \
            PICOTLS_##LABEL(_tls);                                                                                                 \
    } while (0)
#define PTLS_PROBE(LABEL, tls, ...)                                                                                                \
    do {                                                                                                                           \
        ptls_t *_tls = (tls);                                                                                                      \
        if (PTLS_SHOULD_PROBE(LABEL, _tls))                                                                                        \
            PICOTLS_##LABEL(_tls, __VA_ARGS__);                                                                                    \
    } while (0)
#else
#define PTLS_PROBE0(LABEL, tls)
#define PTLS_PROBE(LABEL, tls, ...)
#endif

/**
 * list of supported versions in the preferred order
 */
static const uint16_t supported_versions[] = {PTLS_PROTOCOL_VERSION_TLS13_FINAL, PTLS_PROTOCOL_VERSION_TLS13_DRAFT28,
                                              PTLS_PROTOCOL_VERSION_TLS13_DRAFT27, PTLS_PROTOCOL_VERSION_TLS13_DRAFT26};

static const uint8_t hello_retry_random[PTLS_HELLO_RANDOM_SIZE] = {0xCF, 0x21, 0xAD, 0x74, 0xE5, 0x9A, 0x61, 0x11, 0xBE, 0x1D, 0x8C,
                                                                   0x02, 0x1E, 0x65, 0xB8, 0x91, 0xC2, 0xA2, 0x11, 0x16, 0x7A, 0xBB,
                                                                   0x8C, 0x5E, 0x07, 0x9E, 0x09, 0xE2, 0xC8, 0xA8, 0x33, 0x9C};

struct st_ptls_traffic_protection_t {
    uint8_t secret[PTLS_MAX_DIGEST_SIZE];
    size_t epoch;
    /* the following fields are not used if the key_change callback is set */
    ptls_aead_context_t *aead;
    uint64_t seq;
    unsigned tls12 : 1;
    uint64_t tls12_enc_record_iv;
};

struct st_ptls_record_message_emitter_t {
    ptls_message_emitter_t super;
    size_t rec_start;
};

struct st_ptls_signature_algorithms_t {
    uint16_t list[16]; /* expand? */
    size_t count;
};

struct st_ptls_certificate_request_t {
    /**
     * context.base becomes non-NULL when a CertificateRequest is pending for processing
     */
    ptls_iovec_t context;
    struct st_ptls_signature_algorithms_t signature_algorithms;
};

struct st_ptls_t {
    /**
     * the context
     */
    ptls_context_t *ctx;
    /**
     * the state
     */
    enum en_ptls_state_t {
        PTLS_STATE_CLIENT_HANDSHAKE_START,
        PTLS_STATE_CLIENT_EXPECT_SERVER_HELLO,
        PTLS_STATE_CLIENT_EXPECT_SECOND_SERVER_HELLO,
        PTLS_STATE_CLIENT_EXPECT_ENCRYPTED_EXTENSIONS,
        PTLS_STATE_CLIENT_EXPECT_CERTIFICATE_REQUEST_OR_CERTIFICATE,
        PTLS_STATE_CLIENT_EXPECT_CERTIFICATE,
        PTLS_STATE_CLIENT_EXPECT_CERTIFICATE_VERIFY,
        PTLS_STATE_CLIENT_EXPECT_FINISHED,
        PTLS_STATE_SERVER_EXPECT_CLIENT_HELLO,
        PTLS_STATE_SERVER_EXPECT_SECOND_CLIENT_HELLO,
        PTLS_STATE_SERVER_EXPECT_CERTIFICATE,
        PTLS_STATE_SERVER_EXPECT_CERTIFICATE_VERIFY,
        /* ptls_send can be called if the state is below here */
        PTLS_STATE_SERVER_EXPECT_END_OF_EARLY_DATA,
        PTLS_STATE_SERVER_EXPECT_FINISHED,
        PTLS_STATE_POST_HANDSHAKE_MIN,
        PTLS_STATE_CLIENT_POST_HANDSHAKE = PTLS_STATE_POST_HANDSHAKE_MIN,
        PTLS_STATE_SERVER_POST_HANDSHAKE
    } state;
    /**
     * receive buffers
     */
    struct {
        ptls_buffer_t rec;
        ptls_buffer_t mess;
    } recvbuf;
    /**
     * key schedule
     */
    ptls_key_schedule_t *key_schedule;
    /**
     * values used for record protection
     */
    struct {
        struct st_ptls_traffic_protection_t dec;
        struct st_ptls_traffic_protection_t enc;
    } traffic_protection;
    /**
     * server-name passed using SNI
     */
    char *server_name;
    /**
     * result of ALPN
     */
    char *negotiated_protocol;
    /**
     * selected key-exchange
     */
    ptls_key_exchange_algorithm_t *key_share;
    /**
     * selected cipher-suite
     */
    ptls_cipher_suite_t *cipher_suite;
    /**
     * clienthello.random
     */
    uint8_t client_random[PTLS_HELLO_RANDOM_SIZE];
    /**
     * esni
     */
    ptls_esni_secret_t *esni;
    /**
     * exporter master secret (either 0rtt or 1rtt)
     */
    struct {
        uint8_t *early;
        uint8_t *one_rtt;
    } exporter_master_secret;
    /* flags */
    unsigned is_server : 1;
    unsigned is_psk_handshake : 1;
    unsigned send_change_cipher_spec : 1;
    unsigned needs_key_update : 1;
    unsigned key_update_send_request : 1;
    unsigned skip_tracing : 1;
    /**
     * misc.
     */
    union {
        struct {
            ptls_iovec_t legacy_session_id;
            uint8_t legacy_session_id_buf[32];
            ptls_key_exchange_context_t *key_share_ctx;
            unsigned offered_psk : 1;
            /**
             * if 1-RTT write key is active
             */
            unsigned using_early_data : 1;
            struct st_ptls_certificate_request_t certificate_request;
        } client;
        struct {
            uint8_t pending_traffic_secret[PTLS_MAX_DIGEST_SIZE];
            uint32_t early_data_skipped_bytes; /* if not UINT32_MAX, the server is skipping early data */
        } server;
    };
    /**
     * certificate verify; will be used by the client and the server (if require_client_authentication is set)
     */
    struct {
        int (*cb)(void *verify_ctx, uint16_t algo, ptls_iovec_t data, ptls_iovec_t signature);
        void *verify_ctx;
    } certificate_verify;
    /**
     * handshake traffic secret to be commisioned (an array of `uint8_t [PTLS_MAX_DIGEST_SIZE]` or NULL)
     */
    uint8_t *pending_handshake_secret;
    /**
     * user data
     */
    void *data_ptr;
};

struct st_ptls_record_t {
    uint8_t type;
    uint16_t version;
    size_t length;
    const uint8_t *fragment;
};

struct st_ptls_client_hello_psk_t {
    ptls_iovec_t identity;
    uint32_t obfuscated_ticket_age;
    ptls_iovec_t binder;
};

#define MAX_UNKNOWN_EXTENSIONS 16
#define MAX_CLIENT_CIPHERS 32
#define MAX_CERTIFICATE_TYPES 8

struct st_ptls_client_hello_t {
    uint16_t legacy_version;
    const uint8_t *random_bytes;
    ptls_iovec_t legacy_session_id;
    struct {
        const uint8_t *ids;
        size_t count;
    } compression_methods;
    uint16_t selected_version;
    ptls_iovec_t cipher_suites;
    ptls_iovec_t negotiated_groups;
    ptls_iovec_t key_shares;
    struct st_ptls_signature_algorithms_t signature_algorithms;
    ptls_iovec_t server_name;
    struct {
        ptls_cipher_suite_t *cipher; /* selected cipher-suite, or NULL if esni extension is not used */
        ptls_key_exchange_algorithm_t *key_share;
        ptls_iovec_t peer_key;
        const uint8_t *record_digest;
        ptls_iovec_t encrypted_sni;
    } esni;
    struct {
        ptls_iovec_t list[16];
        size_t count;
    } alpn;
    struct {
        uint16_t list[16];
        size_t count;
    } cert_compression_algos;
    struct {
        uint16_t list[MAX_CLIENT_CIPHERS];
        size_t count;
    } client_ciphers;
    struct {
        ptls_iovec_t all;
        ptls_iovec_t tbs;
        ptls_iovec_t ch1_hash;
        ptls_iovec_t signature;
        unsigned sent_key_share : 1;
    } cookie;
    struct {
        const uint8_t *hash_end;
        struct {
            struct st_ptls_client_hello_psk_t list[4];
            size_t count;
        } identities;
        unsigned ke_modes;
        unsigned early_data_indication : 1;
        unsigned is_last_extension : 1;
    } psk;
    struct {
        uint8_t list[MAX_CERTIFICATE_TYPES];
        size_t count;
    } server_certificate_types;
    ptls_raw_extension_t unknown_extensions[MAX_UNKNOWN_EXTENSIONS + 1];
    unsigned status_request : 1;
};

struct st_ptls_server_hello_t {
    uint8_t random_[PTLS_HELLO_RANDOM_SIZE];
    ptls_iovec_t legacy_session_id;
    int is_retry_request;
    union {
        ptls_iovec_t peerkey;
        struct {
            uint16_t selected_group;
            ptls_iovec_t cookie;
        } retry_request;
    };
};

struct st_ptls_key_schedule_t {
    unsigned generation; /* early secret (1), hanshake secret (2), master secret (3) */
    const char *hkdf_label_prefix;
    uint8_t secret[PTLS_MAX_DIGEST_SIZE];
    size_t num_hashes;
    struct {
        ptls_hash_algorithm_t *algo;
        ptls_hash_context_t *ctx;
    } hashes[1];
};

struct st_ptls_extension_decoder_t {
    uint16_t type;
    int (*cb)(ptls_t *tls, void *arg, const uint8_t *src, const uint8_t *const end);
};

struct st_ptls_extension_bitmap_t {
    uint8_t bits[8]; /* only ids below 64 is tracked */
};

static const uint8_t zeroes_of_max_digest_size[PTLS_MAX_DIGEST_SIZE] = {0};

static int hkdf_expand_label(ptls_hash_algorithm_t *algo, void *output, size_t outlen, ptls_iovec_t secret, const char *label,
                             ptls_iovec_t hash_value, const char *label_prefix);
static ptls_aead_context_t *new_aead(ptls_aead_algorithm_t *aead, ptls_hash_algorithm_t *hash, int is_enc, const void *secret,
                                     ptls_iovec_t hash_value, const char *label_prefix);

static int is_supported_version(uint16_t v)
{
    size_t i;
    for (i = 0; i != PTLS_ELEMENTSOF(supported_versions); ++i)
        if (supported_versions[i] == v)
            return 1;
    return 0;
}

static inline int extension_bitmap_is_set(struct st_ptls_extension_bitmap_t *bitmap, uint16_t id)
{
    if (id < sizeof(bitmap->bits) * 8)
        return (bitmap->bits[id / 8] & (1 << (id % 8))) != 0;
    return 0;
}

static inline void extension_bitmap_set(struct st_ptls_extension_bitmap_t *bitmap, uint16_t id)
{
    if (id < sizeof(bitmap->bits) * 8)
        bitmap->bits[id / 8] |= 1 << (id % 8);
}

static inline void init_extension_bitmap(struct st_ptls_extension_bitmap_t *bitmap, uint8_t hstype)
{
    *bitmap = (struct st_ptls_extension_bitmap_t){{0}};

#define EXT(extid, proc)                                                                                                           \
    do {                                                                                                                           \
        int _found = 0;                                                                                                            \
        do {                                                                                                                       \
            proc                                                                                                                   \
        } while (0);                                                                                                               \
        if (!_found)                                                                                                               \
            extension_bitmap_set(bitmap, PTLS_EXTENSION_TYPE_##extid);                                                             \
    } while (0)
#define ALLOW(allowed_hstype) _found = _found || hstype == PTLS_HANDSHAKE_TYPE_##allowed_hstype

    /* Implements the table found in section 4.2 of draft-19; "If an implementation receives an extension which it recognizes and
     * which is not specified for the message in which it appears it MUST abort the handshake with an “illegal_parameter” alert."
     */
    EXT(SERVER_NAME, {
        ALLOW(CLIENT_HELLO);
        ALLOW(ENCRYPTED_EXTENSIONS);
    });
    EXT(STATUS_REQUEST, {
        ALLOW(CLIENT_HELLO);
        ALLOW(CERTIFICATE);
        ALLOW(CERTIFICATE_REQUEST);
    });
    EXT(SUPPORTED_GROUPS, {
        ALLOW(CLIENT_HELLO);
        ALLOW(ENCRYPTED_EXTENSIONS);
    });
    EXT(SIGNATURE_ALGORITHMS, {
        ALLOW(CLIENT_HELLO);
        ALLOW(CERTIFICATE_REQUEST);
    });
    EXT(ALPN, {
        ALLOW(CLIENT_HELLO);
        ALLOW(ENCRYPTED_EXTENSIONS);
    });
    EXT(KEY_SHARE, {
        ALLOW(CLIENT_HELLO);
        ALLOW(SERVER_HELLO);
    });
    EXT(PRE_SHARED_KEY, {
        ALLOW(CLIENT_HELLO);
        ALLOW(SERVER_HELLO);
    });
    EXT(PSK_KEY_EXCHANGE_MODES, { ALLOW(CLIENT_HELLO); });
    EXT(EARLY_DATA, {
        ALLOW(CLIENT_HELLO);
        ALLOW(ENCRYPTED_EXTENSIONS);
        ALLOW(NEW_SESSION_TICKET);
    });
    EXT(COOKIE, {
        ALLOW(CLIENT_HELLO);
        ALLOW(SERVER_HELLO);
    });
    EXT(SUPPORTED_VERSIONS, {
        ALLOW(CLIENT_HELLO);
        ALLOW(SERVER_HELLO);
    });
    EXT(SERVER_CERTIFICATE_TYPE, {
        ALLOW(CLIENT_HELLO);
        ALLOW(ENCRYPTED_EXTENSIONS);
    });

#undef ALLOW
#undef EXT
}

#ifndef ntoh16
static uint16_t ntoh16(const uint8_t *src)
{
    return (uint16_t)src[0] << 8 | src[1];
}
#endif

#ifndef ntoh24
static uint32_t ntoh24(const uint8_t *src)
{
    return (uint32_t)src[0] << 16 | (uint32_t)src[1] << 8 | src[2];
}
#endif

#ifndef ntoh32
static uint32_t ntoh32(const uint8_t *src)
{
    return (uint32_t)src[0] << 24 | (uint32_t)src[1] << 16 | (uint32_t)src[2] << 8 | src[3];
}
#endif

#ifndef ntoh64
static uint64_t ntoh64(const uint8_t *src)
{
    return (uint64_t)src[0] << 56 | (uint64_t)src[1] << 48 | (uint64_t)src[2] << 40 | (uint64_t)src[3] << 32 |
           (uint64_t)src[4] << 24 | (uint64_t)src[5] << 16 | (uint64_t)src[6] << 8 | src[7];
}
#endif

static void encode64(uint8_t *dst, uint64_t v)
{
    for (size_t i = 0; i < 8; ++i)
        dst[i] = (uint8_t)(v >> (56 - 8 * i));
}

void ptls_buffer__release_memory(ptls_buffer_t *buf)
{
    ptls_clear_memory(buf->base, buf->off);
    if (buf->is_allocated) {
#ifdef _WINDOWS
        if (buf->align_bits != 0) {
            _aligned_free(buf->base);
        } else {
            free(buf->base);
        }
#else
        free(buf->base);
#endif
    }
}

int ptls_buffer_reserve(ptls_buffer_t *buf, size_t delta)
{
    return ptls_buffer_reserve_aligned(buf, delta, 0);
}

int ptls_buffer_reserve_aligned(ptls_buffer_t *buf, size_t delta, uint8_t align_bits)
{
    if (buf->base == NULL)
        return PTLS_ERROR_NO_MEMORY;

    if (PTLS_MEMORY_DEBUG || buf->capacity < buf->off + delta ||
        (buf->align_bits < align_bits && ((uintptr_t)buf->base & (((uintptr_t)1 << align_bits) - 1)) != 0)) {
        void *newp;
        size_t new_capacity = buf->capacity;
        if (new_capacity < 1024)
            new_capacity = 1024;
        while (new_capacity < buf->off + delta) {
            new_capacity *= 2;
        }
        if (align_bits != 0) {
#ifdef _WINDOWS
            if ((newp = _aligned_malloc(new_capacity, 1 << align_bits)) == NULL)
                return PTLS_ERROR_NO_MEMORY;
#else
            if (posix_memalign(&newp, 1 << align_bits, new_capacity) != 0)
                return PTLS_ERROR_NO_MEMORY;
#endif
        } else {
            if ((newp = malloc(new_capacity)) == NULL)
                return PTLS_ERROR_NO_MEMORY;
        }
        memcpy(newp, buf->base, buf->off);
        ptls_buffer__release_memory(buf);
        buf->base = newp;
        buf->capacity = new_capacity;
        buf->is_allocated = 1;
        buf->align_bits = align_bits;
    }

    return 0;
}

int ptls_buffer__do_pushv(ptls_buffer_t *buf, const void *src, size_t len)
{
    int ret;

    if (len == 0)
        return 0;
    if ((ret = ptls_buffer_reserve(buf, len)) != 0)
        return ret;
    memcpy(buf->base + buf->off, src, len);
    buf->off += len;
    return 0;
}

int ptls_buffer__adjust_quic_blocksize(ptls_buffer_t *buf, size_t body_size)
{
    uint8_t sizebuf[PTLS_ENCODE_QUICINT_CAPACITY];
    size_t sizelen = ptls_encode_quicint(sizebuf, body_size) - sizebuf;

    /* adjust amount of space before body_size to `sizelen` bytes */
    if (sizelen != 1) {
        int ret;
        if ((ret = ptls_buffer_reserve(buf, sizelen - 1)) != 0)
            return ret;
        memmove(buf->base + buf->off - body_size - 1 + sizelen, buf->base + buf->off - body_size, body_size);
        buf->off += sizelen - 1;
    }

    /* write the size */
    memcpy(buf->base + buf->off - body_size - sizelen, sizebuf, sizelen);

    return 0;
}

int ptls_buffer__adjust_asn1_blocksize(ptls_buffer_t *buf, size_t body_size)
{
    fprintf(stderr, "unimplemented\n");
    abort();
}

int ptls_buffer_push_asn1_ubigint(ptls_buffer_t *buf, const void *bignum, size_t size)
{
    const uint8_t *p = bignum, *const end = p + size;
    int ret;

    /* skip zeroes */
    for (; end - p >= 1; ++p)
        if (*p != 0)
            break;

    /* emit */
    ptls_buffer_push(buf, 2);
    ptls_buffer_push_asn1_block(buf, {
        if (*p >= 0x80)
            ptls_buffer_push(buf, 0);
        if (p != end) {
            ptls_buffer_pushv(buf, p, end - p);
        } else {
            ptls_buffer_pushv(buf, "", 1);
        }
    });
    ret = 0;

Exit:
    return ret;
}

#if PTLS_FUZZ_HANDSHAKE

static size_t aead_encrypt(struct st_ptls_traffic_protection_t *ctx, void *output, const void *input, size_t inlen,
                           uint8_t content_type)
{
    memcpy(output, input, inlen);
    memcpy(output + inlen, &content_type, 1);
    return inlen + 1 + 16;
}

static int aead_decrypt(struct st_ptls_traffic_protection_t *ctx, void *output, size_t *outlen, const void *input, size_t inlen)
{
    if (inlen < 16) {
        return PTLS_ALERT_BAD_RECORD_MAC;
    }
    memcpy(output, input, inlen - 16);
    *outlen = inlen - 16; /* removing the 16 bytes of tag */
    return 0;
}

#else

static void build_aad(uint8_t aad[5], size_t reclen)
{
    aad[0] = PTLS_CONTENT_TYPE_APPDATA;
    aad[1] = PTLS_RECORD_VERSION_MAJOR;
    aad[2] = PTLS_RECORD_VERSION_MINOR;
    aad[3] = (uint8_t)(reclen >> 8);
    aad[4] = (uint8_t)reclen;
}

static size_t aead_encrypt(struct st_ptls_traffic_protection_t *ctx, void *output, const void *input, size_t inlen,
                           uint8_t content_type)
{
    ptls_iovec_t invec[2] = {ptls_iovec_init(input, inlen), ptls_iovec_init(&content_type, 1)};
    uint8_t aad[5];

    build_aad(aad, inlen + 1 + ctx->aead->algo->tag_size);
    ptls_aead_encrypt_v(ctx->aead, output, invec, PTLS_ELEMENTSOF(invec), ctx->seq++, aad, sizeof(aad));

    return inlen + 1 + ctx->aead->algo->tag_size;
}

static int aead_decrypt(struct st_ptls_traffic_protection_t *ctx, void *output, size_t *outlen, const void *input, size_t inlen)
{
    uint8_t aad[5];

    build_aad(aad, inlen);
    if ((*outlen = ptls_aead_decrypt(ctx->aead, output, input, inlen, ctx->seq, aad, sizeof(aad))) == SIZE_MAX)
        return PTLS_ALERT_BAD_RECORD_MAC;
    ++ctx->seq;
    return 0;
}

#endif /* #if PTLS_FUZZ_HANDSHAKE */

static void build_tls12_aad(uint8_t *aad, uint8_t type, uint64_t seq, uint16_t length)
{
    for (size_t i = 0; i < 8; ++i)
        aad[i] = seq >> (56 - i * 8);
    aad[8] = type;
    aad[9] = PTLS_RECORD_VERSION_MAJOR;
    aad[10] = PTLS_RECORD_VERSION_MINOR;
    aad[11] = length >> 8;
    aad[12] = length;
}

#define buffer_push_record(buf, type, block)                                                                                       \
    do {                                                                                                                           \
        ptls_buffer_push((buf), (type), PTLS_RECORD_VERSION_MAJOR, PTLS_RECORD_VERSION_MINOR);                                     \
        ptls_buffer_push_block((buf), 2, block);                                                                                   \
    } while (0)

static int buffer_push_encrypted_records(ptls_buffer_t *buf, uint8_t type, const uint8_t *src, size_t len,
                                         struct st_ptls_traffic_protection_t *enc)
{
    int ret = 0;

    while (len != 0) {
        size_t chunk_size = len;
        if (chunk_size > PTLS_MAX_PLAINTEXT_RECORD_SIZE)
            chunk_size = PTLS_MAX_PLAINTEXT_RECORD_SIZE;
<<<<<<< HEAD
        if (enc->tls12) {
            buffer_push_record(buf, type, {
                /* reserve memory */
                if ((ret = ptls_buffer_reserve(buf, enc->aead->algo->tls12.record_iv_size + chunk_size +
                                                        enc->aead->algo->tag_size)) != 0)
                    goto Exit;
                /* determine nonce, as well as prepending that walue as the record IV (AES-GCM) */
                uint64_t nonce;
                if (enc->aead->algo->tls12.record_iv_size != 0) {
                    assert(enc->aead->algo->tls12.record_iv_size == 8);
                    nonce = enc->tls12_enc_record_iv++;
                    encode64(buf->base + buf->off, nonce);
                    buf->off += 8;
                } else {
                    nonce = enc->seq;
                }
                /* build AAD */
                uint8_t aad[PTLS_TLS12_AAD_SIZE];
                build_tls12_aad(aad, type, enc->seq, chunk_size);
                /* encrypt */
                buf->off += ptls_aead_encrypt(enc->aead, buf->base + buf->off, src, chunk_size, nonce, aad, sizeof(aad));
                ++enc->seq;
            });
        } else {
            buffer_push_record(buf, PTLS_CONTENT_TYPE_APPDATA, {
                if ((ret = ptls_buffer_reserve(buf, chunk_size + enc->aead->algo->tag_size + 1)) != 0)
                    goto Exit;
                buf->off += aead_encrypt(enc, buf->base + buf->off, src, chunk_size, type);
            });
        }
=======
        buffer_push_record(buf, PTLS_CONTENT_TYPE_APPDATA, {
            if ((ret = ptls_buffer_reserve_aligned(buf, chunk_size + enc->aead->algo->tag_size + 1, enc->aead->algo->align_bits)) !=
                0)
                goto Exit;
            buf->off += aead_encrypt(enc, buf->base + buf->off, src, chunk_size, type);
        });
>>>>>>> 98090d85
        src += chunk_size;
        len -= chunk_size;
    }

Exit:
    return ret;
}

static int buffer_encrypt_record(ptls_buffer_t *buf, size_t rec_start, struct st_ptls_traffic_protection_t *enc)
{
    size_t bodylen = buf->off - rec_start - 5;
    uint8_t *tmpbuf, type = buf->base[rec_start];
    int ret;

    /* Fast path: do in-place encryption if only one record needs to be emitted. (For simplicity, do not take this path if TLS 1.2
     * is used, as this function will be called no more than once per connection, for encrypting an alert.) */
    if (!enc->tls12 && bodylen <= PTLS_MAX_PLAINTEXT_RECORD_SIZE) {
        size_t overhead = 1 + enc->aead->algo->tag_size;
        if ((ret = ptls_buffer_reserve_aligned(buf, overhead, enc->aead->algo->align_bits)) != 0)
            return ret;
        size_t encrypted_len = aead_encrypt(enc, buf->base + rec_start + 5, buf->base + rec_start + 5, bodylen, type);
        assert(encrypted_len == bodylen + overhead);
        buf->off += overhead;
        buf->base[rec_start] = PTLS_CONTENT_TYPE_APPDATA;
        buf->base[rec_start + 3] = (encrypted_len >> 8) & 0xff;
        buf->base[rec_start + 4] = encrypted_len & 0xff;
        return 0;
    }

    /* move plaintext to temporary buffer */
    if ((tmpbuf = malloc(bodylen)) == NULL) {
        ret = PTLS_ERROR_NO_MEMORY;
        goto Exit;
    }
    memcpy(tmpbuf, buf->base + rec_start + 5, bodylen);
    ptls_clear_memory(buf->base + rec_start, bodylen + 5);
    buf->off = rec_start;

    /* push encrypted records */
    ret = buffer_push_encrypted_records(buf, type, tmpbuf, bodylen, enc);

Exit:
    if (tmpbuf != NULL) {
        ptls_clear_memory(tmpbuf, bodylen);
        free(tmpbuf);
    }
    return ret;
}

static int begin_record_message(ptls_message_emitter_t *_self)
{
    struct st_ptls_record_message_emitter_t *self = (void *)_self;
    int ret;

    self->rec_start = self->super.buf->off;
    ptls_buffer_push(self->super.buf, PTLS_CONTENT_TYPE_HANDSHAKE, PTLS_RECORD_VERSION_MAJOR, PTLS_RECORD_VERSION_MINOR, 0, 0);
    ret = 0;
Exit:
    return ret;
}

static int commit_record_message(ptls_message_emitter_t *_self)
{
    struct st_ptls_record_message_emitter_t *self = (void *)_self;
    int ret;

    if (self->super.enc->aead != NULL) {
        ret = buffer_encrypt_record(self->super.buf, self->rec_start, self->super.enc);
    } else {
        /* TODO allow CH,SH,HRR above 16KB */
        size_t sz = self->super.buf->off - self->rec_start - 5;
        assert(sz <= PTLS_MAX_PLAINTEXT_RECORD_SIZE);
        self->super.buf->base[self->rec_start + 3] = (uint8_t)(sz >> 8);
        self->super.buf->base[self->rec_start + 4] = (uint8_t)(sz);
        ret = 0;
    }

    return ret;
}

#define buffer_push_extension(buf, type, block)                                                                                    \
    do {                                                                                                                           \
        ptls_buffer_push16((buf), (type));                                                                                         \
        ptls_buffer_push_block((buf), 2, block);                                                                                   \
    } while (0);

#define decode_open_extensions(src, end, hstype, exttype, block)                                                                   \
    do {                                                                                                                           \
        struct st_ptls_extension_bitmap_t bitmap;                                                                                  \
        init_extension_bitmap(&bitmap, (hstype));                                                                                  \
        ptls_decode_open_block((src), end, 2, {                                                                                    \
            while ((src) != end) {                                                                                                 \
                if ((ret = ptls_decode16((exttype), &(src), end)) != 0)                                                            \
                    goto Exit;                                                                                                     \
                if (extension_bitmap_is_set(&bitmap, *(exttype)) != 0) {                                                           \
                    ret = PTLS_ALERT_ILLEGAL_PARAMETER;                                                                            \
                    goto Exit;                                                                                                     \
                }                                                                                                                  \
                extension_bitmap_set(&bitmap, *(exttype));                                                                         \
                ptls_decode_open_block((src), end, 2, block);                                                                      \
            }                                                                                                                      \
        });                                                                                                                        \
    } while (0)

#define decode_extensions(src, end, hstype, exttype, block)                                                                        \
    do {                                                                                                                           \
        decode_open_extensions((src), end, hstype, exttype, block);                                                                \
        ptls_decode_assert_block_close((src), end);                                                                                \
    } while (0)

int ptls_decode16(uint16_t *value, const uint8_t **src, const uint8_t *end)
{
    if (end - *src < 2)
        return PTLS_ALERT_DECODE_ERROR;
    *value = ntoh16(*src);
    *src += 2;
    return 0;
}

int ptls_decode24(uint32_t *value, const uint8_t **src, const uint8_t *end)
{
    if (end - *src < 3)
        return PTLS_ALERT_DECODE_ERROR;
    *value = ((uint32_t)(*src)[0] << 16) | ((uint32_t)(*src)[1] << 8) | (*src)[2];
    *src += 3;
    return 0;
}

int ptls_decode32(uint32_t *value, const uint8_t **src, const uint8_t *end)
{
    if (end - *src < 4)
        return PTLS_ALERT_DECODE_ERROR;
    *value = ntoh32(*src);
    *src += 4;
    return 0;
}

int ptls_decode64(uint64_t *value, const uint8_t **src, const uint8_t *end)
{
    if (end - *src < 8)
        return PTLS_ALERT_DECODE_ERROR;
    *value = ntoh64(*src);
    *src += 8;
    return 0;
}

uint64_t ptls_decode_quicint(const uint8_t **src, const uint8_t *end)
{
    if (PTLS_UNLIKELY(*src == end))
        return UINT64_MAX;

    uint8_t b = *(*src)++;

    if (PTLS_LIKELY(b <= 0x3f))
        return b;

    uint64_t v = b & 0x3f;
    unsigned bytes_left = (1 << (b >> 6)) - 1;
    if (PTLS_UNLIKELY((size_t)(end - *src) < bytes_left))
        return UINT64_MAX;
    do {
        v = (v << 8) | *(*src)++;
    } while (--bytes_left != 0);
    return v;
}

static void log_secret(ptls_t *tls, const char *type, ptls_iovec_t secret)
{
    char hexbuf[PTLS_MAX_DIGEST_SIZE * 2 + 1];

    PTLS_PROBE(NEW_SECRET, tls, type, ptls_hexdump(hexbuf, secret.base, secret.len));

    if (tls->ctx->log_event != NULL)
        tls->ctx->log_event->cb(tls->ctx->log_event, tls, type, "%s", ptls_hexdump(hexbuf, secret.base, secret.len));
}

static void key_schedule_free(ptls_key_schedule_t *sched)
{
    size_t i;
    ptls_clear_memory(sched->secret, sizeof(sched->secret));
    for (i = 0; i != sched->num_hashes; ++i)
        sched->hashes[i].ctx->final(sched->hashes[i].ctx, NULL, PTLS_HASH_FINAL_MODE_FREE);
    free(sched);
}

static ptls_key_schedule_t *key_schedule_new(ptls_cipher_suite_t *preferred, ptls_cipher_suite_t **offered,
                                             const char *hkdf_label_prefix)
{
#define FOREACH_HASH(block)                                                                                                        \
    do {                                                                                                                           \
        ptls_cipher_suite_t *cs;                                                                                                   \
        if ((cs = preferred) != NULL) {                                                                                            \
            block                                                                                                                  \
        }                                                                                                                          \
        if (offered != NULL) {                                                                                                     \
            size_t i, j;                                                                                                           \
            for (i = 0; (cs = offered[i]) != NULL; ++i) {                                                                          \
                if (preferred == NULL || cs->hash != preferred->hash) {                                                            \
                    for (j = 0; j != i; ++j)                                                                                       \
                        if (cs->hash == offered[j]->hash)                                                                          \
                            break;                                                                                                 \
                    if (j == i) {                                                                                                  \
                        block                                                                                                      \
                    }                                                                                                              \
                }                                                                                                                  \
            }                                                                                                                      \
        }                                                                                                                          \
    } while (0)

    ptls_key_schedule_t *sched;

    if (hkdf_label_prefix == NULL)
        hkdf_label_prefix = PTLS_HKDF_EXPAND_LABEL_PREFIX;

    { /* allocate */
        size_t num_hashes = 0;
        FOREACH_HASH({ ++num_hashes; });
        if ((sched = malloc(offsetof(ptls_key_schedule_t, hashes) + sizeof(sched->hashes[0]) * num_hashes)) == NULL)
            return NULL;
        *sched = (ptls_key_schedule_t){0, hkdf_label_prefix};
    }

    /* setup the hash algos and contexts */
    FOREACH_HASH({
        sched->hashes[sched->num_hashes].algo = cs->hash;
        if ((sched->hashes[sched->num_hashes].ctx = cs->hash->create()) == NULL)
            goto Fail;
        ++sched->num_hashes;
    });

    return sched;
Fail:
    key_schedule_free(sched);
    return NULL;

#undef FOREACH_HASH
}

static int key_schedule_extract(ptls_key_schedule_t *sched, ptls_iovec_t ikm)
{
    int ret;

    if (ikm.base == NULL)
        ikm = ptls_iovec_init(zeroes_of_max_digest_size, sched->hashes[0].algo->digest_size);

    if (sched->generation != 0 &&
        (ret = hkdf_expand_label(sched->hashes[0].algo, sched->secret, sched->hashes[0].algo->digest_size,
                                 ptls_iovec_init(sched->secret, sched->hashes[0].algo->digest_size), "derived",
                                 ptls_iovec_init(sched->hashes[0].algo->empty_digest, sched->hashes[0].algo->digest_size),
                                 sched->hkdf_label_prefix)) != 0)
        return ret;

    ++sched->generation;
    ret = ptls_hkdf_extract(sched->hashes[0].algo, sched->secret,
                            ptls_iovec_init(sched->secret, sched->hashes[0].algo->digest_size), ikm);
    PTLS_DEBUGF("%s: %u, %02x%02x\n", __FUNCTION__, sched->generation, (int)sched->secret[0], (int)sched->secret[1]);
    return ret;
}

static int key_schedule_select_one(ptls_key_schedule_t *sched, ptls_cipher_suite_t *cs, int reset)
{
    size_t found_slot = SIZE_MAX, i;
    int ret;

    assert(sched->generation == 1);

    /* find the one, while freeing others */
    for (i = 0; i != sched->num_hashes; ++i) {
        if (sched->hashes[i].algo == cs->hash) {
            assert(found_slot == SIZE_MAX);
            found_slot = i;
        } else {
            sched->hashes[i].ctx->final(sched->hashes[i].ctx, NULL, PTLS_HASH_FINAL_MODE_FREE);
        }
    }
    if (found_slot != 0) {
        sched->hashes[0] = sched->hashes[found_slot];
        reset = 1;
    }
    sched->num_hashes = 1;

    /* recalculate the hash if a different hash as been selected than the one we used for calculating the early secrets */
    if (reset) {
        --sched->generation;
        memset(sched->secret, 0, sizeof(sched->secret));
        if ((ret = key_schedule_extract(sched, ptls_iovec_init(NULL, 0))) != 0)
            goto Exit;
    }

    ret = 0;
Exit:
    return ret;
}

void ptls__key_schedule_update_hash(ptls_key_schedule_t *sched, const uint8_t *msg, size_t msglen)
{
    size_t i;

    PTLS_DEBUGF("%s:%zu\n", __FUNCTION__, msglen);
    for (i = 0; i != sched->num_hashes; ++i)
        sched->hashes[i].ctx->update(sched->hashes[i].ctx, msg, msglen);
}

static void key_schedule_update_ch1hash_prefix(ptls_key_schedule_t *sched)
{
    uint8_t prefix[4] = {PTLS_HANDSHAKE_TYPE_MESSAGE_HASH, 0, 0, (uint8_t)sched->hashes[0].algo->digest_size};
    ptls__key_schedule_update_hash(sched, prefix, sizeof(prefix));
}

static void key_schedule_extract_ch1hash(ptls_key_schedule_t *sched, uint8_t *hash)
{
    sched->hashes[0].ctx->final(sched->hashes[0].ctx, hash, PTLS_HASH_FINAL_MODE_RESET);
}

static void key_schedule_transform_post_ch1hash(ptls_key_schedule_t *sched)
{
    uint8_t ch1hash[PTLS_MAX_DIGEST_SIZE];

    key_schedule_extract_ch1hash(sched, ch1hash);

    key_schedule_update_ch1hash_prefix(sched);
    ptls__key_schedule_update_hash(sched, ch1hash, sched->hashes[0].algo->digest_size);
}

static int derive_secret_with_hash(ptls_key_schedule_t *sched, void *secret, const char *label, const uint8_t *hash)
{
    int ret = hkdf_expand_label(sched->hashes[0].algo, secret, sched->hashes[0].algo->digest_size,
                                ptls_iovec_init(sched->secret, sched->hashes[0].algo->digest_size), label,
                                ptls_iovec_init(hash, sched->hashes[0].algo->digest_size), sched->hkdf_label_prefix);
    PTLS_DEBUGF("%s: (label=%s, hash=%02x%02x) => %02x%02x\n", __FUNCTION__, label, hash[0], hash[1], ((uint8_t *)secret)[0],
                ((uint8_t *)secret)[1]);
    return ret;
}

static int derive_secret(ptls_key_schedule_t *sched, void *secret, const char *label)
{
    uint8_t hash_value[PTLS_MAX_DIGEST_SIZE];

    sched->hashes[0].ctx->final(sched->hashes[0].ctx, hash_value, PTLS_HASH_FINAL_MODE_SNAPSHOT);
    int ret = derive_secret_with_hash(sched, secret, label, hash_value);
    ptls_clear_memory(hash_value, sizeof(hash_value));
    return ret;
}

static int derive_secret_with_empty_digest(ptls_key_schedule_t *sched, void *secret, const char *label)
{
    return derive_secret_with_hash(sched, secret, label, sched->hashes[0].algo->empty_digest);
}

static int derive_exporter_secret(ptls_t *tls, int is_early)
{
    int ret;

    if (!tls->ctx->use_exporter)
        return 0;

    uint8_t **slot = is_early ? &tls->exporter_master_secret.early : &tls->exporter_master_secret.one_rtt;
    assert(*slot == NULL);
    if ((*slot = malloc(tls->key_schedule->hashes[0].algo->digest_size)) == NULL)
        return PTLS_ERROR_NO_MEMORY;

    if ((ret = derive_secret(tls->key_schedule, *slot, is_early ? "e exp master" : "exp master")) != 0)
        return ret;

    log_secret(tls, is_early ? "EARLY_EXPORTER_SECRET" : "EXPORTER_SECRET",
               ptls_iovec_init(*slot, tls->key_schedule->hashes[0].algo->digest_size));

    return 0;
}

static void free_exporter_master_secret(ptls_t *tls, int is_early)
{
    uint8_t *slot = is_early ? tls->exporter_master_secret.early : tls->exporter_master_secret.one_rtt;
    if (slot == NULL)
        return;
    assert(tls->key_schedule != NULL);
    ptls_clear_memory(slot, tls->key_schedule->hashes[0].algo->digest_size);
    free(slot);
}

static int derive_resumption_secret(ptls_key_schedule_t *sched, uint8_t *secret, ptls_iovec_t nonce)
{
    int ret;

    if ((ret = derive_secret(sched, secret, "res master")) != 0)
        goto Exit;
    if ((ret = hkdf_expand_label(sched->hashes[0].algo, secret, sched->hashes[0].algo->digest_size,
                                 ptls_iovec_init(secret, sched->hashes[0].algo->digest_size), "resumption", nonce,
                                 sched->hkdf_label_prefix)) != 0)
        goto Exit;

Exit:
    if (ret != 0)
        ptls_clear_memory(secret, sched->hashes[0].algo->digest_size);
    return ret;
}

static int decode_new_session_ticket(ptls_t *tls, uint32_t *lifetime, uint32_t *age_add, ptls_iovec_t *nonce, ptls_iovec_t *ticket,
                                     uint32_t *max_early_data_size, const uint8_t *src, const uint8_t *const end)
{
    uint16_t exttype;
    int ret;

    if ((ret = ptls_decode32(lifetime, &src, end)) != 0)
        goto Exit;
    if ((ret = ptls_decode32(age_add, &src, end)) != 0)
        goto Exit;
    ptls_decode_open_block(src, end, 1, {
        *nonce = ptls_iovec_init(src, end - src);
        src = end;
    });
    ptls_decode_open_block(src, end, 2, {
        if (src == end) {
            ret = PTLS_ALERT_DECODE_ERROR;
            goto Exit;
        }
        *ticket = ptls_iovec_init(src, end - src);
        src = end;
    });

    *max_early_data_size = 0;
    decode_extensions(src, end, PTLS_HANDSHAKE_TYPE_NEW_SESSION_TICKET, &exttype, {
        if (tls->ctx->on_extension != NULL &&
            (ret = tls->ctx->on_extension->cb(tls->ctx->on_extension, tls, PTLS_HANDSHAKE_TYPE_NEW_SESSION_TICKET, exttype,
                                              ptls_iovec_init(src, end - src)) != 0))
            goto Exit;
        switch (exttype) {
        case PTLS_EXTENSION_TYPE_EARLY_DATA:
            if ((ret = ptls_decode32(max_early_data_size, &src, end)) != 0)
                goto Exit;
            break;
        default:
            src = end;
            break;
        }
    });

    ret = 0;
Exit:
    return ret;
}

static int decode_stored_session_ticket(ptls_t *tls, ptls_key_exchange_algorithm_t **key_share, ptls_cipher_suite_t **cs,
                                        ptls_iovec_t *secret, uint32_t *obfuscated_ticket_age, ptls_iovec_t *ticket,
                                        uint32_t *max_early_data_size, const uint8_t *src, const uint8_t *const end)
{
    uint16_t kxid, csid;
    uint32_t lifetime, age_add;
    uint64_t obtained_at, now;
    ptls_iovec_t nonce;
    int ret;

    /* decode */
    if ((ret = ptls_decode64(&obtained_at, &src, end)) != 0)
        goto Exit;
    if ((ret = ptls_decode16(&kxid, &src, end)) != 0)
        goto Exit;
    if ((ret = ptls_decode16(&csid, &src, end)) != 0)
        goto Exit;
    ptls_decode_open_block(src, end, 3, {
        if ((ret = decode_new_session_ticket(tls, &lifetime, &age_add, &nonce, ticket, max_early_data_size, src, end)) != 0)
            goto Exit;
        src = end;
    });
    ptls_decode_block(src, end, 2, {
        *secret = ptls_iovec_init(src, end - src);
        src = end;
    });

    { /* determine the key-exchange */
        ptls_key_exchange_algorithm_t **cand;
        for (cand = tls->ctx->key_exchanges; *cand != NULL; ++cand)
            if ((*cand)->id == kxid)
                break;
        if (*cand == NULL) {
            ret = PTLS_ERROR_LIBRARY;
            goto Exit;
        }
        *key_share = *cand;
    }

    { /* determine the cipher-suite */
        ptls_cipher_suite_t **cand;
        for (cand = tls->ctx->cipher_suites; *cand != NULL; ++cand)
            if ((*cand)->id == csid)
                break;
        if (*cand == NULL) {
            ret = PTLS_ERROR_LIBRARY;
            goto Exit;
        }
        *cs = *cand;
    }

    /* calculate obfuscated_ticket_age */
    now = tls->ctx->get_time->cb(tls->ctx->get_time);
    if (!(obtained_at <= now && now - obtained_at < 7 * 86400 * 1000)) {
        ret = PTLS_ERROR_LIBRARY;
        goto Exit;
    }
    *obfuscated_ticket_age = (uint32_t)(now - obtained_at) + age_add;

    ret = 0;
Exit:
    return ret;
}

static int get_traffic_key(ptls_hash_algorithm_t *algo, void *key, size_t key_size, int is_iv, const void *secret,
                           ptls_iovec_t hash_value, const char *label_prefix)
{
    return ptls_hkdf_expand_label(algo, key, key_size, ptls_iovec_init(secret, algo->digest_size), is_iv ? "iv" : "key", hash_value,
                                  label_prefix);
}

static int get_traffic_keys(ptls_aead_algorithm_t *aead, ptls_hash_algorithm_t *hash, void *key, void *iv, const void *secret,
                            ptls_iovec_t hash_value, const char *label_prefix)
{
    int ret;

    if ((ret = get_traffic_key(hash, key, aead->key_size, 0, secret, hash_value, label_prefix)) != 0 ||
        (ret = get_traffic_key(hash, iv, aead->iv_size, 1, secret, hash_value, label_prefix)) != 0) {
        ptls_clear_memory(key, aead->key_size);
        ptls_clear_memory(iv, aead->iv_size);
    }

    return ret;
}

static int setup_traffic_protection(ptls_t *tls, int is_enc, const char *secret_label, size_t epoch, int skip_notify)
{
    static const char *log_labels[2][4] = {
        {NULL, "CLIENT_EARLY_TRAFFIC_SECRET", "CLIENT_HANDSHAKE_TRAFFIC_SECRET", "CLIENT_TRAFFIC_SECRET_0"},
        {NULL, NULL, "SERVER_HANDSHAKE_TRAFFIC_SECRET", "SERVER_TRAFFIC_SECRET_0"}};
    struct st_ptls_traffic_protection_t *ctx = is_enc ? &tls->traffic_protection.enc : &tls->traffic_protection.dec;

    if (secret_label != NULL) {
        int ret;
        if ((ret = derive_secret(tls->key_schedule, ctx->secret, secret_label)) != 0)
            return ret;
    }

    ctx->epoch = epoch;

    /* special path for applications having their own record layer */
    if (tls->ctx->update_traffic_key != NULL) {
        if (skip_notify)
            return 0;
        return tls->ctx->update_traffic_key->cb(tls->ctx->update_traffic_key, tls, is_enc, epoch, ctx->secret);
    }

    if (ctx->aead != NULL)
        ptls_aead_free(ctx->aead);
    if ((ctx->aead = ptls_aead_new(tls->cipher_suite->aead, tls->cipher_suite->hash, is_enc, ctx->secret,
                                   tls->ctx->hkdf_label_prefix__obsolete)) == NULL)
        return PTLS_ERROR_NO_MEMORY; /* TODO obtain error from ptls_aead_new */
    ctx->seq = 0;

    log_secret(tls, log_labels[ptls_is_server(tls) == is_enc][epoch],
               ptls_iovec_init(ctx->secret, tls->key_schedule->hashes[0].algo->digest_size));
    PTLS_DEBUGF("[%s] %02x%02x,%02x%02x\n", log_labels[ptls_is_server(tls)][epoch], (unsigned)ctx->secret[0],
                (unsigned)ctx->secret[1], (unsigned)ctx->aead->static_iv[0], (unsigned)ctx->aead->static_iv[1]);

    return 0;
}

static int commission_handshake_secret(ptls_t *tls)
{
    int is_enc = !ptls_is_server(tls);

    assert(tls->pending_handshake_secret != NULL);
    memcpy((is_enc ? &tls->traffic_protection.enc : &tls->traffic_protection.dec)->secret, tls->pending_handshake_secret,
           PTLS_MAX_DIGEST_SIZE);
    ptls_clear_memory(tls->pending_handshake_secret, PTLS_MAX_DIGEST_SIZE);
    free(tls->pending_handshake_secret);
    tls->pending_handshake_secret = NULL;

    return setup_traffic_protection(tls, is_enc, NULL, 2, 1);
}

static void log_client_random(ptls_t *tls)
{
    PTLS_PROBE(CLIENT_RANDOM, tls,
               ptls_hexdump(alloca(sizeof(tls->client_random) * 2 + 1), tls->client_random, sizeof(tls->client_random)));
}

#define SESSION_IDENTIFIER_MAGIC "ptls0001" /* the number should be changed upon incompatible format change */
#define SESSION_IDENTIFIER_MAGIC_SIZE (sizeof(SESSION_IDENTIFIER_MAGIC) - 1)

static int encode_session_identifier(ptls_context_t *ctx, ptls_buffer_t *buf, uint32_t ticket_age_add, ptls_iovec_t ticket_nonce,
                                     ptls_key_schedule_t *sched, const char *server_name, uint16_t key_exchange_id, uint16_t csid,
                                     const char *negotiated_protocol)
{
    int ret = 0;

    ptls_buffer_push_block(buf, 2, {
        /* format id */
        ptls_buffer_pushv(buf, SESSION_IDENTIFIER_MAGIC, SESSION_IDENTIFIER_MAGIC_SIZE);
        /* date */
        ptls_buffer_push64(buf, ctx->get_time->cb(ctx->get_time));
        /* resumption master secret */
        ptls_buffer_push_block(buf, 2, {
            if ((ret = ptls_buffer_reserve(buf, sched->hashes[0].algo->digest_size)) != 0)
                goto Exit;
            if ((ret = derive_resumption_secret(sched, buf->base + buf->off, ticket_nonce)) != 0)
                goto Exit;
            buf->off += sched->hashes[0].algo->digest_size;
        });
        /* key-exchange */
        ptls_buffer_push16(buf, key_exchange_id);
        /* cipher-suite */
        ptls_buffer_push16(buf, csid);
        /* ticket_age_add */
        ptls_buffer_push32(buf, ticket_age_add);
        /* server-name */
        ptls_buffer_push_block(buf, 2, {
            if (server_name != NULL)
                ptls_buffer_pushv(buf, server_name, strlen(server_name));
        });
        /* alpn */
        ptls_buffer_push_block(buf, 1, {
            if (negotiated_protocol != NULL)
                ptls_buffer_pushv(buf, negotiated_protocol, strlen(negotiated_protocol));
        });
    });

Exit:
    return ret;
}

int decode_session_identifier(uint64_t *issued_at, ptls_iovec_t *psk, uint32_t *ticket_age_add, ptls_iovec_t *server_name,
                              uint16_t *key_exchange_id, uint16_t *csid, ptls_iovec_t *negotiated_protocol, const uint8_t *src,
                              const uint8_t *const end)
{
    int ret = 0;

    ptls_decode_block(src, end, 2, {
        if (end - src < SESSION_IDENTIFIER_MAGIC_SIZE ||
            memcmp(src, SESSION_IDENTIFIER_MAGIC, SESSION_IDENTIFIER_MAGIC_SIZE) != 0) {
            ret = PTLS_ALERT_DECODE_ERROR;
            goto Exit;
        }
        src += SESSION_IDENTIFIER_MAGIC_SIZE;
        if ((ret = ptls_decode64(issued_at, &src, end)) != 0)
            goto Exit;
        ptls_decode_open_block(src, end, 2, {
            *psk = ptls_iovec_init(src, end - src);
            src = end;
        });
        if ((ret = ptls_decode16(key_exchange_id, &src, end)) != 0)
            goto Exit;
        if ((ret = ptls_decode16(csid, &src, end)) != 0)
            goto Exit;
        if ((ret = ptls_decode32(ticket_age_add, &src, end)) != 0)
            goto Exit;
        ptls_decode_open_block(src, end, 2, {
            *server_name = ptls_iovec_init(src, end - src);
            src = end;
        });
        ptls_decode_open_block(src, end, 1, {
            *negotiated_protocol = ptls_iovec_init(src, end - src);
            src = end;
        });
    });

Exit:
    return ret;
}

static size_t build_certificate_verify_signdata(uint8_t *data, ptls_key_schedule_t *sched, const char *context_string)
{
    size_t datalen = 0;

    memset(data + datalen, 32, 64);
    datalen += 64;
    memcpy(data + datalen, context_string, strlen(context_string) + 1);
    datalen += strlen(context_string) + 1;
    sched->hashes[0].ctx->final(sched->hashes[0].ctx, data + datalen, PTLS_HASH_FINAL_MODE_SNAPSHOT);
    datalen += sched->hashes[0].algo->digest_size;
    assert(datalen <= PTLS_MAX_CERTIFICATE_VERIFY_SIGNDATA_SIZE);

    return datalen;
}

static int calc_verify_data(void *output, ptls_key_schedule_t *sched, const void *secret)
{
    ptls_hash_context_t *hmac;
    uint8_t digest[PTLS_MAX_DIGEST_SIZE];
    int ret;

    if ((ret = hkdf_expand_label(sched->hashes[0].algo, digest, sched->hashes[0].algo->digest_size,
                                 ptls_iovec_init(secret, sched->hashes[0].algo->digest_size), "finished", ptls_iovec_init(NULL, 0),
                                 sched->hkdf_label_prefix)) != 0)
        return ret;
    if ((hmac = ptls_hmac_create(sched->hashes[0].algo, digest, sched->hashes[0].algo->digest_size)) == NULL) {
        ptls_clear_memory(digest, sizeof(digest));
        return PTLS_ERROR_NO_MEMORY;
    }

    sched->hashes[0].ctx->final(sched->hashes[0].ctx, digest, PTLS_HASH_FINAL_MODE_SNAPSHOT);
    PTLS_DEBUGF("%s: %02x%02x,%02x%02x\n", __FUNCTION__, ((uint8_t *)secret)[0], ((uint8_t *)secret)[1], digest[0], digest[1]);
    hmac->update(hmac, digest, sched->hashes[0].algo->digest_size);
    ptls_clear_memory(digest, sizeof(digest));
    hmac->final(hmac, output, PTLS_HASH_FINAL_MODE_FREE);

    return 0;
}

static int verify_finished(ptls_t *tls, ptls_iovec_t message)
{
    uint8_t verify_data[PTLS_MAX_DIGEST_SIZE];
    int ret;

    if (PTLS_HANDSHAKE_HEADER_SIZE + tls->key_schedule->hashes[0].algo->digest_size != message.len) {
        ret = PTLS_ALERT_DECODE_ERROR;
        goto Exit;
    }

    if ((ret = calc_verify_data(verify_data, tls->key_schedule, tls->traffic_protection.dec.secret)) != 0)
        goto Exit;
    if (!ptls_mem_equal(message.base + PTLS_HANDSHAKE_HEADER_SIZE, verify_data, tls->key_schedule->hashes[0].algo->digest_size)) {
        ret = PTLS_ALERT_HANDSHAKE_FAILURE;
        goto Exit;
    }

Exit:
    ptls_clear_memory(verify_data, sizeof(verify_data));
    return ret;
}

static int send_finished(ptls_t *tls, ptls_message_emitter_t *emitter)
{
    int ret;

    ptls_push_message(emitter, tls->key_schedule, PTLS_HANDSHAKE_TYPE_FINISHED, {
        if ((ret = ptls_buffer_reserve(emitter->buf, tls->key_schedule->hashes[0].algo->digest_size)) != 0)
            goto Exit;
        if ((ret = calc_verify_data(emitter->buf->base + emitter->buf->off, tls->key_schedule,
                                    tls->traffic_protection.enc.secret)) != 0)
            goto Exit;
        emitter->buf->off += tls->key_schedule->hashes[0].algo->digest_size;
    });

Exit:
    return ret;
}

static int send_session_ticket(ptls_t *tls, ptls_message_emitter_t *emitter)
{
    ptls_hash_context_t *msghash_backup = tls->key_schedule->hashes[0].ctx->clone_(tls->key_schedule->hashes[0].ctx);
    ptls_buffer_t session_id;
    char session_id_smallbuf[128];
    uint32_t ticket_age_add;
    int ret = 0;

    assert(tls->ctx->ticket_lifetime != 0);
    assert(tls->ctx->encrypt_ticket != NULL);

    { /* calculate verify-data that will be sent by the client */
        size_t orig_off = emitter->buf->off;
        if (tls->pending_handshake_secret != NULL && !tls->ctx->omit_end_of_early_data) {
            assert(tls->state == PTLS_STATE_SERVER_EXPECT_END_OF_EARLY_DATA);
            ptls_buffer_push_message_body(emitter->buf, tls->key_schedule, PTLS_HANDSHAKE_TYPE_END_OF_EARLY_DATA, {});
            emitter->buf->off = orig_off;
        }
        ptls_buffer_push_message_body(emitter->buf, tls->key_schedule, PTLS_HANDSHAKE_TYPE_FINISHED, {
            if ((ret = ptls_buffer_reserve(emitter->buf, tls->key_schedule->hashes[0].algo->digest_size)) != 0)
                goto Exit;
            if ((ret = calc_verify_data(emitter->buf->base + emitter->buf->off, tls->key_schedule,
                                        tls->pending_handshake_secret != NULL ? tls->pending_handshake_secret
                                                                              : tls->traffic_protection.dec.secret)) != 0)
                goto Exit;
            emitter->buf->off += tls->key_schedule->hashes[0].algo->digest_size;
        });
        emitter->buf->off = orig_off;
    }

    tls->ctx->random_bytes(&ticket_age_add, sizeof(ticket_age_add));

    /* build the raw nsk */
    ptls_buffer_init(&session_id, session_id_smallbuf, sizeof(session_id_smallbuf));
    ret = encode_session_identifier(tls->ctx, &session_id, ticket_age_add, ptls_iovec_init(NULL, 0), tls->key_schedule,
                                    tls->server_name, tls->key_share->id, tls->cipher_suite->id, tls->negotiated_protocol);
    if (ret != 0)
        goto Exit;

    /* encrypt and send */
    ptls_push_message(emitter, tls->key_schedule, PTLS_HANDSHAKE_TYPE_NEW_SESSION_TICKET, {
        ptls_buffer_push32(emitter->buf, tls->ctx->ticket_lifetime);
        ptls_buffer_push32(emitter->buf, ticket_age_add);
        ptls_buffer_push_block(emitter->buf, 1, {});
        ptls_buffer_push_block(emitter->buf, 2, {
            if ((ret = tls->ctx->encrypt_ticket->cb(tls->ctx->encrypt_ticket, tls, 1, emitter->buf,
                                                    ptls_iovec_init(session_id.base, session_id.off))) != 0)
                goto Exit;
        });
        ptls_buffer_push_block(emitter->buf, 2, {
            if (tls->ctx->max_early_data_size != 0)
                buffer_push_extension(emitter->buf, PTLS_EXTENSION_TYPE_EARLY_DATA,
                                      { ptls_buffer_push32(emitter->buf, tls->ctx->max_early_data_size); });
        });
    });

Exit:
    ptls_buffer_dispose(&session_id);

    /* restore handshake state */
    tls->key_schedule->hashes[0].ctx->final(tls->key_schedule->hashes[0].ctx, NULL, PTLS_HASH_FINAL_MODE_FREE);
    tls->key_schedule->hashes[0].ctx = msghash_backup;

    return ret;
}

static int push_change_cipher_spec(ptls_t *tls, ptls_message_emitter_t *emitter)
{
    int ret;

    /* check if we are requested to (or still need to) */
    if (!tls->send_change_cipher_spec) {
        ret = 0;
        goto Exit;
    }

    /* CCS is a record, can only be sent when using a record-based protocol. */
    if (emitter->begin_message != begin_record_message) {
        ret = PTLS_ALERT_UNEXPECTED_MESSAGE;
        goto Exit;
    }

    /* emit CCS */
    buffer_push_record(emitter->buf, PTLS_CONTENT_TYPE_CHANGE_CIPHER_SPEC, { ptls_buffer_push(emitter->buf, 1); });

    tls->send_change_cipher_spec = 0;
    ret = 0;
Exit:
    return ret;
}

static int push_additional_extensions(ptls_handshake_properties_t *properties, ptls_buffer_t *sendbuf)
{
    int ret;

    if (properties != NULL && properties->additional_extensions != NULL) {
        ptls_raw_extension_t *ext;
        for (ext = properties->additional_extensions; ext->type != UINT16_MAX; ++ext) {
            buffer_push_extension(sendbuf, ext->type, { ptls_buffer_pushv(sendbuf, ext->data.base, ext->data.len); });
        }
    }
    ret = 0;
Exit:
    return ret;
}

static int push_signature_algorithms(ptls_verify_certificate_t *vc, ptls_buffer_t *sendbuf)
{
    /* The list sent when verify callback is not registered */
    static const uint16_t default_algos[] = {PTLS_SIGNATURE_RSA_PSS_RSAE_SHA256, PTLS_SIGNATURE_ECDSA_SECP256R1_SHA256,
                                             PTLS_SIGNATURE_RSA_PKCS1_SHA256, PTLS_SIGNATURE_RSA_PKCS1_SHA1, UINT16_MAX};
    int ret;

    ptls_buffer_push_block(sendbuf, 2, {
        for (const uint16_t *p = vc != NULL ? vc->algos : default_algos; *p != UINT16_MAX; ++p)
            ptls_buffer_push16(sendbuf, *p);
    });

    ret = 0;
Exit:
    return ret;
}

static int decode_signature_algorithms(struct st_ptls_signature_algorithms_t *sa, const uint8_t **src, const uint8_t *end)
{
    int ret;

    ptls_decode_block(*src, end, 2, {
        do {
            uint16_t id;
            if ((ret = ptls_decode16(&id, src, end)) != 0)
                goto Exit;
            if (sa->count < PTLS_ELEMENTSOF(sa->list))
                sa->list[sa->count++] = id;
        } while (*src != end);
    });

    ret = 0;
Exit:
    return ret;
}

static ptls_hash_context_t *create_sha256_context(ptls_context_t *ctx)
{
    ptls_cipher_suite_t **cs;

    for (cs = ctx->cipher_suites; *cs != NULL; ++cs) {
        switch ((*cs)->id) {
        case PTLS_CIPHER_SUITE_AES_128_GCM_SHA256:
        case PTLS_CIPHER_SUITE_CHACHA20_POLY1305_SHA256:
            return (*cs)->hash->create();
        }
    }

    return NULL;
}

static int select_cipher(ptls_cipher_suite_t **selected, ptls_cipher_suite_t **candidates, const uint8_t *src,
                         const uint8_t *const end, int server_preference)
{
    size_t found_index = SIZE_MAX;
    int ret;

    while (src != end) {
        uint16_t id;
        if ((ret = ptls_decode16(&id, &src, end)) != 0)
            goto Exit;
        for (size_t i = 0; candidates[i] != NULL; ++i) {
            if (candidates[i]->id == id) {
                if (server_preference) {
                    /* preserve smallest matching index, and proceed to the next input */
                    if (i < found_index) {
                        found_index = i;
                        break;
                    }
                } else {
                    /* return the pointer matching to the first input that can be used */
                    *selected = candidates[i];
                    goto Exit;
                }
            }
        }
    }
    if (found_index != SIZE_MAX) {
        *selected = candidates[found_index];
        ret = 0;
    } else {
        ret = PTLS_ALERT_HANDSHAKE_FAILURE;
    }

Exit:
    return ret;
}

static int push_key_share_entry(ptls_buffer_t *buf, uint16_t group, ptls_iovec_t pubkey)
{
    int ret;

    ptls_buffer_push16(buf, group);
    ptls_buffer_push_block(buf, 2, { ptls_buffer_pushv(buf, pubkey.base, pubkey.len); });
    ret = 0;
Exit:
    return ret;
}

static int decode_key_share_entry(uint16_t *group, ptls_iovec_t *key_exchange, const uint8_t **src, const uint8_t *const end)
{
    int ret;

    if ((ret = ptls_decode16(group, src, end)) != 0)
        goto Exit;
    ptls_decode_open_block(*src, end, 2, {
        *key_exchange = ptls_iovec_init(*src, end - *src);
        *src = end;
    });

Exit:
    return ret;
}

static int select_key_share(ptls_key_exchange_algorithm_t **selected, ptls_iovec_t *peer_key,
                            ptls_key_exchange_algorithm_t **candidates, const uint8_t **src, const uint8_t *const end,
                            int expect_one)
{
    int ret;

    *selected = NULL;

    if (expect_one && *src == end) {
        ret = PTLS_ALERT_ILLEGAL_PARAMETER;
        goto Exit;
    }

    while (*src != end) {
        uint16_t group;
        ptls_iovec_t key;
        if ((ret = decode_key_share_entry(&group, &key, src, end)) != 0)
            goto Exit;
        ptls_key_exchange_algorithm_t **c = candidates;
        for (; *c != NULL; ++c) {
            if (*selected == NULL && (*c)->id == group) {
                *selected = *c;
                *peer_key = key;
            }
        }
        if (expect_one) {
            ret = *selected != NULL ? 0 : PTLS_ALERT_ILLEGAL_PARAMETER;
            goto Exit;
        }
    }

    ret = 0;

Exit:
    return ret;
}

static int emit_server_name_extension(ptls_buffer_t *buf, const char *server_name)
{
    int ret;

    ptls_buffer_push_block(buf, 2, {
        ptls_buffer_push(buf, PTLS_SERVER_NAME_TYPE_HOSTNAME);
        ptls_buffer_push_block(buf, 2, { ptls_buffer_pushv(buf, server_name, strlen(server_name)); });
    });

    ret = 0;
Exit:
    return ret;
}

static int parse_esni_keys(ptls_context_t *ctx, uint16_t *esni_version, ptls_key_exchange_algorithm_t **selected_key_share,
                           ptls_cipher_suite_t **selected_cipher, ptls_iovec_t *peer_key, uint16_t *padded_length,
                           char **published_sni, ptls_iovec_t input)
{
    const uint8_t *src = input.base, *const end = input.base + input.len;
    uint16_t version;
    uint64_t not_before, not_after, now;
    int ret = 0;

    /* version */
    if ((ret = ptls_decode16(&version, &src, end)) != 0)
        goto Exit;
    if (version != PTLS_ESNI_VERSION_DRAFT03) {
        ret = PTLS_ALERT_DECODE_ERROR;
        goto Exit;
    }

    { /* verify checksum */
        ptls_hash_context_t *hctx;
        uint8_t digest[PTLS_SHA256_DIGEST_SIZE];
        if (end - src < 4) {
            ret = PTLS_ALERT_DECODE_ERROR;
            goto Exit;
        }
        if ((hctx = create_sha256_context(ctx)) == NULL) {
            ret = PTLS_ERROR_LIBRARY;
            goto Exit;
        }
        hctx->update(hctx, input.base, src - input.base);
        hctx->update(hctx, "\0\0\0\0", 4);
        hctx->update(hctx, src + 4, end - (src + 4));
        hctx->final(hctx, digest, PTLS_HASH_FINAL_MODE_FREE);
        if (memcmp(src, digest, 4) != 0) {
            ret = PTLS_ALERT_DECODE_ERROR;
            goto Exit;
        }
        src += 4;
    }
    *esni_version = version;
    /* published sni */
    ptls_decode_open_block(src, end, 2, {
        size_t len = end - src;
        *published_sni = malloc(len + 1);
        if (*published_sni == NULL) {
            ret = PTLS_ERROR_NO_MEMORY;
            goto Exit;
        }
        if (len > 0) {
            memcpy(*published_sni, src, len);
        }
        (*published_sni)[len] = 0;
        src = end;
    });
    /* key-shares */
    ptls_decode_open_block(src, end, 2, {
        if ((ret = select_key_share(selected_key_share, peer_key, ctx->key_exchanges, &src, end, 0)) != 0)
            goto Exit;
    });
    /* cipher-suite */
    ptls_decode_open_block(src, end, 2, {
        if ((ret = select_cipher(selected_cipher, ctx->cipher_suites, src, end, ctx->server_cipher_preference)) != 0)
            goto Exit;
        src = end;
    });
    /* padded-length */
    if ((ret = ptls_decode16(padded_length, &src, end)) != 0)
        goto Exit;
    if (padded_length == 0)
        goto Exit;
    /* not-before, not_after */
    if ((ret = ptls_decode64(&not_before, &src, end)) != 0 || (ret = ptls_decode64(&not_after, &src, end)) != 0)
        goto Exit;
    /* extensions */
    ptls_decode_block(src, end, 2, {
        while (src != end) {
            uint16_t id;
            if ((ret = ptls_decode16(&id, &src, end)) != 0)
                goto Exit;
            ptls_decode_open_block(src, end, 2, { src = end; });
        }
    });

    /* check validity period */
    now = ctx->get_time->cb(ctx->get_time);
    if (!(not_before * 1000 <= now && now <= not_after * 1000)) {
        ret = PTLS_ALERT_DECODE_ERROR;
        goto Exit;
    }

    ret = 0;
Exit:
    return ret;
}

static int create_esni_aead(ptls_aead_context_t **aead_ctx, int is_enc, ptls_cipher_suite_t *cipher, ptls_iovec_t ecdh_secret,
                            const uint8_t *esni_contents_hash)
{
    uint8_t aead_secret[PTLS_MAX_DIGEST_SIZE];
    int ret;

    if ((ret = ptls_hkdf_extract(cipher->hash, aead_secret, ptls_iovec_init(NULL, 0), ecdh_secret)) != 0)
        goto Exit;
    if ((*aead_ctx = new_aead(cipher->aead, cipher->hash, is_enc, aead_secret,
                              ptls_iovec_init(esni_contents_hash, cipher->hash->digest_size), "tls13 esni ")) == NULL) {
        ret = PTLS_ERROR_NO_MEMORY;
        goto Exit;
    }

    ret = 0;
Exit:
    ptls_clear_memory(aead_secret, sizeof(aead_secret));
    return ret;
}

static int build_esni_contents_hash(ptls_hash_algorithm_t *hash, uint8_t *digest, const uint8_t *record_digest, uint16_t group,
                                    ptls_iovec_t pubkey, const uint8_t *client_random)
{
    ptls_buffer_t buf;
    uint8_t smallbuf[256];
    int ret;

    /* build ESNIContents */
    ptls_buffer_init(&buf, smallbuf, sizeof(smallbuf));
    ptls_buffer_push_block(&buf, 2, { ptls_buffer_pushv(&buf, record_digest, hash->digest_size); });
    if ((ret = push_key_share_entry(&buf, group, pubkey)) != 0)
        goto Exit;
    ptls_buffer_pushv(&buf, client_random, PTLS_HELLO_RANDOM_SIZE);

    /* calculate digest */
    if ((ret = ptls_calc_hash(hash, digest, buf.base, buf.off)) != 0)
        goto Exit;

    ret = 0;
Exit:
    ptls_buffer_dispose(&buf);
    return ret;
}

static void free_esni_secret(ptls_esni_secret_t **esni, int is_server)
{
    assert(*esni != NULL);
    if ((*esni)->secret.base != NULL) {
        ptls_clear_memory((*esni)->secret.base, (*esni)->secret.len);
        free((*esni)->secret.base);
    }
    if (!is_server)
        free((*esni)->client.pubkey.base);
    ptls_clear_memory((*esni), sizeof(**esni));
    free(*esni);
    *esni = NULL;
}

static int client_setup_esni(ptls_context_t *ctx, ptls_esni_secret_t **esni, ptls_iovec_t esni_keys, char **published_sni,
                             const uint8_t *client_random)
{
    ptls_iovec_t peer_key;
    int ret;

    if ((*esni = malloc(sizeof(**esni))) == NULL)
        return PTLS_ERROR_NO_MEMORY;
    memset(*esni, 0, sizeof(**esni));

    /* parse ESNI_Keys (and return success while keeping *esni NULL) */
    if (parse_esni_keys(ctx, &(*esni)->version, &(*esni)->client.key_share, &(*esni)->client.cipher, &peer_key,
                        &(*esni)->client.padded_length, published_sni, esni_keys) != 0) {
        free(*esni);
        *esni = NULL;
        return 0;
    }

    ctx->random_bytes((*esni)->nonce, sizeof((*esni)->nonce));

    /* calc record digest */
    if ((ret = ptls_calc_hash((*esni)->client.cipher->hash, (*esni)->client.record_digest, esni_keys.base, esni_keys.len)) != 0)
        goto Exit;
    /* derive ECDH secret */
    if ((ret = (*esni)->client.key_share->exchange((*esni)->client.key_share, &(*esni)->client.pubkey, &(*esni)->secret,
                                                   peer_key)) != 0)
        goto Exit;
    /* calc H(ESNIContents) */
    if ((ret = build_esni_contents_hash((*esni)->client.cipher->hash, (*esni)->esni_contents_hash, (*esni)->client.record_digest,
                                        (*esni)->client.key_share->id, (*esni)->client.pubkey, client_random)) != 0)
        goto Exit;

    ret = 0;
Exit:
    if (ret != 0)
        free_esni_secret(esni, 0);
    return ret;
}

static int emit_esni_extension(ptls_esni_secret_t *esni, ptls_buffer_t *buf, ptls_iovec_t esni_keys, const char *server_name,
                               size_t key_share_ch_off, size_t key_share_ch_len)
{
    ptls_aead_context_t *aead = NULL;
    int ret;

    if ((ret = create_esni_aead(&aead, 1, esni->client.cipher, esni->secret, esni->esni_contents_hash)) != 0)
        goto Exit;

    /* cipher-suite id */
    ptls_buffer_push16(buf, esni->client.cipher->id);
    /* key-share */
    if ((ret = push_key_share_entry(buf, esni->client.key_share->id, esni->client.pubkey)) != 0)
        goto Exit;
    /* record-digest */
    ptls_buffer_push_block(buf, 2, { ptls_buffer_pushv(buf, esni->client.record_digest, esni->client.cipher->hash->digest_size); });
    /* encrypted sni */
    ptls_buffer_push_block(buf, 2, {
        size_t start_off = buf->off;
        /* nonce */
        ptls_buffer_pushv(buf, esni->nonce, PTLS_ESNI_NONCE_SIZE);
        /* emit server-name extension */
        if ((ret = emit_server_name_extension(buf, server_name)) != 0)
            goto Exit;
        /* pad */
        if (buf->off - start_off < (size_t)(esni->client.padded_length + PTLS_ESNI_NONCE_SIZE)) {
            size_t bytes_to_pad = esni->client.padded_length + PTLS_ESNI_NONCE_SIZE - (buf->off - start_off);
            if ((ret = ptls_buffer_reserve(buf, bytes_to_pad)) != 0)
                goto Exit;
            memset(buf->base + buf->off, 0, bytes_to_pad);
            buf->off += bytes_to_pad;
        }
        /* encrypt */
        if ((ret = ptls_buffer_reserve_aligned(buf, aead->algo->tag_size, aead->algo->align_bits)) != 0)
            goto Exit;
        ptls_aead_encrypt(aead, buf->base + start_off, buf->base + start_off, buf->off - start_off, 0, buf->base + key_share_ch_off,
                          key_share_ch_len);
        buf->off += aead->algo->tag_size;
    });

    ret = 0;
Exit:
    if (aead != NULL)
        ptls_aead_free(aead);
    return ret;
}

static int send_client_hello(ptls_t *tls, ptls_message_emitter_t *emitter, ptls_handshake_properties_t *properties,
                             ptls_iovec_t *cookie)
{
    ptls_iovec_t resumption_secret = {NULL}, resumption_ticket;
    char *published_sni = NULL;
    uint32_t obfuscated_ticket_age = 0;
    size_t msghash_off;
    uint8_t binder_key[PTLS_MAX_DIGEST_SIZE];
    int ret, is_second_flight = tls->key_schedule != NULL,
             send_sni = tls->server_name != NULL && !ptls_server_name_is_ipaddr(tls->server_name);

    if (properties != NULL) {
        /* try to use ESNI */
        if (!is_second_flight && send_sni && properties->client.esni_keys.base != NULL) {
            if ((ret = client_setup_esni(tls->ctx, &tls->esni, properties->client.esni_keys, &published_sni, tls->client_random)) !=
                0) {
                goto Exit;
            }
            if (tls->ctx->update_esni_key != NULL) {
                if ((ret = tls->ctx->update_esni_key->cb(tls->ctx->update_esni_key, tls, tls->esni->secret,
                                                         tls->esni->client.cipher->hash, tls->esni->esni_contents_hash)) != 0)
                    goto Exit;
            }
        }
        /* setup resumption-related data. If successful, resumption_secret becomes a non-zero value. */
        if (properties->client.session_ticket.base != NULL) {
            ptls_key_exchange_algorithm_t *key_share = NULL;
            ptls_cipher_suite_t *cipher_suite = NULL;
            uint32_t max_early_data_size;
            if (decode_stored_session_ticket(tls, &key_share, &cipher_suite, &resumption_secret, &obfuscated_ticket_age,
                                             &resumption_ticket, &max_early_data_size, properties->client.session_ticket.base,
                                             properties->client.session_ticket.base + properties->client.session_ticket.len) == 0) {
                tls->client.offered_psk = 1;
                /* key-share selected by HRR should not be overridden */
                if (tls->key_share == NULL)
                    tls->key_share = key_share;
                tls->cipher_suite = cipher_suite;
                if (!is_second_flight && max_early_data_size != 0 && properties->client.max_early_data_size != NULL) {
                    tls->client.using_early_data = 1;
                    *properties->client.max_early_data_size = max_early_data_size;
                }
            } else {
                resumption_secret = ptls_iovec_init(NULL, 0);
            }
        }
        if (tls->client.using_early_data) {
            properties->client.early_data_acceptance = PTLS_EARLY_DATA_ACCEPTANCE_UNKNOWN;
        } else {
            if (properties->client.max_early_data_size != NULL)
                *properties->client.max_early_data_size = 0;
            properties->client.early_data_acceptance = PTLS_EARLY_DATA_REJECTED;
        }
    }

    /* use the default key share if still not undetermined */
    if (tls->key_share == NULL && !(properties != NULL && properties->client.negotiate_before_key_exchange))
        tls->key_share = tls->ctx->key_exchanges[0];

    if (!is_second_flight) {
        tls->key_schedule = key_schedule_new(tls->cipher_suite, tls->ctx->cipher_suites, tls->ctx->hkdf_label_prefix__obsolete);
        if ((ret = key_schedule_extract(tls->key_schedule, resumption_secret)) != 0)
            goto Exit;
    }

    msghash_off = emitter->buf->off + emitter->record_header_length;
    ptls_push_message(emitter, NULL, PTLS_HANDSHAKE_TYPE_CLIENT_HELLO, {
        ptls_buffer_t *sendbuf = emitter->buf;
        /* legacy_version */
        ptls_buffer_push16(sendbuf, 0x0303);
        /* random_bytes */
        ptls_buffer_pushv(sendbuf, tls->client_random, sizeof(tls->client_random));
        /* lecagy_session_id */
        ptls_buffer_push_block(
            sendbuf, 1, { ptls_buffer_pushv(sendbuf, tls->client.legacy_session_id.base, tls->client.legacy_session_id.len); });
        /* cipher_suites */
        ptls_buffer_push_block(sendbuf, 2, {
            ptls_cipher_suite_t **cs = tls->ctx->cipher_suites;
            for (; *cs != NULL; ++cs)
                ptls_buffer_push16(sendbuf, (*cs)->id);
        });
        /* legacy_compression_methods */
        ptls_buffer_push_block(sendbuf, 1, { ptls_buffer_push(sendbuf, 0); });
        /* extensions */
        ptls_buffer_push_block(sendbuf, 2, {
            struct {
                size_t off;
                size_t len;
            } key_share_client_hello;
            buffer_push_extension(sendbuf, PTLS_EXTENSION_TYPE_KEY_SHARE, {
                key_share_client_hello.off = sendbuf->off;
                ptls_buffer_push_block(sendbuf, 2, {
                    if (tls->key_share != NULL) {
                        if ((ret = tls->key_share->create(tls->key_share, &tls->client.key_share_ctx)) != 0)
                            goto Exit;
                        if ((ret = push_key_share_entry(sendbuf, tls->key_share->id, tls->client.key_share_ctx->pubkey)) != 0)
                            goto Exit;
                    }
                });
                key_share_client_hello.len = sendbuf->off - key_share_client_hello.off;
            });
            if (send_sni) {
                if (tls->esni != NULL) {
                    if (published_sni != NULL) {
                        buffer_push_extension(sendbuf, PTLS_EXTENSION_TYPE_SERVER_NAME, {
                            if ((ret = emit_server_name_extension(sendbuf, published_sni)) != 0)
                                goto Exit;
                        });
                    }
                    buffer_push_extension(sendbuf, PTLS_EXTENSION_TYPE_ENCRYPTED_SERVER_NAME, {
                        if ((ret = emit_esni_extension(tls->esni, sendbuf, properties->client.esni_keys, tls->server_name,
                                                       key_share_client_hello.off, key_share_client_hello.len)) != 0)
                            goto Exit;
                    });
                } else {
                    buffer_push_extension(sendbuf, PTLS_EXTENSION_TYPE_SERVER_NAME, {
                        if ((ret = emit_server_name_extension(sendbuf, tls->server_name)) != 0)
                            goto Exit;
                    });
                }
            }
            if (properties != NULL && properties->client.negotiated_protocols.count != 0) {
                buffer_push_extension(sendbuf, PTLS_EXTENSION_TYPE_ALPN, {
                    ptls_buffer_push_block(sendbuf, 2, {
                        size_t i;
                        for (i = 0; i != properties->client.negotiated_protocols.count; ++i) {
                            ptls_buffer_push_block(sendbuf, 1, {
                                ptls_iovec_t p = properties->client.negotiated_protocols.list[i];
                                ptls_buffer_pushv(sendbuf, p.base, p.len);
                            });
                        }
                    });
                });
            }
            if (tls->ctx->decompress_certificate != NULL) {
                buffer_push_extension(sendbuf, PTLS_EXTENSION_TYPE_COMPRESS_CERTIFICATE, {
                    ptls_buffer_push_block(sendbuf, 1, {
                        const uint16_t *algo = tls->ctx->decompress_certificate->supported_algorithms;
                        assert(*algo != UINT16_MAX);
                        for (; *algo != UINT16_MAX; ++algo)
                            ptls_buffer_push16(sendbuf, *algo);
                    });
                });
            }
            buffer_push_extension(sendbuf, PTLS_EXTENSION_TYPE_SUPPORTED_VERSIONS, {
                ptls_buffer_push_block(sendbuf, 1, {
                    size_t i;
                    for (i = 0; i != PTLS_ELEMENTSOF(supported_versions); ++i)
                        ptls_buffer_push16(sendbuf, supported_versions[i]);
                });
            });
            buffer_push_extension(sendbuf, PTLS_EXTENSION_TYPE_SIGNATURE_ALGORITHMS, {
                if ((ret = push_signature_algorithms(tls->ctx->verify_certificate, sendbuf)) != 0)
                    goto Exit;
            });
            buffer_push_extension(sendbuf, PTLS_EXTENSION_TYPE_SUPPORTED_GROUPS, {
                ptls_key_exchange_algorithm_t **algo = tls->ctx->key_exchanges;
                ptls_buffer_push_block(sendbuf, 2, {
                    for (; *algo != NULL; ++algo)
                        ptls_buffer_push16(sendbuf, (*algo)->id);
                });
            });
            if (cookie != NULL && cookie->base != NULL) {
                buffer_push_extension(sendbuf, PTLS_EXTENSION_TYPE_COOKIE, {
                    ptls_buffer_push_block(sendbuf, 2, { ptls_buffer_pushv(sendbuf, cookie->base, cookie->len); });
                });
            }
            if (tls->ctx->use_raw_public_keys) {
                buffer_push_extension(sendbuf, PTLS_EXTENSION_TYPE_SERVER_CERTIFICATE_TYPE, {
                    ptls_buffer_push_block(sendbuf, 1, { ptls_buffer_push(sendbuf, PTLS_CERTIFICATE_TYPE_RAW_PUBLIC_KEY); });
                });
            }
            if ((ret = push_additional_extensions(properties, sendbuf)) != 0)
                goto Exit;
            if (tls->ctx->save_ticket != NULL || resumption_secret.base != NULL) {
                buffer_push_extension(sendbuf, PTLS_EXTENSION_TYPE_PSK_KEY_EXCHANGE_MODES, {
                    ptls_buffer_push_block(sendbuf, 1, {
                        if (!tls->ctx->require_dhe_on_psk)
                            ptls_buffer_push(sendbuf, PTLS_PSK_KE_MODE_PSK);
                        ptls_buffer_push(sendbuf, PTLS_PSK_KE_MODE_PSK_DHE);
                    });
                });
            }
            if (resumption_secret.base != NULL) {
                if (tls->client.using_early_data && !is_second_flight)
                    buffer_push_extension(sendbuf, PTLS_EXTENSION_TYPE_EARLY_DATA, {});
                /* pre-shared key "MUST be the last extension in the ClientHello" (draft-17 section 4.2.6) */
                buffer_push_extension(sendbuf, PTLS_EXTENSION_TYPE_PRE_SHARED_KEY, {
                    ptls_buffer_push_block(sendbuf, 2, {
                        ptls_buffer_push_block(sendbuf, 2,
                                               { ptls_buffer_pushv(sendbuf, resumption_ticket.base, resumption_ticket.len); });
                        ptls_buffer_push32(sendbuf, obfuscated_ticket_age);
                    });
                    /* allocate space for PSK binder. the space is filled at the bottom of the function */
                    ptls_buffer_push_block(sendbuf, 2, {
                        ptls_buffer_push_block(sendbuf, 1, {
                            if ((ret = ptls_buffer_reserve(sendbuf, tls->key_schedule->hashes[0].algo->digest_size)) != 0)
                                goto Exit;
                            sendbuf->off += tls->key_schedule->hashes[0].algo->digest_size;
                        });
                    });
                });
            }
        });
    });

    /* update the message hash, filling in the PSK binder HMAC if necessary */
    if (resumption_secret.base != NULL) {
        size_t psk_binder_off = emitter->buf->off - (3 + tls->key_schedule->hashes[0].algo->digest_size);
        if ((ret = derive_secret_with_empty_digest(tls->key_schedule, binder_key, "res binder")) != 0)
            goto Exit;
        ptls__key_schedule_update_hash(tls->key_schedule, emitter->buf->base + msghash_off, psk_binder_off - msghash_off);
        msghash_off = psk_binder_off;
        if ((ret = calc_verify_data(emitter->buf->base + psk_binder_off + 3, tls->key_schedule, binder_key)) != 0)
            goto Exit;
    }
    ptls__key_schedule_update_hash(tls->key_schedule, emitter->buf->base + msghash_off, emitter->buf->off - msghash_off);

    if (tls->client.using_early_data) {
        assert(!is_second_flight);
        if ((ret = setup_traffic_protection(tls, 1, "c e traffic", 1, 0)) != 0)
            goto Exit;
        if ((ret = push_change_cipher_spec(tls, emitter)) != 0)
            goto Exit;
    }
    if (resumption_secret.base != NULL && !is_second_flight) {
        if ((ret = derive_exporter_secret(tls, 1)) != 0)
            goto Exit;
    }
    tls->state = cookie == NULL ? PTLS_STATE_CLIENT_EXPECT_SERVER_HELLO : PTLS_STATE_CLIENT_EXPECT_SECOND_SERVER_HELLO;
    ret = PTLS_ERROR_IN_PROGRESS;

Exit:
    if (published_sni != NULL) {
        free(published_sni);
    }
    ptls_clear_memory(binder_key, sizeof(binder_key));
    return ret;
}

static ptls_cipher_suite_t *find_cipher_suite(ptls_context_t *ctx, uint16_t id)
{
    ptls_cipher_suite_t **cs;

    for (cs = ctx->cipher_suites; *cs != NULL && (*cs)->id != id; ++cs)
        ;
    return *cs;
}

static int decode_server_hello(ptls_t *tls, struct st_ptls_server_hello_t *sh, const uint8_t *src, const uint8_t *const end)
{
    int ret;

    *sh = (struct st_ptls_server_hello_t){{0}};

    /* ignore legacy-version */
    if (end - src < 2) {
        ret = PTLS_ALERT_DECODE_ERROR;
        goto Exit;
    }
    src += 2;

    /* random */
    if (end - src < PTLS_HELLO_RANDOM_SIZE) {
        ret = PTLS_ALERT_DECODE_ERROR;
        goto Exit;
    }
    sh->is_retry_request = memcmp(src, hello_retry_random, PTLS_HELLO_RANDOM_SIZE) == 0;
    src += PTLS_HELLO_RANDOM_SIZE;

    /* legacy_session_id */
    ptls_decode_open_block(src, end, 1, {
        if (end - src > 32) {
            ret = PTLS_ALERT_DECODE_ERROR;
            goto Exit;
        }
        sh->legacy_session_id = ptls_iovec_init(src, end - src);
        src = end;
    });

    { /* select cipher_suite */
        uint16_t csid;
        if ((ret = ptls_decode16(&csid, &src, end)) != 0)
            goto Exit;
        if ((tls->cipher_suite = find_cipher_suite(tls->ctx, csid)) == NULL) {
            ret = PTLS_ALERT_ILLEGAL_PARAMETER;
            goto Exit;
        }
    }

    /* legacy_compression_method */
    if (src == end || *src++ != 0) {
        ret = PTLS_ALERT_ILLEGAL_PARAMETER;
        goto Exit;
    }

    if (sh->is_retry_request)
        sh->retry_request.selected_group = UINT16_MAX;

    uint16_t exttype, found_version = UINT16_MAX, selected_psk_identity = UINT16_MAX;
    decode_extensions(src, end, PTLS_HANDSHAKE_TYPE_SERVER_HELLO, &exttype, {
        if (tls->ctx->on_extension != NULL &&
            (ret = tls->ctx->on_extension->cb(tls->ctx->on_extension, tls, PTLS_HANDSHAKE_TYPE_SERVER_HELLO, exttype,
                                              ptls_iovec_init(src, end - src)) != 0))
            goto Exit;
        switch (exttype) {
        case PTLS_EXTENSION_TYPE_SUPPORTED_VERSIONS:
            if ((ret = ptls_decode16(&found_version, &src, end)) != 0)
                goto Exit;
            break;
        case PTLS_EXTENSION_TYPE_KEY_SHARE:
            if (sh->is_retry_request) {
                if ((ret = ptls_decode16(&sh->retry_request.selected_group, &src, end)) != 0)
                    goto Exit;
            } else {
                uint16_t group;
                if ((ret = decode_key_share_entry(&group, &sh->peerkey, &src, end)) != 0)
                    goto Exit;
                if (src != end) {
                    ret = PTLS_ALERT_DECODE_ERROR;
                    goto Exit;
                }
                if (tls->key_share == NULL || tls->key_share->id != group) {
                    ret = PTLS_ALERT_ILLEGAL_PARAMETER;
                    goto Exit;
                }
            }
            break;
        case PTLS_EXTENSION_TYPE_COOKIE:
            if (sh->is_retry_request) {
                ptls_decode_block(src, end, 2, {
                    if (src == end) {
                        ret = PTLS_ALERT_DECODE_ERROR;
                        goto Exit;
                    }
                    sh->retry_request.cookie = ptls_iovec_init(src, end - src);
                    src = end;
                });
            } else {
                ret = PTLS_ALERT_ILLEGAL_PARAMETER;
                goto Exit;
            }
            break;
        case PTLS_EXTENSION_TYPE_PRE_SHARED_KEY:
            if (sh->is_retry_request) {
                ret = PTLS_ALERT_ILLEGAL_PARAMETER;
                goto Exit;
            } else {
                if ((ret = ptls_decode16(&selected_psk_identity, &src, end)) != 0)
                    goto Exit;
            }
            break;
        default:
            src = end;
            break;
        }
    });

    if (!is_supported_version(found_version)) {
        ret = PTLS_ALERT_ILLEGAL_PARAMETER;
        goto Exit;
    }
    if (!sh->is_retry_request) {
        if (selected_psk_identity != UINT16_MAX) {
            if (!tls->client.offered_psk) {
                ret = PTLS_ALERT_ILLEGAL_PARAMETER;
                goto Exit;
            }
            if (selected_psk_identity != 0) {
                ret = PTLS_ALERT_ILLEGAL_PARAMETER;
                goto Exit;
            }
            tls->is_psk_handshake = 1;
        }
        if (sh->peerkey.base == NULL && !tls->is_psk_handshake) {
            ret = PTLS_ALERT_ILLEGAL_PARAMETER;
            goto Exit;
        }
    }

    ret = 0;
Exit:
    return ret;
}

static int handle_hello_retry_request(ptls_t *tls, ptls_message_emitter_t *emitter, struct st_ptls_server_hello_t *sh,
                                      ptls_iovec_t message, ptls_handshake_properties_t *properties)
{
    int ret;

    if (tls->client.key_share_ctx != NULL) {
        tls->client.key_share_ctx->on_exchange(&tls->client.key_share_ctx, 1, NULL, ptls_iovec_init(NULL, 0));
        tls->client.key_share_ctx = NULL;
    }
    if (tls->client.using_early_data) {
        /* release traffic encryption key so that 2nd CH goes out in cleartext, but keep the epoch at 1 since we've already
         * called derive-secret */
        if (tls->ctx->update_traffic_key == NULL) {
            assert(tls->traffic_protection.enc.aead != NULL);
            ptls_aead_free(tls->traffic_protection.enc.aead);
            tls->traffic_protection.enc.aead = NULL;
        }
        tls->client.using_early_data = 0;
    }

    if (sh->retry_request.selected_group != UINT16_MAX) {
        /* we offer the first key_exchanges[0] as KEY_SHARE unless client.negotiate_before_key_exchange is set */
        ptls_key_exchange_algorithm_t **cand;
        for (cand = tls->ctx->key_exchanges; *cand != NULL; ++cand)
            if ((*cand)->id == sh->retry_request.selected_group)
                break;
        if (*cand == NULL) {
            ret = PTLS_ALERT_ILLEGAL_PARAMETER;
            goto Exit;
        }
        tls->key_share = *cand;
    } else if (tls->key_share != NULL) {
        /* retain the key-share using in first CH, if server does not specify one */
    } else {
        ret = PTLS_ALERT_ILLEGAL_PARAMETER;
        goto Exit;
    }

    key_schedule_transform_post_ch1hash(tls->key_schedule);
    ptls__key_schedule_update_hash(tls->key_schedule, message.base, message.len);
    ret = send_client_hello(tls, emitter, properties, &sh->retry_request.cookie);

Exit:
    return ret;
}

static int client_handle_hello(ptls_t *tls, ptls_message_emitter_t *emitter, ptls_iovec_t message,
                               ptls_handshake_properties_t *properties)
{
    struct st_ptls_server_hello_t sh;
    ptls_iovec_t ecdh_secret = {NULL};
    int ret;

    if ((ret = decode_server_hello(tls, &sh, message.base + PTLS_HANDSHAKE_HEADER_SIZE, message.base + message.len)) != 0)
        goto Exit;
    if (!(sh.legacy_session_id.len == tls->client.legacy_session_id.len &&
          ptls_mem_equal(sh.legacy_session_id.base, tls->client.legacy_session_id.base, tls->client.legacy_session_id.len))) {
        ret = PTLS_ALERT_ILLEGAL_PARAMETER;
        goto Exit;
    }

    if (sh.is_retry_request) {
        if ((ret = key_schedule_select_one(tls->key_schedule, tls->cipher_suite, 0)) != 0)
            goto Exit;
        return handle_hello_retry_request(tls, emitter, &sh, message, properties);
    }

    if ((ret = key_schedule_select_one(tls->key_schedule, tls->cipher_suite, tls->client.offered_psk && !tls->is_psk_handshake)) !=
        0)
        goto Exit;

    if (sh.peerkey.base != NULL) {
        if ((ret = tls->client.key_share_ctx->on_exchange(&tls->client.key_share_ctx, 1, &ecdh_secret, sh.peerkey)) != 0)
            goto Exit;
    }

    ptls__key_schedule_update_hash(tls->key_schedule, message.base, message.len);

    if ((ret = key_schedule_extract(tls->key_schedule, ecdh_secret)) != 0)
        goto Exit;
    if ((ret = setup_traffic_protection(tls, 0, "s hs traffic", 2, 0)) != 0)
        goto Exit;
    if (tls->client.using_early_data) {
        if ((tls->pending_handshake_secret = malloc(PTLS_MAX_DIGEST_SIZE)) == NULL) {
            ret = PTLS_ERROR_NO_MEMORY;
            goto Exit;
        }
        if ((ret = derive_secret(tls->key_schedule, tls->pending_handshake_secret, "c hs traffic")) != 0)
            goto Exit;
        if (tls->ctx->update_traffic_key != NULL &&
            (ret = tls->ctx->update_traffic_key->cb(tls->ctx->update_traffic_key, tls, 1, 2, tls->pending_handshake_secret)) != 0)
            goto Exit;
    } else {
        if ((ret = setup_traffic_protection(tls, 1, "c hs traffic", 2, 0)) != 0)
            goto Exit;
    }

    tls->state = PTLS_STATE_CLIENT_EXPECT_ENCRYPTED_EXTENSIONS;
    ret = PTLS_ERROR_IN_PROGRESS;

Exit:
    if (ecdh_secret.base != NULL) {
        ptls_clear_memory(ecdh_secret.base, ecdh_secret.len);
        free(ecdh_secret.base);
    }
    return ret;
}

static int should_collect_unknown_extension(ptls_t *tls, ptls_handshake_properties_t *properties, uint16_t type)
{
    return properties != NULL && properties->collect_extension != NULL && properties->collect_extension(tls, properties, type);
}

static int collect_unknown_extension(ptls_t *tls, uint16_t type, const uint8_t *src, const uint8_t *const end,
                                     ptls_raw_extension_t *slots)
{
    size_t i;
    for (i = 0; slots[i].type != UINT16_MAX; ++i) {
        assert(i < MAX_UNKNOWN_EXTENSIONS);
        if (slots[i].type == type)
            return PTLS_ALERT_ILLEGAL_PARAMETER;
    }
    if (i < MAX_UNKNOWN_EXTENSIONS) {
        slots[i].type = type;
        slots[i].data = ptls_iovec_init(src, end - src);
        slots[i + 1].type = UINT16_MAX;
    }
    return 0;
}

static int report_unknown_extensions(ptls_t *tls, ptls_handshake_properties_t *properties, ptls_raw_extension_t *slots)
{
    if (properties != NULL && properties->collect_extension != NULL) {
        assert(properties->collected_extensions != NULL);
        return properties->collected_extensions(tls, properties, slots);
    } else {
        return 0;
    }
}

static int client_handle_encrypted_extensions(ptls_t *tls, ptls_iovec_t message, ptls_handshake_properties_t *properties)
{
    const uint8_t *src = message.base + PTLS_HANDSHAKE_HEADER_SIZE, *const end = message.base + message.len, *esni_nonce = NULL;
    uint16_t type;
    static const ptls_raw_extension_t no_unknown_extensions = {UINT16_MAX};
    ptls_raw_extension_t *unknown_extensions = (ptls_raw_extension_t *)&no_unknown_extensions;
    int ret, skip_early_data = 1;
    uint8_t server_offered_cert_type = PTLS_CERTIFICATE_TYPE_X509;

    decode_extensions(src, end, PTLS_HANDSHAKE_TYPE_ENCRYPTED_EXTENSIONS, &type, {
        if (tls->ctx->on_extension != NULL &&
            (ret = tls->ctx->on_extension->cb(tls->ctx->on_extension, tls, PTLS_HANDSHAKE_TYPE_ENCRYPTED_EXTENSIONS, type,
                                              ptls_iovec_init(src, end - src)) != 0))
            goto Exit;
        switch (type) {
        case PTLS_EXTENSION_TYPE_SERVER_NAME:
            if (src != end) {
                ret = PTLS_ALERT_DECODE_ERROR;
                goto Exit;
            }
            if (!(tls->server_name != NULL && !ptls_server_name_is_ipaddr(tls->server_name))) {
                ret = PTLS_ALERT_ILLEGAL_PARAMETER;
                goto Exit;
            }
            break;
        case PTLS_EXTENSION_TYPE_ENCRYPTED_SERVER_NAME:
            if (*src == PTLS_ESNI_RESPONSE_TYPE_ACCEPT) {
                if (end - src != PTLS_ESNI_NONCE_SIZE + 1) {
                    ret = PTLS_ALERT_ILLEGAL_PARAMETER;
                    goto Exit;
                }
                esni_nonce = src + 1;
            } else {
                /* TODO: provide API to parse the RETRY REQUEST response */
                ret = PTLS_ERROR_ESNI_RETRY;
                goto Exit;
            }
            break;
        case PTLS_EXTENSION_TYPE_ALPN:
            ptls_decode_block(src, end, 2, {
                ptls_decode_open_block(src, end, 1, {
                    if (src == end) {
                        ret = PTLS_ALERT_DECODE_ERROR;
                        goto Exit;
                    }
                    if ((ret = ptls_set_negotiated_protocol(tls, (const char *)src, end - src)) != 0)
                        goto Exit;
                    src = end;
                });
                if (src != end) {
                    ret = PTLS_ALERT_HANDSHAKE_FAILURE;
                    goto Exit;
                }
            });
            break;
        case PTLS_EXTENSION_TYPE_EARLY_DATA:
            if (!tls->client.using_early_data) {
                ret = PTLS_ALERT_ILLEGAL_PARAMETER;
                goto Exit;
            }
            skip_early_data = 0;
            break;
        case PTLS_EXTENSION_TYPE_SERVER_CERTIFICATE_TYPE:
            if (end - src != 1) {
                ret = PTLS_ALERT_DECODE_ERROR;
                goto Exit;
            }
            server_offered_cert_type = *src;
            src = end;
            break;
        default:
            if (should_collect_unknown_extension(tls, properties, type)) {
                if (unknown_extensions == &no_unknown_extensions) {
                    if ((unknown_extensions = malloc(sizeof(*unknown_extensions) * (MAX_UNKNOWN_EXTENSIONS + 1))) == NULL) {
                        ret = PTLS_ERROR_NO_MEMORY;
                        goto Exit;
                    }
                    unknown_extensions[0].type = UINT16_MAX;
                }
                if ((ret = collect_unknown_extension(tls, type, src, end, unknown_extensions)) != 0)
                    goto Exit;
            }
            break;
        }
        src = end;
    });

    if (server_offered_cert_type !=
        (tls->ctx->use_raw_public_keys ? PTLS_CERTIFICATE_TYPE_RAW_PUBLIC_KEY : PTLS_CERTIFICATE_TYPE_X509)) {
        ret = PTLS_ALERT_UNSUPPORTED_CERTIFICATE;
        goto Exit;
    }

    if (tls->esni != NULL) {
        if (esni_nonce == NULL || !ptls_mem_equal(esni_nonce, tls->esni->nonce, PTLS_ESNI_NONCE_SIZE)) {
            ret = PTLS_ALERT_ILLEGAL_PARAMETER;
            goto Exit;
        }
        free_esni_secret(&tls->esni, 0);
    } else {
        if (esni_nonce != NULL) {
            ret = PTLS_ALERT_ILLEGAL_PARAMETER;
            goto Exit;
        }
    }

    if (tls->client.using_early_data) {
        if (skip_early_data)
            tls->client.using_early_data = 0;
        if (properties != NULL)
            properties->client.early_data_acceptance = skip_early_data ? PTLS_EARLY_DATA_REJECTED : PTLS_EARLY_DATA_ACCEPTED;
    }
    if ((ret = report_unknown_extensions(tls, properties, unknown_extensions)) != 0)
        goto Exit;

    ptls__key_schedule_update_hash(tls->key_schedule, message.base, message.len);
    tls->state =
        tls->is_psk_handshake ? PTLS_STATE_CLIENT_EXPECT_FINISHED : PTLS_STATE_CLIENT_EXPECT_CERTIFICATE_REQUEST_OR_CERTIFICATE;
    ret = PTLS_ERROR_IN_PROGRESS;

Exit:
    if (unknown_extensions != &no_unknown_extensions)
        free(unknown_extensions);
    return ret;
}

static int decode_certificate_request(ptls_t *tls, struct st_ptls_certificate_request_t *cr, const uint8_t *src,
                                      const uint8_t *const end)
{
    int ret;
    uint16_t exttype = 0;

    /* certificate request context */
    ptls_decode_open_block(src, end, 1, {
        size_t len = end - src;
        if (len > 255) {
            ret = PTLS_ALERT_DECODE_ERROR;
            goto Exit;
        }
        if ((cr->context.base = malloc(len != 0 ? len : 1)) == NULL) {
            ret = PTLS_ERROR_NO_MEMORY;
            goto Exit;
        }
        cr->context.len = len;
        memcpy(cr->context.base, src, len);
        src = end;
    });

    /* decode extensions */
    decode_extensions(src, end, PTLS_HANDSHAKE_TYPE_CERTIFICATE_REQUEST, &exttype, {
        if (tls->ctx->on_extension != NULL &&
            (ret = tls->ctx->on_extension->cb(tls->ctx->on_extension, tls, PTLS_HANDSHAKE_TYPE_CERTIFICATE_REQUEST, exttype,
                                              ptls_iovec_init(src, end - src)) != 0))
            goto Exit;
        switch (exttype) {
        case PTLS_EXTENSION_TYPE_SIGNATURE_ALGORITHMS:
            if ((ret = decode_signature_algorithms(&cr->signature_algorithms, &src, end)) != 0)
                goto Exit;
            break;
        }
        src = end;
    });

    if (cr->signature_algorithms.count == 0) {
        ret = PTLS_ALERT_MISSING_EXTENSION;
        goto Exit;
    }

    ret = 0;
Exit:
    return ret;
}

int ptls_build_certificate_message(ptls_buffer_t *buf, ptls_iovec_t context, ptls_iovec_t *certificates, size_t num_certificates,
                                   ptls_iovec_t ocsp_status)
{
    int ret;

    ptls_buffer_push_block(buf, 1, { ptls_buffer_pushv(buf, context.base, context.len); });
    ptls_buffer_push_block(buf, 3, {
        size_t i;
        for (i = 0; i != num_certificates; ++i) {
            ptls_buffer_push_block(buf, 3, { ptls_buffer_pushv(buf, certificates[i].base, certificates[i].len); });
            ptls_buffer_push_block(buf, 2, {
                if (i == 0 && ocsp_status.len != 0) {
                    buffer_push_extension(buf, PTLS_EXTENSION_TYPE_STATUS_REQUEST, {
                        ptls_buffer_push(buf, 1); /* status_type == ocsp */
                        ptls_buffer_push_block(buf, 3, { ptls_buffer_pushv(buf, ocsp_status.base, ocsp_status.len); });
                    });
                }
            });
        }
    });

    ret = 0;
Exit:
    return ret;
}

static int default_emit_certificate_cb(ptls_emit_certificate_t *_self, ptls_t *tls, ptls_message_emitter_t *emitter,
                                       ptls_key_schedule_t *key_sched, ptls_iovec_t context, int push_status_request,
                                       const uint16_t *compress_algos, size_t num_compress_algos)
{
    int ret;

    ptls_push_message(emitter, key_sched, PTLS_HANDSHAKE_TYPE_CERTIFICATE, {
        if ((ret = ptls_build_certificate_message(emitter->buf, context, tls->ctx->certificates.list, tls->ctx->certificates.count,
                                                  ptls_iovec_init(NULL, 0))) != 0)
            goto Exit;
    });

    ret = 0;
Exit:
    return ret;
}

static int send_certificate_and_certificate_verify(ptls_t *tls, ptls_message_emitter_t *emitter,
                                                   struct st_ptls_signature_algorithms_t *signature_algorithms,
                                                   ptls_iovec_t context, const char *context_string, int push_status_request,
                                                   const uint16_t *compress_algos, size_t num_compress_algos)
{
    int ret;

    if (signature_algorithms->count == 0) {
        ret = PTLS_ALERT_MISSING_EXTENSION;
        goto Exit;
    }

    { /* send Certificate (or the equivalent) */
        static ptls_emit_certificate_t default_emit_certificate = {default_emit_certificate_cb};
        ptls_emit_certificate_t *emit_certificate =
            tls->ctx->emit_certificate != NULL ? tls->ctx->emit_certificate : &default_emit_certificate;
    Redo:
        if ((ret = emit_certificate->cb(emit_certificate, tls, emitter, tls->key_schedule, context, push_status_request,
                                        compress_algos, num_compress_algos)) != 0) {
            if (ret == PTLS_ERROR_DELEGATE) {
                assert(emit_certificate != &default_emit_certificate);
                emit_certificate = &default_emit_certificate;
                goto Redo;
            }
            goto Exit;
        }
    }

    /* build and send CertificateVerify */
    if (tls->ctx->sign_certificate != NULL) {
        ptls_push_message(emitter, tls->key_schedule, PTLS_HANDSHAKE_TYPE_CERTIFICATE_VERIFY, {
            ptls_buffer_t *sendbuf = emitter->buf;
            size_t algo_off = sendbuf->off;
            ptls_buffer_push16(sendbuf, 0); /* filled in later */
            ptls_buffer_push_block(sendbuf, 2, {
                uint16_t algo;
                uint8_t data[PTLS_MAX_CERTIFICATE_VERIFY_SIGNDATA_SIZE];
                size_t datalen = build_certificate_verify_signdata(data, tls->key_schedule, context_string);
                if ((ret = tls->ctx->sign_certificate->cb(tls->ctx->sign_certificate, tls, &algo, sendbuf,
                                                          ptls_iovec_init(data, datalen), signature_algorithms->list,
                                                          signature_algorithms->count)) != 0) {
                    goto Exit;
                }
                sendbuf->base[algo_off] = (uint8_t)(algo >> 8);
                sendbuf->base[algo_off + 1] = (uint8_t)algo;
            });
        });
    }

Exit:
    return ret;
}

static int client_handle_certificate_request(ptls_t *tls, ptls_iovec_t message, ptls_handshake_properties_t *properties)
{
    const uint8_t *src = message.base + PTLS_HANDSHAKE_HEADER_SIZE, *const end = message.base + message.len;
    int ret = 0;

    if ((ret = decode_certificate_request(tls, &tls->client.certificate_request, src, end)) != 0)
        return ret;

    /* This field SHALL be zero length unless used for the post-handshake authentication exchanges (section 4.3.2) */
    if (tls->client.certificate_request.context.len != 0)
        return PTLS_ALERT_ILLEGAL_PARAMETER;

    tls->state = PTLS_STATE_CLIENT_EXPECT_CERTIFICATE;
    ptls__key_schedule_update_hash(tls->key_schedule, message.base, message.len);

    return PTLS_ERROR_IN_PROGRESS;
}

static int handle_certificate(ptls_t *tls, const uint8_t *src, const uint8_t *end, int *got_certs)
{
    ptls_iovec_t certs[16];
    size_t num_certs = 0;
    int ret = 0;

    /* certificate request context */
    ptls_decode_open_block(src, end, 1, {
        if (src != end) {
            ret = PTLS_ALERT_ILLEGAL_PARAMETER;
            goto Exit;
        }
    });
    /* certificate_list */
    ptls_decode_block(src, end, 3, {
        while (src != end) {
            ptls_decode_open_block(src, end, 3, {
                if (num_certs < PTLS_ELEMENTSOF(certs))
                    certs[num_certs++] = ptls_iovec_init(src, end - src);
                src = end;
            });
            uint16_t type;
            decode_open_extensions(src, end, PTLS_HANDSHAKE_TYPE_CERTIFICATE, &type, {
                if (tls->ctx->on_extension != NULL &&
                    (ret = tls->ctx->on_extension->cb(tls->ctx->on_extension, tls, PTLS_HANDSHAKE_TYPE_CERTIFICATE, type,
                                                      ptls_iovec_init(src, end - src)) != 0))
                    goto Exit;
                src = end;
            });
        }
    });

    if (tls->ctx->verify_certificate != NULL) {
        if ((ret = tls->ctx->verify_certificate->cb(tls->ctx->verify_certificate, tls, &tls->certificate_verify.cb,
                                                    &tls->certificate_verify.verify_ctx, certs, num_certs)) != 0)
            goto Exit;
    }

    *got_certs = num_certs != 0;

Exit:
    return ret;
}

static int client_do_handle_certificate(ptls_t *tls, const uint8_t *src, const uint8_t *end)
{
    int got_certs, ret;

    if ((ret = handle_certificate(tls, src, end, &got_certs)) != 0)
        return ret;
    if (!got_certs)
        return PTLS_ALERT_ILLEGAL_PARAMETER;

    return 0;
}

static int client_handle_certificate(ptls_t *tls, ptls_iovec_t message)
{
    int ret;

    if ((ret = client_do_handle_certificate(tls, message.base + PTLS_HANDSHAKE_HEADER_SIZE, message.base + message.len)) != 0)
        return ret;

    ptls__key_schedule_update_hash(tls->key_schedule, message.base, message.len);

    tls->state = PTLS_STATE_CLIENT_EXPECT_CERTIFICATE_VERIFY;
    return PTLS_ERROR_IN_PROGRESS;
}

static int client_handle_compressed_certificate(ptls_t *tls, ptls_iovec_t message)
{
    const uint8_t *src = message.base + PTLS_HANDSHAKE_HEADER_SIZE, *const end = message.base + message.len;
    uint16_t algo;
    uint32_t uncompressed_size;
    uint8_t *uncompressed = NULL;
    int ret;

    if (tls->ctx->decompress_certificate == NULL) {
        ret = PTLS_ALERT_UNEXPECTED_MESSAGE;
        goto Exit;
    }

    /* decode */
    if ((ret = ptls_decode16(&algo, &src, end)) != 0)
        goto Exit;
    if ((ret = ptls_decode24(&uncompressed_size, &src, end)) != 0)
        goto Exit;
    if (uncompressed_size > 65536) { /* TODO find a sensible number */
        ret = PTLS_ALERT_BAD_CERTIFICATE;
        goto Exit;
    }
    if ((uncompressed = malloc(uncompressed_size)) == NULL) {
        ret = PTLS_ERROR_NO_MEMORY;
        goto Exit;
    }
    ptls_decode_block(src, end, 3, {
        if ((ret = tls->ctx->decompress_certificate->cb(tls->ctx->decompress_certificate, tls, algo,
                                                        ptls_iovec_init(uncompressed, uncompressed_size),
                                                        ptls_iovec_init(src, end - src))) != 0)
            goto Exit;
        src = end;
    });

    /* handle */
    if ((ret = client_do_handle_certificate(tls, uncompressed, uncompressed + uncompressed_size)) != 0)
        goto Exit;

    ptls__key_schedule_update_hash(tls->key_schedule, message.base, message.len);
    tls->state = PTLS_STATE_CLIENT_EXPECT_CERTIFICATE_VERIFY;
    ret = PTLS_ERROR_IN_PROGRESS;

Exit:
    free(uncompressed);
    return ret;
}

static int server_handle_certificate(ptls_t *tls, ptls_iovec_t message)
{
    int got_certs, ret;

    if ((ret = handle_certificate(tls, message.base + PTLS_HANDSHAKE_HEADER_SIZE, message.base + message.len, &got_certs)) != 0)
        return ret;

    ptls__key_schedule_update_hash(tls->key_schedule, message.base, message.len);

    if (got_certs) {
        tls->state = PTLS_STATE_SERVER_EXPECT_CERTIFICATE_VERIFY;
    } else {
        /* Client did not provide certificate, and the verifier says we can fail open. Therefore, the next message is Finished. */
        tls->state = PTLS_STATE_SERVER_EXPECT_FINISHED;
    }

    return PTLS_ERROR_IN_PROGRESS;
}

static int handle_certificate_verify(ptls_t *tls, ptls_iovec_t message, const char *context_string)
{
    const uint8_t *src = message.base + PTLS_HANDSHAKE_HEADER_SIZE, *const end = message.base + message.len;
    uint16_t algo;
    ptls_iovec_t signature;
    uint8_t signdata[PTLS_MAX_CERTIFICATE_VERIFY_SIGNDATA_SIZE];
    size_t signdata_size;
    int ret;

    /* decode */
    if ((ret = ptls_decode16(&algo, &src, end)) != 0)
        goto Exit;
    ptls_decode_block(src, end, 2, {
        signature = ptls_iovec_init(src, end - src);
        src = end;
    });

    signdata_size = build_certificate_verify_signdata(signdata, tls->key_schedule, context_string);
    if (tls->certificate_verify.cb != NULL) {
        ret = tls->certificate_verify.cb(tls->certificate_verify.verify_ctx, algo, ptls_iovec_init(signdata, signdata_size),
                                         signature);
    } else {
        ret = 0;
    }
    ptls_clear_memory(signdata, signdata_size);
    tls->certificate_verify.cb = NULL;
    if (ret != 0) {
        goto Exit;
    }

    ptls__key_schedule_update_hash(tls->key_schedule, message.base, message.len);

Exit:
    return ret;
}

static int client_handle_certificate_verify(ptls_t *tls, ptls_iovec_t message)
{
    int ret = handle_certificate_verify(tls, message, PTLS_SERVER_CERTIFICATE_VERIFY_CONTEXT_STRING);

    if (ret == 0) {
        tls->state = PTLS_STATE_CLIENT_EXPECT_FINISHED;
        ret = PTLS_ERROR_IN_PROGRESS;
    }

    return ret;
}

static int server_handle_certificate_verify(ptls_t *tls, ptls_iovec_t message)
{
    int ret = handle_certificate_verify(tls, message, PTLS_CLIENT_CERTIFICATE_VERIFY_CONTEXT_STRING);

    if (ret == 0) {
        tls->state = PTLS_STATE_SERVER_EXPECT_FINISHED;
        ret = PTLS_ERROR_IN_PROGRESS;
    }

    return ret;
}

static int client_handle_finished(ptls_t *tls, ptls_message_emitter_t *emitter, ptls_iovec_t message)
{
    uint8_t send_secret[PTLS_MAX_DIGEST_SIZE];
    int ret;

    if ((ret = verify_finished(tls, message)) != 0)
        goto Exit;
    ptls__key_schedule_update_hash(tls->key_schedule, message.base, message.len);

    /* update traffic keys by using messages upto ServerFinished, but commission them after sending ClientFinished */
    if ((ret = key_schedule_extract(tls->key_schedule, ptls_iovec_init(NULL, 0))) != 0)
        goto Exit;
    if ((ret = setup_traffic_protection(tls, 0, "s ap traffic", 3, 0)) != 0)
        goto Exit;
    if ((ret = derive_secret(tls->key_schedule, send_secret, "c ap traffic")) != 0)
        goto Exit;
    if ((ret = derive_exporter_secret(tls, 0)) != 0)
        goto Exit;

    /* if sending early data, emit EOED and commision the client handshake traffic secret */
    if (tls->pending_handshake_secret != NULL) {
        assert(tls->traffic_protection.enc.aead != NULL || tls->ctx->update_traffic_key != NULL);
        if (tls->client.using_early_data && !tls->ctx->omit_end_of_early_data)
            ptls_push_message(emitter, tls->key_schedule, PTLS_HANDSHAKE_TYPE_END_OF_EARLY_DATA, {});
        tls->client.using_early_data = 0;
        if ((ret = commission_handshake_secret(tls)) != 0)
            goto Exit;
    }

    if ((ret = push_change_cipher_spec(tls, emitter)) != 0)
        goto Exit;

    if (tls->client.certificate_request.context.base != NULL) {
        /* If this is a resumed session, the server must not send the certificate request in the handshake */
        if (tls->is_psk_handshake) {
            ret = PTLS_ALERT_ILLEGAL_PARAMETER;
            goto Exit;
        }
        ret = send_certificate_and_certificate_verify(tls, emitter, &tls->client.certificate_request.signature_algorithms,
                                                      tls->client.certificate_request.context,
                                                      PTLS_CLIENT_CERTIFICATE_VERIFY_CONTEXT_STRING, 0, NULL, 0);
        free(tls->client.certificate_request.context.base);
        tls->client.certificate_request.context = ptls_iovec_init(NULL, 0);
        if (ret != 0)
            goto Exit;
    }

    ret = send_finished(tls, emitter);

    memcpy(tls->traffic_protection.enc.secret, send_secret, sizeof(send_secret));
    if ((ret = setup_traffic_protection(tls, 1, NULL, 3, 0)) != 0)
        goto Exit;

    tls->state = PTLS_STATE_CLIENT_POST_HANDSHAKE;

Exit:
    ptls_clear_memory(send_secret, sizeof(send_secret));
    return ret;
}

static int client_handle_new_session_ticket(ptls_t *tls, ptls_iovec_t message)
{
    const uint8_t *src = message.base + PTLS_HANDSHAKE_HEADER_SIZE, *const end = message.base + message.len;
    ptls_iovec_t ticket_nonce;
    int ret;

    { /* verify the format */
        uint32_t ticket_lifetime, ticket_age_add, max_early_data_size;
        ptls_iovec_t ticket;
        if ((ret = decode_new_session_ticket(tls, &ticket_lifetime, &ticket_age_add, &ticket_nonce, &ticket, &max_early_data_size,
                                             src, end)) != 0)
            return ret;
    }

    /* do nothing if use of session ticket is disabled */
    if (tls->ctx->save_ticket == NULL)
        return 0;

    /* save the extension, along with the key of myself */
    ptls_buffer_t ticket_buf;
    ptls_buffer_init(&ticket_buf, "", 0);
    ptls_buffer_push64(&ticket_buf, tls->ctx->get_time->cb(tls->ctx->get_time));
    ptls_buffer_push16(&ticket_buf, tls->key_share->id);
    ptls_buffer_push16(&ticket_buf, tls->cipher_suite->id);
    ptls_buffer_push_block(&ticket_buf, 3, { ptls_buffer_pushv(&ticket_buf, src, end - src); });
    ptls_buffer_push_block(&ticket_buf, 2, {
        if ((ret = ptls_buffer_reserve(&ticket_buf, tls->key_schedule->hashes[0].algo->digest_size)) != 0)
            goto Exit;
        if ((ret = derive_resumption_secret(tls->key_schedule, ticket_buf.base + ticket_buf.off, ticket_nonce)) != 0)
            goto Exit;
        ticket_buf.off += tls->key_schedule->hashes[0].algo->digest_size;
    });

    if ((ret = tls->ctx->save_ticket->cb(tls->ctx->save_ticket, tls, ptls_iovec_init(ticket_buf.base, ticket_buf.off))) != 0)
        goto Exit;

    ret = 0;
Exit:
    ptls_buffer_dispose(&ticket_buf);
    return ret;
}

static int client_hello_decode_server_name(ptls_iovec_t *name, const uint8_t **src, const uint8_t *const end)
{
    int ret = 0;

    ptls_decode_open_block(*src, end, 2, {
        if (*src == end) {
            ret = PTLS_ALERT_DECODE_ERROR;
            goto Exit;
        }
        do {
            uint8_t type = *(*src)++;
            ptls_decode_open_block(*src, end, 2, {
                switch (type) {
                case PTLS_SERVER_NAME_TYPE_HOSTNAME:
                    if (memchr(*src, '\0', end - *src) != 0) {
                        ret = PTLS_ALERT_ILLEGAL_PARAMETER;
                        goto Exit;
                    }
                    *name = ptls_iovec_init(*src, end - *src);
                    break;
                default:
                    break;
                }
                *src = end;
            });
        } while (*src != end);
    });

Exit:
    return ret;
}

static int client_hello_decrypt_esni(ptls_context_t *ctx, ptls_iovec_t *server_name, ptls_esni_secret_t **secret,
                                     struct st_ptls_client_hello_t *ch)
{
    ptls_esni_context_t **esni;
    ptls_key_exchange_context_t **key_share_ctx;
    uint8_t *decrypted = NULL;
    ptls_aead_context_t *aead = NULL;
    int ret;

    /* allocate secret */
    assert(*secret == NULL);
    if ((*secret = malloc(sizeof(**secret))) == NULL)
        return PTLS_ERROR_NO_MEMORY;
    memset(*secret, 0, sizeof(**secret));

    /* find the matching esni structure */
    for (esni = ctx->esni; *esni != NULL; ++esni) {
        size_t i;
        for (i = 0; (*esni)->cipher_suites[i].cipher_suite != NULL; ++i)
            if ((*esni)->cipher_suites[i].cipher_suite->id == ch->esni.cipher->id)
                break;
        if ((*esni)->cipher_suites[i].cipher_suite == NULL) {
            ret = PTLS_ALERT_ILLEGAL_PARAMETER;
            goto Exit;
        }
        if (memcmp((*esni)->cipher_suites[i].record_digest, ch->esni.record_digest, ch->esni.cipher->hash->digest_size) == 0) {
            (*secret)->version = (*esni)->version;
            break;
        }
    }
    if (*esni == NULL) {
        ret = PTLS_ALERT_ILLEGAL_PARAMETER;
        goto Exit;
    }

    /* find the matching private key for ESNI decryption */
    for (key_share_ctx = (*esni)->key_exchanges; *key_share_ctx != NULL; ++key_share_ctx)
        if ((*key_share_ctx)->algo->id == ch->esni.key_share->id)
            break;
    if (*key_share_ctx == NULL) {
        ret = PTLS_ALERT_ILLEGAL_PARAMETER;
        goto Exit;
    }

    /* calculate ESNIContents */
    if ((ret = build_esni_contents_hash(ch->esni.cipher->hash, (*secret)->esni_contents_hash, ch->esni.record_digest,
                                        ch->esni.key_share->id, ch->esni.peer_key, ch->random_bytes)) != 0)
        goto Exit;
    /* derive the shared secret */
    if ((ret = (*key_share_ctx)->on_exchange(key_share_ctx, 0, &(*secret)->secret, ch->esni.peer_key)) != 0)
        goto Exit;
    /* decrypt */
    if (ch->esni.encrypted_sni.len - ch->esni.cipher->aead->tag_size != (*esni)->padded_length + PTLS_ESNI_NONCE_SIZE) {
        ret = PTLS_ALERT_ILLEGAL_PARAMETER;
        goto Exit;
    }
    if ((decrypted = malloc((*esni)->padded_length + PTLS_ESNI_NONCE_SIZE)) == NULL) {
        ret = PTLS_ERROR_NO_MEMORY;
        goto Exit;
    }
    if ((ret = create_esni_aead(&aead, 0, ch->esni.cipher, (*secret)->secret, (*secret)->esni_contents_hash)) != 0)
        goto Exit;
    if (ptls_aead_decrypt(aead, decrypted, ch->esni.encrypted_sni.base, ch->esni.encrypted_sni.len, 0, ch->key_shares.base,
                          ch->key_shares.len) != (*esni)->padded_length + PTLS_ESNI_NONCE_SIZE) {
        ret = PTLS_ALERT_DECRYPT_ERROR;
        goto Exit;
    }
    ptls_aead_free(aead);
    aead = NULL;

    { /* decode sni */
        const uint8_t *src = decrypted, *const end = src + (*esni)->padded_length;
        ptls_iovec_t found_name;
        if (end - src < PTLS_ESNI_NONCE_SIZE) {
            ret = PTLS_ALERT_ILLEGAL_PARAMETER;
            goto Exit;
        }
        memcpy((*secret)->nonce, src, PTLS_ESNI_NONCE_SIZE);
        src += PTLS_ESNI_NONCE_SIZE;
        if ((ret = client_hello_decode_server_name(&found_name, &src, end)) != 0)
            goto Exit;
        for (; src != end; ++src) {
            if (*src != '\0') {
                ret = PTLS_ALERT_ILLEGAL_PARAMETER;
                goto Exit;
            }
        }
        /* if successful, reuse memory allocated for padded_server_name for storing the found name (freed by the caller) */
        memmove(decrypted, found_name.base, found_name.len);
        *server_name = ptls_iovec_init(decrypted, found_name.len);
        decrypted = NULL;
    }

    ret = 0;
Exit:
    if (decrypted != NULL)
        free(decrypted);
    if (aead != NULL)
        ptls_aead_free(aead);
    if (ret != 0 && *secret != NULL)
        free_esni_secret(secret, 1);
    return ret;
}

static int select_negotiated_group(ptls_key_exchange_algorithm_t **selected, ptls_key_exchange_algorithm_t **candidates,
                                   const uint8_t *src, const uint8_t *const end)
{
    int ret;

    ptls_decode_block(src, end, 2, {
        while (src != end) {
            uint16_t group;
            if ((ret = ptls_decode16(&group, &src, end)) != 0)
                goto Exit;
            ptls_key_exchange_algorithm_t **c = candidates;
            for (; *c != NULL; ++c) {
                if ((*c)->id == group) {
                    *selected = *c;
                    return 0;
                }
            }
        }
    });

    ret = PTLS_ALERT_HANDSHAKE_FAILURE;

Exit:
    return ret;
}

static int decode_client_hello(ptls_t *tls, struct st_ptls_client_hello_t *ch, const uint8_t *src, const uint8_t *const end,
                               ptls_handshake_properties_t *properties)
{
    uint16_t exttype = 0;
    int ret;

    /* decode protocol version (do not bare to decode something older than TLS 1.0) */
    if ((ret = ptls_decode16(&ch->legacy_version, &src, end)) != 0)
        goto Exit;
    if (ch->legacy_version < 0x0301) {
        ret = PTLS_ALERT_PROTOCOL_VERSION;
        goto Exit;
    }

    /* skip random */
    if (end - src < PTLS_HELLO_RANDOM_SIZE) {
        ret = PTLS_ALERT_DECODE_ERROR;
        goto Exit;
    }
    ch->random_bytes = src;
    src += PTLS_HELLO_RANDOM_SIZE;

    /* skip legacy_session_id */
    ptls_decode_open_block(src, end, 1, {
        if (end - src > 32) {
            ret = PTLS_ALERT_DECODE_ERROR;
            goto Exit;
        }
        ch->legacy_session_id = ptls_iovec_init(src, end - src);
        src = end;
    });

    /* decode and select from ciphersuites */
    ptls_decode_open_block(src, end, 2, {
        ch->cipher_suites = ptls_iovec_init(src, end - src);
        uint16_t *id = ch->client_ciphers.list;
        do {
            if ((ret = ptls_decode16(id, &src, end)) != 0)
                goto Exit;
            id++;
            ch->client_ciphers.count++;
            if (id >= ch->client_ciphers.list + MAX_CLIENT_CIPHERS) {
                src = end;
                break;
            }
        } while (src != end);
    });

    /* decode legacy_compression_methods */
    ptls_decode_open_block(src, end, 1, {
        if (src == end) {
            ret = PTLS_ALERT_DECODE_ERROR;
            goto Exit;
        }
        ch->compression_methods.ids = src;
        ch->compression_methods.count = end - src;
        src = end;
    });

    /* decode extensions */
    decode_extensions(src, end, PTLS_HANDSHAKE_TYPE_CLIENT_HELLO, &exttype, {
        ch->psk.is_last_extension = 0;
        if (tls->ctx->on_extension != NULL &&
            (ret = tls->ctx->on_extension->cb(tls->ctx->on_extension, tls, PTLS_HANDSHAKE_TYPE_CLIENT_HELLO, exttype,
                                              ptls_iovec_init(src, end - src)) != 0))
            goto Exit;
        switch (exttype) {
        case PTLS_EXTENSION_TYPE_SERVER_NAME:
            if ((ret = client_hello_decode_server_name(&ch->server_name, &src, end)) != 0)
                goto Exit;
            if (src != end) {
                ret = PTLS_ALERT_DECODE_ERROR;
                goto Exit;
            }
            break;
        case PTLS_EXTENSION_TYPE_ENCRYPTED_SERVER_NAME: {
            ptls_cipher_suite_t **cipher;
            if (ch->esni.cipher != NULL) {
                ret = PTLS_ALERT_ILLEGAL_PARAMETER;
                goto Exit;
            }
            { /* cipher-suite */
                uint16_t csid;
                if ((ret = ptls_decode16(&csid, &src, end)) != 0)
                    goto Exit;
                for (cipher = tls->ctx->cipher_suites; *cipher != NULL; ++cipher)
                    if ((*cipher)->id == csid)
                        break;
                if (*cipher == NULL) {
                    ret = PTLS_ALERT_ILLEGAL_PARAMETER;
                    goto Exit;
                }
            }
            /* key-share (including peer-key) */
            if ((ret = select_key_share(&ch->esni.key_share, &ch->esni.peer_key, tls->ctx->key_exchanges, &src, end, 1)) != 0)
                goto Exit;
            ptls_decode_open_block(src, end, 2, {
                size_t len = end - src;
                if (len != (*cipher)->hash->digest_size) {
                    ret = PTLS_ALERT_ILLEGAL_PARAMETER;
                    goto Exit;
                }
                ch->esni.record_digest = src;
                src += len;
            });
            ptls_decode_block(src, end, 2, {
                size_t len = end - src;
                if (len < (*cipher)->aead->tag_size) {
                    ret = PTLS_ALERT_ILLEGAL_PARAMETER;
                    goto Exit;
                }
                ch->esni.encrypted_sni = ptls_iovec_init(src, len);
                src += len;
            });
            ch->esni.cipher = *cipher; /* set only after successful parsing */
        } break;
        case PTLS_EXTENSION_TYPE_ALPN:
            ptls_decode_block(src, end, 2, {
                do {
                    ptls_decode_open_block(src, end, 1, {
                        /* rfc7301 3.1: empty strings MUST NOT be included */
                        if (src == end) {
                            ret = PTLS_ALERT_DECODE_ERROR;
                            goto Exit;
                        }
                        if (ch->alpn.count < PTLS_ELEMENTSOF(ch->alpn.list))
                            ch->alpn.list[ch->alpn.count++] = ptls_iovec_init(src, end - src);
                        src = end;
                    });
                } while (src != end);
            });
            break;
        case PTLS_EXTENSION_TYPE_SERVER_CERTIFICATE_TYPE:
            ptls_decode_block(src, end, 1, {
                size_t list_size = end - src;

                /* RFC7250 4.1: No empty list, no list with single x509 element */
                if (list_size == 0 || (list_size == 1 && *src == PTLS_CERTIFICATE_TYPE_X509)) {
                    ret = PTLS_ALERT_DECODE_ERROR;
                    goto Exit;
                }

                do {
                    if (ch->server_certificate_types.count < PTLS_ELEMENTSOF(ch->server_certificate_types.list))
                        ch->server_certificate_types.list[ch->server_certificate_types.count++] = *src;
                    src++;
                } while (src != end);
            });
            break;
        case PTLS_EXTENSION_TYPE_COMPRESS_CERTIFICATE:
            ptls_decode_block(src, end, 1, {
                do {
                    uint16_t id;
                    if ((ret = ptls_decode16(&id, &src, end)) != 0)
                        goto Exit;
                    if (ch->cert_compression_algos.count < PTLS_ELEMENTSOF(ch->cert_compression_algos.list))
                        ch->cert_compression_algos.list[ch->cert_compression_algos.count++] = id;
                } while (src != end);
            });
            break;
        case PTLS_EXTENSION_TYPE_SUPPORTED_GROUPS:
            ch->negotiated_groups = ptls_iovec_init(src, end - src);
            break;
        case PTLS_EXTENSION_TYPE_SIGNATURE_ALGORITHMS:
            if ((ret = decode_signature_algorithms(&ch->signature_algorithms, &src, end)) != 0)
                goto Exit;
            break;
        case PTLS_EXTENSION_TYPE_KEY_SHARE:
            ch->key_shares = ptls_iovec_init(src, end - src);
            break;
        case PTLS_EXTENSION_TYPE_SUPPORTED_VERSIONS:
            ptls_decode_block(src, end, 1, {
                size_t selected_index = PTLS_ELEMENTSOF(supported_versions);
                do {
                    size_t i;
                    uint16_t v;
                    if ((ret = ptls_decode16(&v, &src, end)) != 0)
                        goto Exit;
                    for (i = 0; i != selected_index; ++i) {
                        if (supported_versions[i] == v) {
                            selected_index = i;
                            break;
                        }
                    }
                } while (src != end);
                if (selected_index != PTLS_ELEMENTSOF(supported_versions))
                    ch->selected_version = supported_versions[selected_index];
            });
            break;
        case PTLS_EXTENSION_TYPE_COOKIE:
            if (properties == NULL || properties->server.cookie.key == NULL) {
                ret = PTLS_ALERT_ILLEGAL_PARAMETER;
                goto Exit;
            }
            ch->cookie.all = ptls_iovec_init(src, end - src);
            ptls_decode_block(src, end, 2, {
                ch->cookie.tbs.base = (void *)src;
                ptls_decode_open_block(src, end, 2, {
                    ptls_decode_open_block(src, end, 1, {
                        ch->cookie.ch1_hash = ptls_iovec_init(src, end - src);
                        src = end;
                    });
                    if (src == end) {
                        ret = PTLS_ALERT_DECODE_ERROR;
                        goto Exit;
                    }
                    switch (*src++) {
                    case 0:
                        assert(!ch->cookie.sent_key_share);
                        break;
                    case 1:
                        ch->cookie.sent_key_share = 1;
                        break;
                    default:
                        ret = PTLS_ALERT_DECODE_ERROR;
                        goto Exit;
                    }
                });
                ch->cookie.tbs.len = src - ch->cookie.tbs.base;
                ptls_decode_block(src, end, 1, {
                    ch->cookie.signature = ptls_iovec_init(src, end - src);
                    src = end;
                });
            });
            break;
        case PTLS_EXTENSION_TYPE_PRE_SHARED_KEY: {
            size_t num_identities = 0;
            ptls_decode_open_block(src, end, 2, {
                do {
                    struct st_ptls_client_hello_psk_t psk = {{NULL}};
                    ptls_decode_open_block(src, end, 2, {
                        psk.identity = ptls_iovec_init(src, end - src);
                        src = end;
                    });
                    if ((ret = ptls_decode32(&psk.obfuscated_ticket_age, &src, end)) != 0)
                        goto Exit;
                    if (ch->psk.identities.count < PTLS_ELEMENTSOF(ch->psk.identities.list))
                        ch->psk.identities.list[ch->psk.identities.count++] = psk;
                    ++num_identities;
                } while (src != end);
            });
            ch->psk.hash_end = src;
            ptls_decode_block(src, end, 2, {
                size_t num_binders = 0;
                do {
                    ptls_decode_open_block(src, end, 1, {
                        if (num_binders < ch->psk.identities.count)
                            ch->psk.identities.list[num_binders].binder = ptls_iovec_init(src, end - src);
                        src = end;
                    });
                    ++num_binders;
                } while (src != end);
                if (num_identities != num_binders) {
                    ret = PTLS_ALERT_ILLEGAL_PARAMETER;
                    goto Exit;
                }
            });
            ch->psk.is_last_extension = 1;
        } break;
        case PTLS_EXTENSION_TYPE_PSK_KEY_EXCHANGE_MODES:
            ptls_decode_block(src, end, 1, {
                if (src == end) {
                    ret = PTLS_ALERT_DECODE_ERROR;
                    goto Exit;
                }
                for (; src != end; ++src) {
                    if (*src < sizeof(ch->psk.ke_modes) * 8)
                        ch->psk.ke_modes |= 1u << *src;
                }
            });
            break;
        case PTLS_EXTENSION_TYPE_EARLY_DATA:
            ch->psk.early_data_indication = 1;
            break;
        case PTLS_EXTENSION_TYPE_STATUS_REQUEST:
            ch->status_request = 1;
            break;
        default:
            if (should_collect_unknown_extension(tls, properties, exttype)) {
                if ((ret = collect_unknown_extension(tls, exttype, src, end, ch->unknown_extensions)) != 0)
                    goto Exit;
            }
            break;
        }
        src = end;
    });

    ret = 0;
Exit:
    return ret;
}

static int vec_is_string(ptls_iovec_t x, const char *y)
{
    return strncmp((const char *)x.base, y, x.len) == 0 && y[x.len] == '\0';
}

static int try_psk_handshake(ptls_t *tls, size_t *psk_index, int *accept_early_data, struct st_ptls_client_hello_t *ch,
                             ptls_iovec_t ch_trunc)
{
    ptls_buffer_t decbuf;
    ptls_iovec_t ticket_psk, ticket_server_name, ticket_negotiated_protocol;
    uint64_t issue_at, now = tls->ctx->get_time->cb(tls->ctx->get_time);
    uint32_t age_add;
    uint16_t ticket_key_exchange_id, ticket_csid;
    uint8_t binder_key[PTLS_MAX_DIGEST_SIZE];
    int ret;

    ptls_buffer_init(&decbuf, "", 0);

    for (*psk_index = 0; *psk_index < ch->psk.identities.count; ++*psk_index) {
        struct st_ptls_client_hello_psk_t *identity = ch->psk.identities.list + *psk_index;
        /* decrypt and decode */
        int can_accept_early_data = 1;
        decbuf.off = 0;
        switch (tls->ctx->encrypt_ticket->cb(tls->ctx->encrypt_ticket, tls, 0, &decbuf, identity->identity)) {
        case 0: /* decrypted */
            break;
        case PTLS_ERROR_REJECT_EARLY_DATA: /* decrypted, but early data is rejected */
            can_accept_early_data = 0;
            break;
        default: /* decryption failure */
            continue;
        }
        if (decode_session_identifier(&issue_at, &ticket_psk, &age_add, &ticket_server_name, &ticket_key_exchange_id, &ticket_csid,
                                      &ticket_negotiated_protocol, decbuf.base, decbuf.base + decbuf.off) != 0)
            continue;
        /* check age */
        if (now < issue_at)
            continue;
        if (now - issue_at > (uint64_t)tls->ctx->ticket_lifetime * 1000)
            continue;
        *accept_early_data = 0;
        if (ch->psk.early_data_indication && can_accept_early_data) {
            /* accept early-data if abs(diff) between the reported age and the actual age is within += 10 seconds */
            int64_t delta = (now - issue_at) - (identity->obfuscated_ticket_age - age_add);
            if (delta < 0)
                delta = -delta;
            if (tls->ctx->max_early_data_size != 0 && delta <= PTLS_EARLY_DATA_MAX_DELAY)
                *accept_early_data = 1;
        }
        /* check server-name */
        if (ticket_server_name.len != 0) {
            if (tls->server_name == NULL)
                continue;
            if (!vec_is_string(ticket_server_name, tls->server_name))
                continue;
        } else {
            if (tls->server_name != NULL)
                continue;
        }
        { /* check key-exchange */
            ptls_key_exchange_algorithm_t **a;
            for (a = tls->ctx->key_exchanges; *a != NULL && (*a)->id != ticket_key_exchange_id; ++a)
                ;
            if (*a == NULL)
                continue;
            tls->key_share = *a;
        }
        /* check cipher-suite */
        if (ticket_csid != tls->cipher_suite->id)
            continue;
        /* check negotiated-protocol */
        if (ticket_negotiated_protocol.len != 0) {
            if (tls->negotiated_protocol == NULL)
                continue;
            if (!vec_is_string(ticket_negotiated_protocol, tls->negotiated_protocol))
                continue;
        }
        /* check the length of the decrypted psk and the PSK binder */
        if (ticket_psk.len != tls->key_schedule->hashes[0].algo->digest_size)
            continue;
        if (ch->psk.identities.list[*psk_index].binder.len != tls->key_schedule->hashes[0].algo->digest_size)
            continue;

        /* found */
        goto Found;
    }

    /* not found */
    *psk_index = SIZE_MAX;
    *accept_early_data = 0;
    tls->key_share = NULL;
    ret = 0;
    goto Exit;

Found:
    if ((ret = key_schedule_extract(tls->key_schedule, ticket_psk)) != 0)
        goto Exit;
    if ((ret = derive_secret(tls->key_schedule, binder_key, "res binder")) != 0)
        goto Exit;
    ptls__key_schedule_update_hash(tls->key_schedule, ch_trunc.base, ch_trunc.len);
    if ((ret = calc_verify_data(binder_key /* to conserve space, reuse binder_key for storing verify_data */, tls->key_schedule,
                                binder_key)) != 0)
        goto Exit;
    if (!ptls_mem_equal(ch->psk.identities.list[*psk_index].binder.base, binder_key,
                        tls->key_schedule->hashes[0].algo->digest_size)) {
        ret = PTLS_ALERT_DECRYPT_ERROR;
        goto Exit;
    }
    ret = 0;

Exit:
    ptls_buffer_dispose(&decbuf);
    ptls_clear_memory(binder_key, sizeof(binder_key));
    return ret;
}

static int calc_cookie_signature(ptls_t *tls, ptls_handshake_properties_t *properties,
                                 ptls_key_exchange_algorithm_t *negotiated_group, ptls_iovec_t tbs, uint8_t *sig)
{
    ptls_hash_algorithm_t *algo = tls->ctx->cipher_suites[0]->hash;
    ptls_hash_context_t *hctx;

    if ((hctx = ptls_hmac_create(algo, properties->server.cookie.key, algo->digest_size)) == NULL)
        return PTLS_ERROR_NO_MEMORY;

#define UPDATE_BLOCK(p, _len)                                                                                                      \
    do {                                                                                                                           \
        size_t len = (_len);                                                                                                       \
        assert(len < UINT8_MAX);                                                                                                   \
        uint8_t len8 = (uint8_t)len;                                                                                               \
        hctx->update(hctx, &len8, 1);                                                                                              \
        hctx->update(hctx, (p), len);                                                                                              \
    } while (0)
#define UPDATE16(_v)                                                                                                               \
    do {                                                                                                                           \
        uint16_t v = (_v);                                                                                                         \
        uint8_t b[2] = {v >> 8, v & 0xff};                                                                                         \
        hctx->update(hctx, b, 2);                                                                                                  \
    } while (0)

    UPDATE_BLOCK(tls->client_random, sizeof(tls->client_random));
    UPDATE_BLOCK(tls->server_name, tls->server_name != NULL ? strlen(tls->server_name) : 0);
    UPDATE16(tls->cipher_suite->id);
    UPDATE16(negotiated_group->id);
    UPDATE_BLOCK(properties->server.cookie.additional_data.base, properties->server.cookie.additional_data.len);

    UPDATE_BLOCK(tbs.base, tbs.len);

#undef UPDATE_BLOCK
#undef UPDATE16

    hctx->final(hctx, sig, PTLS_HASH_FINAL_MODE_FREE);
    return 0;
}

static int certificate_type_exists(uint8_t *list, size_t count, uint8_t desired_type)
{
    /* empty type list means that we default to x509 */
    if (desired_type == PTLS_CERTIFICATE_TYPE_X509 && count == 0)
        return 1;
    for (size_t i = 0; i < count; i++) {
        if (list[i] == desired_type)
            return 1;
    }
    return 0;
}

static int server_handle_hello(ptls_t *tls, ptls_message_emitter_t *emitter, ptls_iovec_t message,
                               ptls_handshake_properties_t *properties)
{
#define EMIT_SERVER_HELLO(sched, fill_rand, extensions)                                                                            \
    ptls_push_message(emitter, (sched), PTLS_HANDSHAKE_TYPE_SERVER_HELLO, {                                                        \
        ptls_buffer_push16(emitter->buf, 0x0303 /* legacy version */);                                                             \
        if ((ret = ptls_buffer_reserve(emitter->buf, PTLS_HELLO_RANDOM_SIZE)) != 0)                                                \
            goto Exit;                                                                                                             \
        do {                                                                                                                       \
            fill_rand                                                                                                              \
        } while (0);                                                                                                               \
        emitter->buf->off += PTLS_HELLO_RANDOM_SIZE;                                                                               \
        ptls_buffer_push_block(emitter->buf, 1,                                                                                    \
                               { ptls_buffer_pushv(emitter->buf, ch->legacy_session_id.base, ch->legacy_session_id.len); });       \
        ptls_buffer_push16(emitter->buf, tls->cipher_suite->id);                                                                   \
        ptls_buffer_push(emitter->buf, 0);                                                                                         \
        ptls_buffer_push_block(emitter->buf, 2, {                                                                                  \
            buffer_push_extension(emitter->buf, PTLS_EXTENSION_TYPE_SUPPORTED_VERSIONS,                                            \
                                  { ptls_buffer_push16(emitter->buf, ch->selected_version); });                                    \
            do {                                                                                                                   \
                extensions                                                                                                         \
            } while (0);                                                                                                           \
        });                                                                                                                        \
    });

#define EMIT_HELLO_RETRY_REQUEST(sched, negotiated_group, additional_extensions)                                                   \
    EMIT_SERVER_HELLO((sched), { memcpy(emitter->buf->base + emitter->buf->off, hello_retry_random, PTLS_HELLO_RANDOM_SIZE); },    \
                      {                                                                                                            \
                          ptls_key_exchange_algorithm_t *_negotiated_group = (negotiated_group);                                   \
                          if (_negotiated_group != NULL) {                                                                         \
                              buffer_push_extension(emitter->buf, PTLS_EXTENSION_TYPE_KEY_SHARE,                                   \
                                                    { ptls_buffer_push16(emitter->buf, _negotiated_group->id); });                 \
                          }                                                                                                        \
                          do {                                                                                                     \
                              additional_extensions                                                                                \
                          } while (0);                                                                                             \
                      })
    struct st_ptls_client_hello_t *ch;
    struct {
        ptls_key_exchange_algorithm_t *algorithm;
        ptls_iovec_t peer_key;
    } key_share = {NULL};
    enum { HANDSHAKE_MODE_FULL, HANDSHAKE_MODE_PSK, HANDSHAKE_MODE_PSK_DHE } mode;
    size_t psk_index = SIZE_MAX;
    ptls_iovec_t pubkey = {0}, ecdh_secret = {0};
    int accept_early_data = 0, is_second_flight = tls->state == PTLS_STATE_SERVER_EXPECT_SECOND_CLIENT_HELLO, ret;

    if ((ch = malloc(sizeof(*ch))) == NULL) {
        ret = PTLS_ERROR_NO_MEMORY;
        goto Exit;
    }

    *ch = (struct st_ptls_client_hello_t){0,      NULL,   {NULL},     {NULL}, 0,     {NULL},   {NULL}, {NULL}, {{0}},
                                          {NULL}, {NULL}, {{{NULL}}}, {{0}},  {{0}}, {{NULL}}, {NULL}, {{0}},  {{UINT16_MAX}}};

    /* decode ClientHello */
    if ((ret = decode_client_hello(tls, ch, message.base + PTLS_HANDSHAKE_HEADER_SIZE, message.base + message.len, properties)) !=
        0)
        goto Exit;

    /* bail out if CH cannot be handled as TLS 1.3, providing the application the raw CH and SNI, to help them fallback */
    if (!is_supported_version(ch->selected_version)) {
        if (!is_second_flight && tls->ctx->on_client_hello != NULL) {
            ptls_on_client_hello_parameters_t params = {
                .server_name = ch->server_name,
                .raw_message = message,
                .negotiated_protocols = {ch->alpn.list, ch->alpn.count},
                .incompatible_version = 1,
            };
            if ((ret = tls->ctx->on_client_hello->cb(tls->ctx->on_client_hello, tls, &params)) != 0)
                goto Exit;
        }
        ret = PTLS_ALERT_PROTOCOL_VERSION;
        goto Exit;
    }

    /* Check TLS 1.3-specific constraints. Hereafter, we might exit without calling on_client_hello. That's fine because this CH is
     * ought to be rejected. */
    if (ch->legacy_version <= 0x0300) {
        /* RFC 8446 Appendix D.5: any endpoint receiving a Hello message with legacy_version set to 0x0300 MUST abort the handshake
         * with a "protocol_version" alert. */
        ret = PTLS_ALERT_PROTOCOL_VERSION;
        goto Exit;
    }
    if (!(ch->compression_methods.count == 1 && ch->compression_methods.ids[0] == 0)) {
        ret = PTLS_ALERT_ILLEGAL_PARAMETER;
        goto Exit;
    }
    /* esni */
    if (ch->esni.cipher != NULL) {
        if (ch->key_shares.base == NULL) {
            ret = PTLS_ALERT_ILLEGAL_PARAMETER;
            goto Exit;
        }
    }
    /* pre-shared key */
    if (ch->psk.hash_end != NULL) {
        /* PSK must be the last extension */
        if (!ch->psk.is_last_extension) {
            ret = PTLS_ALERT_ILLEGAL_PARAMETER;
            goto Exit;
        }
    } else {
        if (ch->psk.early_data_indication) {
            ret = PTLS_ALERT_ILLEGAL_PARAMETER;
            goto Exit;
        }
    }

    if (tls->ctx->require_dhe_on_psk)
        ch->psk.ke_modes &= ~(1u << PTLS_PSK_KE_MODE_PSK);

    /* handle client_random, legacy_session_id, SNI, ESNI */
    if (!is_second_flight) {
        memcpy(tls->client_random, ch->random_bytes, sizeof(tls->client_random));
        log_client_random(tls);
        if (ch->legacy_session_id.len != 0)
            tls->send_change_cipher_spec = 1;
        ptls_iovec_t server_name = {NULL};
        int is_esni = 0;
        if (ch->esni.cipher != NULL && tls->ctx->esni != NULL) {
            if ((ret = client_hello_decrypt_esni(tls->ctx, &server_name, &tls->esni, ch)) != 0)
                goto Exit;
            if (tls->ctx->update_esni_key != NULL) {
                if ((ret = tls->ctx->update_esni_key->cb(tls->ctx->update_esni_key, tls, tls->esni->secret, ch->esni.cipher->hash,
                                                         tls->esni->esni_contents_hash)) != 0)
                    goto Exit;
            }
            is_esni = 1;
        } else if (ch->server_name.base != NULL) {
            server_name = ch->server_name;
        }
        if (tls->ctx->on_client_hello != NULL) {
            ptls_on_client_hello_parameters_t params = {server_name,
                                                        message,
                                                        {ch->alpn.list, ch->alpn.count},
                                                        {ch->signature_algorithms.list, ch->signature_algorithms.count},
                                                        {ch->cert_compression_algos.list, ch->cert_compression_algos.count},
                                                        {ch->client_ciphers.list, ch->client_ciphers.count},
                                                        {ch->server_certificate_types.list, ch->server_certificate_types.count},
                                                        is_esni};
            ret = tls->ctx->on_client_hello->cb(tls->ctx->on_client_hello, tls, &params);
        } else {
            ret = 0;
        }

        if (is_esni)
            free(server_name.base);
        if (ret != 0)
            goto Exit;

        if (!certificate_type_exists(ch->server_certificate_types.list, ch->server_certificate_types.count,
                                     tls->ctx->use_raw_public_keys ? PTLS_CERTIFICATE_TYPE_RAW_PUBLIC_KEY
                                                                   : PTLS_CERTIFICATE_TYPE_X509)) {
            ret = PTLS_ALERT_UNSUPPORTED_CERTIFICATE;
            goto Exit;
        }
    } else {
        if (ch->psk.early_data_indication) {
            ret = PTLS_ALERT_DECODE_ERROR;
            goto Exit;
        }
        /* the following check is necessary so that we would be able to track the connection in SSLKEYLOGFILE, even though it
         * might not be for the safety of the protocol */
        if (!ptls_mem_equal(tls->client_random, ch->random_bytes, sizeof(tls->client_random))) {
            ret = PTLS_ALERT_HANDSHAKE_FAILURE;
            goto Exit;
        }
        /* We compare SNI only when the value is saved by the on_client_hello callback. This should be OK because we are
         * ignoring the value unless the callback saves the server-name. */
        if (tls->server_name != NULL) {
            size_t l = strlen(tls->server_name);
            if (!(ch->server_name.len == l && memcmp(ch->server_name.base, tls->server_name, l) == 0)) {
                ret = PTLS_ALERT_HANDSHAKE_FAILURE;
                goto Exit;
            }
        }
    }

    { /* select (or check) cipher-suite, create key_schedule */
        ptls_cipher_suite_t *cs;
        if ((ret = select_cipher(&cs, tls->ctx->cipher_suites, ch->cipher_suites.base,
                                 ch->cipher_suites.base + ch->cipher_suites.len, tls->ctx->server_cipher_preference)) != 0)
            goto Exit;
        if (!is_second_flight) {
            tls->cipher_suite = cs;
            tls->key_schedule = key_schedule_new(cs, NULL, tls->ctx->hkdf_label_prefix__obsolete);
        } else {
            if (tls->cipher_suite != cs) {
                ret = PTLS_ALERT_HANDSHAKE_FAILURE;
                goto Exit;
            }
        }
    }

    /* select key_share */
    if (key_share.algorithm == NULL && ch->key_shares.base != NULL) {
        const uint8_t *src = ch->key_shares.base, *const end = src + ch->key_shares.len;
        ptls_decode_block(src, end, 2, {
            if ((ret = select_key_share(&key_share.algorithm, &key_share.peer_key, tls->ctx->key_exchanges, &src, end, 0)) != 0)
                goto Exit;
        });
    }

    if (!is_second_flight) {
        if (ch->cookie.all.len != 0 && key_share.algorithm != NULL) {

            /* use cookie to check the integrity of the handshake, and update the context */
            size_t sigsize = tls->ctx->cipher_suites[0]->hash->digest_size;
            uint8_t *sig = alloca(sigsize);
            if ((ret = calc_cookie_signature(tls, properties, key_share.algorithm, ch->cookie.tbs, sig)) != 0)
                goto Exit;
            if (!(ch->cookie.signature.len == sigsize && ptls_mem_equal(ch->cookie.signature.base, sig, sigsize))) {
                ret = PTLS_ALERT_HANDSHAKE_FAILURE;
                goto Exit;
            }
            /* integrity check passed; update states */
            key_schedule_update_ch1hash_prefix(tls->key_schedule);
            ptls__key_schedule_update_hash(tls->key_schedule, ch->cookie.ch1_hash.base, ch->cookie.ch1_hash.len);
            key_schedule_extract(tls->key_schedule, ptls_iovec_init(NULL, 0));
            /* ... reusing sendbuf to rebuild HRR for hash calculation */
            size_t hrr_start = emitter->buf->off;
            EMIT_HELLO_RETRY_REQUEST(tls->key_schedule, ch->cookie.sent_key_share ? key_share.algorithm : NULL, {
                buffer_push_extension(emitter->buf, PTLS_EXTENSION_TYPE_COOKIE,
                                      { ptls_buffer_pushv(emitter->buf, ch->cookie.all.base, ch->cookie.all.len); });
            });
            emitter->buf->off = hrr_start;
            is_second_flight = 1;

        } else if (key_share.algorithm == NULL || (properties != NULL && properties->server.enforce_retry)) {

            /* send HelloRetryRequest  */
            if (ch->negotiated_groups.base == NULL) {
                ret = PTLS_ALERT_MISSING_EXTENSION;
                goto Exit;
            }
            ptls_key_exchange_algorithm_t *negotiated_group;
            if ((ret = select_negotiated_group(&negotiated_group, tls->ctx->key_exchanges, ch->negotiated_groups.base,
                                               ch->negotiated_groups.base + ch->negotiated_groups.len)) != 0)
                goto Exit;
            ptls__key_schedule_update_hash(tls->key_schedule, message.base, message.len);
            assert(tls->key_schedule->generation == 0);
            if (properties != NULL && properties->server.retry_uses_cookie) {
                /* emit HRR with cookie (note: we MUST omit KeyShare if the client has specified the correct one; see 46554f0)
                 */
                EMIT_HELLO_RETRY_REQUEST(NULL, key_share.algorithm != NULL ? NULL : negotiated_group, {
                    ptls_buffer_t *sendbuf = emitter->buf;
                    buffer_push_extension(sendbuf, PTLS_EXTENSION_TYPE_COOKIE, {
                        ptls_buffer_push_block(sendbuf, 2, {
                            /* push to-be-signed data */
                            size_t tbs_start = sendbuf->off;
                            ptls_buffer_push_block(sendbuf, 2, {
                                /* first block of the cookie data is the hash(ch1) */
                                ptls_buffer_push_block(sendbuf, 1, {
                                    size_t sz = tls->cipher_suite->hash->digest_size;
                                    if ((ret = ptls_buffer_reserve(sendbuf, sz)) != 0)
                                        goto Exit;
                                    key_schedule_extract_ch1hash(tls->key_schedule, sendbuf->base + sendbuf->off);
                                    sendbuf->off += sz;
                                });
                                /* second is if we have sent key_share extension */
                                ptls_buffer_push(sendbuf, key_share.algorithm == NULL);
                                /* we can add more data here */
                            });
                            size_t tbs_len = sendbuf->off - tbs_start;
                            /* push the signature */
                            ptls_buffer_push_block(sendbuf, 1, {
                                size_t sz = tls->ctx->cipher_suites[0]->hash->digest_size;
                                if ((ret = ptls_buffer_reserve(sendbuf, sz)) != 0)
                                    goto Exit;
                                if ((ret = calc_cookie_signature(tls, properties, negotiated_group,
                                                                 ptls_iovec_init(sendbuf->base + tbs_start, tbs_len),
                                                                 sendbuf->base + sendbuf->off)) != 0)
                                    goto Exit;
                                sendbuf->off += sz;
                            });
                        });
                    });
                });
                if ((ret = push_change_cipher_spec(tls, emitter)) != 0)
                    goto Exit;
                ret = PTLS_ERROR_STATELESS_RETRY;
            } else {
                /* invoking stateful retry; roll the key schedule and emit HRR */
                key_schedule_transform_post_ch1hash(tls->key_schedule);
                key_schedule_extract(tls->key_schedule, ptls_iovec_init(NULL, 0));
                EMIT_HELLO_RETRY_REQUEST(tls->key_schedule, key_share.algorithm != NULL ? NULL : negotiated_group, {});
                if ((ret = push_change_cipher_spec(tls, emitter)) != 0)
                    goto Exit;
                tls->state = PTLS_STATE_SERVER_EXPECT_SECOND_CLIENT_HELLO;
                if (ch->psk.early_data_indication)
                    tls->server.early_data_skipped_bytes = 0;
                ret = PTLS_ERROR_IN_PROGRESS;
            }
            goto Exit;
        }
    }

    /* handle unknown extensions */
    if ((ret = report_unknown_extensions(tls, properties, ch->unknown_extensions)) != 0)
        goto Exit;

    /* try psk handshake */
    if (!is_second_flight && ch->psk.hash_end != 0 &&
        (ch->psk.ke_modes & ((1u << PTLS_PSK_KE_MODE_PSK) | (1u << PTLS_PSK_KE_MODE_PSK_DHE))) != 0 &&
        tls->ctx->encrypt_ticket != NULL && !tls->ctx->require_client_authentication) {
        if ((ret = try_psk_handshake(tls, &psk_index, &accept_early_data, ch,
                                     ptls_iovec_init(message.base, ch->psk.hash_end - message.base))) != 0) {
            goto Exit;
        }
    }

    /* If client authentication is enabled, we always force a full handshake.
     * TODO: Check for `post_handshake_auth` extension and if that is present, do not force full handshake!
     *       Remove also the check `!require_client_authentication` above.
     *
     * adjust key_schedule, determine handshake mode
     */
    if (psk_index == SIZE_MAX || tls->ctx->require_client_authentication) {
        ptls__key_schedule_update_hash(tls->key_schedule, message.base, message.len);
        if (!is_second_flight) {
            assert(tls->key_schedule->generation == 0);
            key_schedule_extract(tls->key_schedule, ptls_iovec_init(NULL, 0));
        }
        mode = HANDSHAKE_MODE_FULL;
        if (properties != NULL)
            properties->server.selected_psk_binder.len = 0;
    } else {
        ptls__key_schedule_update_hash(tls->key_schedule, ch->psk.hash_end, message.base + message.len - ch->psk.hash_end);
        if ((ch->psk.ke_modes & (1u << PTLS_PSK_KE_MODE_PSK)) != 0) {
            mode = HANDSHAKE_MODE_PSK;
        } else {
            assert((ch->psk.ke_modes & (1u << PTLS_PSK_KE_MODE_PSK_DHE)) != 0);
            mode = HANDSHAKE_MODE_PSK_DHE;
        }
        tls->is_psk_handshake = 1;
        if (properties != NULL) {
            ptls_iovec_t *selected = &ch->psk.identities.list[psk_index].binder;
            memcpy(properties->server.selected_psk_binder.base, selected->base, selected->len);
            properties->server.selected_psk_binder.len = selected->len;
        }
    }

    if (accept_early_data && tls->ctx->max_early_data_size != 0 && psk_index == 0) {
        if ((tls->pending_handshake_secret = malloc(PTLS_MAX_DIGEST_SIZE)) == NULL) {
            ret = PTLS_ERROR_NO_MEMORY;
            goto Exit;
        }
        if ((ret = derive_exporter_secret(tls, 1)) != 0)
            goto Exit;
        if ((ret = setup_traffic_protection(tls, 0, "c e traffic", 1, 0)) != 0)
            goto Exit;
    }

    /* run key-exchange, to obtain pubkey and secret */
    if (mode != HANDSHAKE_MODE_PSK) {
        if (key_share.algorithm == NULL) {
            ret = ch->key_shares.base != NULL ? PTLS_ALERT_HANDSHAKE_FAILURE : PTLS_ALERT_MISSING_EXTENSION;
            goto Exit;
        }
        if ((ret = key_share.algorithm->exchange(key_share.algorithm, &pubkey, &ecdh_secret, key_share.peer_key)) != 0)
            goto Exit;
        tls->key_share = key_share.algorithm;
    }

    /* send ServerHello */
    EMIT_SERVER_HELLO(
        tls->key_schedule, { tls->ctx->random_bytes(emitter->buf->base + emitter->buf->off, PTLS_HELLO_RANDOM_SIZE); },
        {
            ptls_buffer_t *sendbuf = emitter->buf;
            if (mode != HANDSHAKE_MODE_PSK) {
                buffer_push_extension(sendbuf, PTLS_EXTENSION_TYPE_KEY_SHARE, {
                    ptls_buffer_push16(sendbuf, key_share.algorithm->id);
                    ptls_buffer_push_block(sendbuf, 2, { ptls_buffer_pushv(sendbuf, pubkey.base, pubkey.len); });
                });
            }
            if (mode != HANDSHAKE_MODE_FULL) {
                buffer_push_extension(sendbuf, PTLS_EXTENSION_TYPE_PRE_SHARED_KEY,
                                      { ptls_buffer_push16(sendbuf, (uint16_t)psk_index); });
            }
        });
    if ((ret = push_change_cipher_spec(tls, emitter)) != 0)
        goto Exit;

    /* create protection contexts for the handshake */
    assert(tls->key_schedule->generation == 1);
    key_schedule_extract(tls->key_schedule, ecdh_secret);
    if ((ret = setup_traffic_protection(tls, 1, "s hs traffic", 2, 0)) != 0)
        goto Exit;
    if (tls->pending_handshake_secret != NULL) {
        if ((ret = derive_secret(tls->key_schedule, tls->pending_handshake_secret, "c hs traffic")) != 0)
            goto Exit;
        if (tls->ctx->update_traffic_key != NULL &&
            (ret = tls->ctx->update_traffic_key->cb(tls->ctx->update_traffic_key, tls, 0, 2, tls->pending_handshake_secret)) != 0)
            goto Exit;
    } else {
        if ((ret = setup_traffic_protection(tls, 0, "c hs traffic", 2, 0)) != 0)
            goto Exit;
        if (ch->psk.early_data_indication)
            tls->server.early_data_skipped_bytes = 0;
    }

    /* send EncryptedExtensions */
    ptls_push_message(emitter, tls->key_schedule, PTLS_HANDSHAKE_TYPE_ENCRYPTED_EXTENSIONS, {
        ptls_buffer_t *sendbuf = emitter->buf;
        ptls_buffer_push_block(sendbuf, 2, {
            if (tls->esni != NULL) {
                /* the extension is sent even if the application does not handle server name, because otherwise the handshake
                 * would fail (FIXME ch->esni.nonce will be zero on HRR) */
                buffer_push_extension(sendbuf, PTLS_EXTENSION_TYPE_ENCRYPTED_SERVER_NAME, {
                    uint8_t response_type = PTLS_ESNI_RESPONSE_TYPE_ACCEPT;
                    ptls_buffer_pushv(sendbuf, &response_type, 1);
                    ptls_buffer_pushv(sendbuf, tls->esni->nonce, PTLS_ESNI_NONCE_SIZE);
                });
                free_esni_secret(&tls->esni, 1);
            } else if (tls->server_name != NULL) {
                /* In this event, the server SHALL include an extension of type "server_name" in the (extended) server hello.
                 * The "extension_data" field of this extension SHALL be empty. (RFC 6066 section 3) */
                buffer_push_extension(sendbuf, PTLS_EXTENSION_TYPE_SERVER_NAME, {});
            }
            if (tls->ctx->use_raw_public_keys) {
                buffer_push_extension(sendbuf, PTLS_EXTENSION_TYPE_SERVER_CERTIFICATE_TYPE,
                                      { ptls_buffer_push(sendbuf, PTLS_CERTIFICATE_TYPE_RAW_PUBLIC_KEY); });
            }
            if (tls->negotiated_protocol != NULL) {
                buffer_push_extension(sendbuf, PTLS_EXTENSION_TYPE_ALPN, {
                    ptls_buffer_push_block(sendbuf, 2, {
                        ptls_buffer_push_block(sendbuf, 1, {
                            ptls_buffer_pushv(sendbuf, tls->negotiated_protocol, strlen(tls->negotiated_protocol));
                        });
                    });
                });
            }
            if (tls->pending_handshake_secret != NULL)
                buffer_push_extension(sendbuf, PTLS_EXTENSION_TYPE_EARLY_DATA, {});
            if ((ret = push_additional_extensions(properties, sendbuf)) != 0)
                goto Exit;
        });
    });

    if (mode == HANDSHAKE_MODE_FULL) {
        /* send certificate request if client authentication is activated */
        if (tls->ctx->require_client_authentication) {
            ptls_push_message(emitter, tls->key_schedule, PTLS_HANDSHAKE_TYPE_CERTIFICATE_REQUEST, {
                /* certificate_request_context, this field SHALL be zero length, unless the certificate
                 * request is used for post-handshake authentication.
                 */
                ptls_buffer_t *sendbuf = emitter->buf;
                ptls_buffer_push(sendbuf, 0);
                /* extensions */
                ptls_buffer_push_block(sendbuf, 2, {
                    buffer_push_extension(sendbuf, PTLS_EXTENSION_TYPE_SIGNATURE_ALGORITHMS, {
                        if ((ret = push_signature_algorithms(tls->ctx->verify_certificate, sendbuf)) != 0)
                            goto Exit;
                    });
                });
            });

            if (ret != 0) {
                goto Exit;
            }
        }

        ret = send_certificate_and_certificate_verify(tls, emitter, &ch->signature_algorithms, ptls_iovec_init(NULL, 0),
                                                      PTLS_SERVER_CERTIFICATE_VERIFY_CONTEXT_STRING, ch->status_request,
                                                      ch->cert_compression_algos.list, ch->cert_compression_algos.count);

        if (ret != 0) {
            goto Exit;
        }
    }

    if ((ret = send_finished(tls, emitter)) != 0)
        goto Exit;

    assert(tls->key_schedule->generation == 2);
    if ((ret = key_schedule_extract(tls->key_schedule, ptls_iovec_init(NULL, 0))) != 0)
        goto Exit;
    if ((ret = setup_traffic_protection(tls, 1, "s ap traffic", 3, 0)) != 0)
        goto Exit;
    if ((ret = derive_secret(tls->key_schedule, tls->server.pending_traffic_secret, "c ap traffic")) != 0)
        goto Exit;
    if ((ret = derive_exporter_secret(tls, 0)) != 0)
        goto Exit;

    if (tls->pending_handshake_secret != NULL) {
        if (tls->ctx->omit_end_of_early_data) {
            if ((ret = commission_handshake_secret(tls)) != 0)
                goto Exit;
            tls->state = PTLS_STATE_SERVER_EXPECT_FINISHED;
        } else {
            tls->state = PTLS_STATE_SERVER_EXPECT_END_OF_EARLY_DATA;
        }
    } else if (tls->ctx->require_client_authentication) {
        tls->state = PTLS_STATE_SERVER_EXPECT_CERTIFICATE;
    } else {
        tls->state = PTLS_STATE_SERVER_EXPECT_FINISHED;
    }

    /* send session ticket if necessary */
    if (ch->psk.ke_modes != 0 && tls->ctx->ticket_lifetime != 0) {
        if ((ret = send_session_ticket(tls, emitter)) != 0)
            goto Exit;
    }

    if (tls->ctx->require_client_authentication) {
        ret = PTLS_ERROR_IN_PROGRESS;
    } else {
        ret = 0;
    }

Exit:
    free(pubkey.base);
    if (ecdh_secret.base != NULL) {
        ptls_clear_memory(ecdh_secret.base, ecdh_secret.len);
        free(ecdh_secret.base);
    }
    free(ch);
    return ret;

#undef EMIT_SERVER_HELLO
#undef EMIT_HELLO_RETRY_REQUEST
}

static int server_handle_end_of_early_data(ptls_t *tls, ptls_iovec_t message)
{
    int ret;

    if ((ret = commission_handshake_secret(tls)) != 0)
        goto Exit;

    ptls__key_schedule_update_hash(tls->key_schedule, message.base, message.len);
    tls->state = PTLS_STATE_SERVER_EXPECT_FINISHED;
    ret = PTLS_ERROR_IN_PROGRESS;

Exit:
    return ret;
}

static int server_handle_finished(ptls_t *tls, ptls_iovec_t message)
{
    int ret;

    if ((ret = verify_finished(tls, message)) != 0)
        return ret;

    memcpy(tls->traffic_protection.dec.secret, tls->server.pending_traffic_secret, sizeof(tls->server.pending_traffic_secret));
    ptls_clear_memory(tls->server.pending_traffic_secret, sizeof(tls->server.pending_traffic_secret));
    if ((ret = setup_traffic_protection(tls, 0, NULL, 3, 0)) != 0)
        return ret;

    ptls__key_schedule_update_hash(tls->key_schedule, message.base, message.len);

    tls->state = PTLS_STATE_SERVER_POST_HANDSHAKE;
    return 0;
}

static int update_traffic_key(ptls_t *tls, int is_enc)
{
    struct st_ptls_traffic_protection_t *tp = is_enc ? &tls->traffic_protection.enc : &tls->traffic_protection.dec;
    uint8_t secret[PTLS_MAX_DIGEST_SIZE];
    int ret;

    ptls_hash_algorithm_t *hash = tls->key_schedule->hashes[0].algo;
    if ((ret = hkdf_expand_label(hash, secret, hash->digest_size, ptls_iovec_init(tp->secret, hash->digest_size), "traffic upd",
                                 ptls_iovec_init(NULL, 0), tls->key_schedule->hkdf_label_prefix)) != 0)
        goto Exit;
    memcpy(tp->secret, secret, sizeof(secret));
    ret = setup_traffic_protection(tls, is_enc, NULL, 3, 1);

Exit:
    ptls_clear_memory(secret, sizeof(secret));
    return ret;
}

static int handle_key_update(ptls_t *tls, ptls_message_emitter_t *emitter, ptls_iovec_t message)
{
    const uint8_t *src = message.base + PTLS_HANDSHAKE_HEADER_SIZE, *const end = message.base + message.len;
    int ret;

    /* validate */
    if (end - src != 1 || *src > 1)
        return PTLS_ALERT_DECODE_ERROR;

    /* update receive key */
    if ((ret = update_traffic_key(tls, 0)) != 0)
        return ret;

    if (*src) {
        if (tls->ctx->update_traffic_key != NULL)
            return PTLS_ALERT_UNEXPECTED_MESSAGE;
        tls->needs_key_update = 1;
    }

    return 0;
}

static int parse_record_header(struct st_ptls_record_t *rec, const uint8_t *src)
{
    rec->type = src[0];
    rec->version = ntoh16(src + 1);
    rec->length = ntoh16(src + 3);

    if (rec->length >
        (size_t)(rec->type == PTLS_CONTENT_TYPE_APPDATA ? PTLS_MAX_ENCRYPTED_RECORD_SIZE : PTLS_MAX_PLAINTEXT_RECORD_SIZE))
        return PTLS_ALERT_DECODE_ERROR;

    return 0;
}

static int parse_record(ptls_t *tls, struct st_ptls_record_t *rec, const uint8_t *src, size_t *len)
{
    int ret;

    if (tls->recvbuf.rec.base == NULL && *len >= 5) {
        /* fast path */
        if ((ret = parse_record_header(rec, src)) != 0)
            return ret;
        if (5 + rec->length <= *len) {
            rec->fragment = src + 5;
            *len = rec->length + 5;
            return 0;
        }
    }

    /* slow path */
    const uint8_t *const end = src + *len;
    *rec = (struct st_ptls_record_t){0};

    if (tls->recvbuf.rec.base == NULL) {
        ptls_buffer_init(&tls->recvbuf.rec, "", 0);
        if ((ret = ptls_buffer_reserve(&tls->recvbuf.rec, 5)) != 0)
            return ret;
    }

    /* fill and parse the header */
    while (tls->recvbuf.rec.off < 5) {
        if (src == end)
            return PTLS_ERROR_IN_PROGRESS;
        tls->recvbuf.rec.base[tls->recvbuf.rec.off++] = *src++;
    }
    if ((ret = parse_record_header(rec, tls->recvbuf.rec.base)) != 0)
        return ret;

    /* fill the fragment */
    size_t addlen = rec->length + 5 - tls->recvbuf.rec.off;
    if (addlen != 0) {
        if ((ret = ptls_buffer_reserve(&tls->recvbuf.rec, addlen)) != 0)
            return ret;
        if (addlen > (size_t)(end - src))
            addlen = end - src;
        if (addlen != 0) {
            memcpy(tls->recvbuf.rec.base + tls->recvbuf.rec.off, src, addlen);
            tls->recvbuf.rec.off += addlen;
            src += addlen;
        }
    }

    /* set rec->fragment if a complete record has been parsed */
    if (tls->recvbuf.rec.off == rec->length + 5) {
        rec->fragment = tls->recvbuf.rec.base + 5;
        ret = 0;
    } else {
        ret = PTLS_ERROR_IN_PROGRESS;
    }

    *len -= end - src;
    return ret;
}

static void update_open_count(ptls_context_t *ctx, ssize_t delta)
{
    if (ctx->update_open_count != NULL)
        ctx->update_open_count->cb(ctx->update_open_count, delta);
}

static ptls_t *new_instance(ptls_context_t *ctx, int is_server)
{
    ptls_t *tls;

    assert(ctx->get_time != NULL && "please set ctx->get_time to `&ptls_get_time`; see #92");

    if ((tls = malloc(sizeof(*tls))) == NULL)
        return NULL;

    update_open_count(ctx, 1);
    *tls = (ptls_t){ctx};
    tls->is_server = is_server;
    tls->send_change_cipher_spec = ctx->send_change_cipher_spec;
    tls->skip_tracing = ptls_default_skip_tracing;
    return tls;
}

ptls_t *ptls_client_new(ptls_context_t *ctx)
{
    ptls_t *tls = new_instance(ctx, 0);
    tls->state = PTLS_STATE_CLIENT_HANDSHAKE_START;
    tls->ctx->random_bytes(tls->client_random, sizeof(tls->client_random));
    log_client_random(tls);
    if (tls->send_change_cipher_spec) {
        tls->client.legacy_session_id =
            ptls_iovec_init(tls->client.legacy_session_id_buf, sizeof(tls->client.legacy_session_id_buf));
        tls->ctx->random_bytes(tls->client.legacy_session_id.base, tls->client.legacy_session_id.len);
    }

    PTLS_PROBE(NEW, tls, 0);
    return tls;
}

ptls_t *ptls_server_new(ptls_context_t *ctx)
{
    ptls_t *tls = new_instance(ctx, 1);
    tls->state = PTLS_STATE_SERVER_EXPECT_CLIENT_HELLO;
    tls->server.early_data_skipped_bytes = UINT32_MAX;

    PTLS_PROBE(NEW, tls, 1);
    return tls;
}

static int export_tls12_params(ptls_buffer_t *output, int is_server, int session_reused, ptls_cipher_suite_t *cipher,
                               const void *client_random, const char *server_name, ptls_iovec_t negotiated_protocol,
                               const void *enc_key, const void *enc_iv, uint64_t enc_seq, uint64_t enc_record_iv,
                               const void *dec_key, const void *dec_iv, uint64_t dec_seq)
{
    int ret;

    ptls_buffer_push_block(output, 2, {
        ptls_buffer_push(output, is_server);
        ptls_buffer_push(output, session_reused);
        ptls_buffer_push16(output, PTLS_PROTOCOL_VERSION_TLS12);
        ptls_buffer_push16(output, cipher->id);
        ptls_buffer_pushv(output, client_random, PTLS_HELLO_RANDOM_SIZE);
        ptls_buffer_push_block(output, 2, {
            size_t len = server_name != NULL ? strlen(server_name) : 0;
            ptls_buffer_pushv(output, server_name, len);
        });
        ptls_buffer_push_block(output, 2, { ptls_buffer_pushv(output, negotiated_protocol.base, negotiated_protocol.len); });
        ptls_buffer_push_block(output, 2, {
            ptls_buffer_pushv(output, enc_key, cipher->aead->key_size);
            ptls_buffer_pushv(output, enc_iv, cipher->aead->tls12.fixed_iv_size);
            ptls_buffer_push64(output, enc_seq);
            if (cipher->aead->tls12.record_iv_size != 0)
                ptls_buffer_push64(output, enc_record_iv);
            ptls_buffer_pushv(output, dec_key, cipher->aead->key_size);
            ptls_buffer_pushv(output, dec_iv, cipher->aead->tls12.fixed_iv_size);
            ptls_buffer_push64(output, dec_seq);
        });
        ptls_buffer_push_block(output, 2, {}); /* for future extensions */
    });

Exit:
    return ret;
}

int ptls_build_tls12_export_params(ptls_context_t *ctx, ptls_buffer_t *output, int is_server, int session_reused,
                                   ptls_cipher_suite_t *cipher, const void *master_secret, const void *hello_randoms,
                                   uint64_t next_send_record_iv, const char *server_name, ptls_iovec_t negotiated_protocol)
{
    assert(cipher->aead->tls12.fixed_iv_size + cipher->aead->tls12.record_iv_size != 0 || !"given cipher-suite supports TLS/1.2");

    uint8_t key_block[(PTLS_MAX_SECRET_SIZE + PTLS_MAX_IV_SIZE) * 2];
    size_t key_block_len = (cipher->aead->key_size + cipher->aead->tls12.fixed_iv_size) * 2;
    int ret;

    assert(key_block_len <= sizeof(key_block));

    /* generate key block */
    if ((ret =
             ptls_tls12_phash(cipher->hash, key_block, key_block_len, ptls_iovec_init(master_secret, PTLS_TLS12_MASTER_SECRET_SIZE),
                              "key expansion", ptls_iovec_init(hello_randoms, PTLS_HELLO_RANDOM_SIZE * 2))) != 0)
        goto Exit;

    /* determine key locations */
    struct {
        const void *key;
        const void *iv;
    } client_secret, server_secret, *enc_secret = is_server ? &server_secret : &client_secret,
                                    *dec_secret = is_server ? &client_secret : &server_secret;
    client_secret.key = key_block;
    server_secret.key = key_block + cipher->aead->key_size;
    client_secret.iv = key_block + cipher->aead->key_size * 2;
    server_secret.iv = key_block + cipher->aead->key_size * 2 + cipher->aead->tls12.fixed_iv_size;

    /* Serialize prams. Sequence number of the first application record is 1, because Finished is the only message sent after
     * ChangeCipherSpec. */
    ret = export_tls12_params(output, is_server, session_reused, cipher, (uint8_t *)hello_randoms + PTLS_HELLO_RANDOM_SIZE,
                              server_name, negotiated_protocol, enc_secret->key, enc_secret->iv, 1, next_send_record_iv,
                              dec_secret->key, dec_secret->iv, 1);

Exit:
    ptls_clear_memory(key_block, sizeof(key_block));
    return ret;
}

int ptls_export(ptls_t *tls, ptls_buffer_t *output)
{
    /* TODO add tls13 support */
    if (!tls->traffic_protection.enc.tls12)
        return PTLS_ERROR_LIBRARY;

    ptls_iovec_t negotiated_protocol =
        ptls_iovec_init(tls->negotiated_protocol, tls->negotiated_protocol != NULL ? strlen(tls->negotiated_protocol) : 0);
    return export_tls12_params(output, tls->is_server, tls->is_psk_handshake, tls->cipher_suite, tls->client_random,
                               tls->server_name, negotiated_protocol, tls->traffic_protection.enc.secret,
                               tls->traffic_protection.enc.secret + PTLS_MAX_SECRET_SIZE, tls->traffic_protection.enc.seq,
                               tls->traffic_protection.enc.tls12_enc_record_iv, tls->traffic_protection.dec.secret,
                               tls->traffic_protection.dec.secret + PTLS_MAX_SECRET_SIZE, tls->traffic_protection.dec.seq);
}

static int build_tls12_traffic_protection(ptls_t *tls, int is_enc, const uint8_t **src, const uint8_t *const end)
{
    struct st_ptls_traffic_protection_t *tp = is_enc ? &tls->traffic_protection.enc : &tls->traffic_protection.dec;

    if (end - *src < tls->cipher_suite->aead->key_size + tls->cipher_suite->aead->tls12.fixed_iv_size + sizeof(uint64_t))
        return PTLS_ALERT_DECODE_ERROR;

    /* set properties */
    memcpy(tp->secret, *src, tls->cipher_suite->aead->key_size);
    *src += tls->cipher_suite->aead->key_size;
    memcpy(tp->secret + PTLS_MAX_SECRET_SIZE, *src, tls->cipher_suite->aead->tls12.fixed_iv_size);
    *src += tls->cipher_suite->aead->tls12.fixed_iv_size;
    if (ptls_decode64(&tp->seq, src, end) != 0)
        return PTLS_ALERT_DECODE_ERROR;
    if (is_enc && tls->cipher_suite->aead->tls12.record_iv_size != 0) {
        if (ptls_decode64(&tp->tls12_enc_record_iv, src, end) != 0)
            return PTLS_ALERT_DECODE_ERROR;
    }
    tp->tls12 = 1;

    /* instantiate aead */
    if ((tp->aead = ptls_aead_new_direct(tls->cipher_suite->aead, is_enc, tp->secret, tp->secret + PTLS_MAX_SECRET_SIZE)) == NULL)
        return PTLS_ERROR_NO_MEMORY;

    return 0;
}

int ptls_import(ptls_context_t *ctx, ptls_t **tls, ptls_iovec_t params)
{
    const uint8_t *src = params.base, *const end = src + params.len;
    uint16_t protocol_version, csid;
    int ret;

    *tls = NULL;

    ptls_decode_block(src, end, 2, {
        /* instantiate, based on the is_server flag */
        if (end - src < 2) {
            ret = PTLS_ALERT_DECODE_ERROR;
            goto Exit;
        }
        if ((*tls = new_instance(ctx, *src++)) == NULL) {
            ret = PTLS_ERROR_NO_MEMORY;
            goto Exit;
        }
        (*tls)->is_psk_handshake = *src++;
        /* determine protocol version and cipher suite */
        if ((ret = ptls_decode16(&protocol_version, &src, end)) != 0)
            goto Exit;
        if ((ret = ptls_decode16(&csid, &src, end)) != 0)
            goto Exit;
        for (ptls_cipher_suite_t **cipher = ctx->cipher_suites; *cipher != NULL; ++cipher) {
            if ((*cipher)->id == csid) {
                (*tls)->cipher_suite = *cipher;
                break;
            }
        }
        if ((*tls)->cipher_suite == NULL) {
            ret = PTLS_ALERT_HANDSHAKE_FAILURE;
            goto Exit;
        }
        /* other version-independent stuff */
        if (end - src < PTLS_HELLO_RANDOM_SIZE) {
            ret = PTLS_ALERT_DECODE_ERROR;
            goto Exit;
        }
        memcpy((*tls)->client_random, src, PTLS_HELLO_RANDOM_SIZE);
        src += PTLS_HELLO_RANDOM_SIZE;
        ptls_decode_open_block(src, end, 2, {
            if (src != end) {
                if ((ret = ptls_set_server_name(*tls, (const char *)src, end - src)) != 0)
                    goto Exit;
                src = end;
            }
        });
        ptls_decode_open_block(src, end, 2, {
            if (src != end) {
                if ((ret = ptls_set_negotiated_protocol(*tls, (const char *)src, end - src)) != 0)
                    goto Exit;
                src = end;
            }
        });
        /* version-dependent stuff */
        ptls_decode_open_block(src, end, 2, {
            switch (protocol_version) {
            case PTLS_PROTOCOL_VERSION_TLS12:
                /* setup AEAD keys */
                if ((ret = build_tls12_traffic_protection(*tls, 1, &src, end)) != 0)
                    goto Exit;
                if ((ret = build_tls12_traffic_protection(*tls, 0, &src, end)) != 0)
                    goto Exit;
                break;
            default:
                ret = PTLS_ALERT_ILLEGAL_PARAMETER;
                break;
            }
        });
        /* extensions */
        ptls_decode_open_block(src, end, 2, {
            src = end; /* unused */
        });
    });

    (*tls)->state = ptls_is_server(*tls) ? PTLS_STATE_SERVER_POST_HANDSHAKE : PTLS_STATE_CLIENT_POST_HANDSHAKE;

Exit:
    if (ret != 0) {
        if (*tls != NULL) {
            ptls_free(*tls);
            *tls = NULL;
        }
    }
    return ret;
}

void ptls_free(ptls_t *tls)
{
    PTLS_PROBE0(FREE, tls);
    ptls_buffer_dispose(&tls->recvbuf.rec);
    ptls_buffer_dispose(&tls->recvbuf.mess);
    free_exporter_master_secret(tls, 1);
    free_exporter_master_secret(tls, 0);
    if (tls->esni != NULL)
        free_esni_secret(&tls->esni, tls->is_server);
    if (tls->key_schedule != NULL)
        key_schedule_free(tls->key_schedule);
    if (tls->traffic_protection.dec.aead != NULL)
        ptls_aead_free(tls->traffic_protection.dec.aead);
    if (tls->traffic_protection.enc.aead != NULL)
        ptls_aead_free(tls->traffic_protection.enc.aead);
    free(tls->server_name);
    free(tls->negotiated_protocol);
    if (tls->is_server) {
        /* nothing to do */
    } else {
        if (tls->client.key_share_ctx != NULL)
            tls->client.key_share_ctx->on_exchange(&tls->client.key_share_ctx, 1, NULL, ptls_iovec_init(NULL, 0));
        if (tls->client.certificate_request.context.base != NULL)
            free(tls->client.certificate_request.context.base);
    }
    if (tls->certificate_verify.cb != NULL) {
        tls->certificate_verify.cb(tls->certificate_verify.verify_ctx, 0, ptls_iovec_init(NULL, 0), ptls_iovec_init(NULL, 0));
    }
    if (tls->pending_handshake_secret != NULL) {
        ptls_clear_memory(tls->pending_handshake_secret, PTLS_MAX_DIGEST_SIZE);
        free(tls->pending_handshake_secret);
    }
    update_open_count(tls->ctx, -1);
    ptls_clear_memory(tls, sizeof(*tls));
    free(tls);
}

ptls_context_t *ptls_get_context(ptls_t *tls)
{
    return tls->ctx;
}

void ptls_set_context(ptls_t *tls, ptls_context_t *ctx)
{
    update_open_count(ctx, 1);
    update_open_count(tls->ctx, -1);
    tls->ctx = ctx;
}

ptls_iovec_t ptls_get_client_random(ptls_t *tls)
{
    return ptls_iovec_init(tls->client_random, PTLS_HELLO_RANDOM_SIZE);
}

ptls_cipher_suite_t *ptls_get_cipher(ptls_t *tls)
{
    return tls->cipher_suite;
}

int ptls_get_traffic_keys(ptls_t *tls, int is_enc, uint8_t *key, uint8_t *iv, uint64_t *seq)
{
    struct st_ptls_traffic_protection_t *ctx = is_enc ? &tls->traffic_protection.enc : &tls->traffic_protection.dec;
    int ret;

    if ((ret = get_traffic_keys(tls->cipher_suite->aead, tls->cipher_suite->hash, key, iv, ctx->secret, ptls_iovec_init(NULL, 0),
                                NULL)) != 0)
        return ret;
    *seq = ctx->seq;
    return 0;
}

const char *ptls_get_server_name(ptls_t *tls)
{
    return tls->server_name;
}

int ptls_set_server_name(ptls_t *tls, const char *server_name, size_t server_name_len)
{
    char *duped = NULL;

    if (server_name != NULL) {
        if (server_name_len == 0)
            server_name_len = strlen(server_name);
        if ((duped = malloc(server_name_len + 1)) == NULL)
            return PTLS_ERROR_NO_MEMORY;
        memcpy(duped, server_name, server_name_len);
        duped[server_name_len] = '\0';
    }

    free(tls->server_name);
    tls->server_name = duped;

    return 0;
}

const char *ptls_get_negotiated_protocol(ptls_t *tls)
{
    return tls->negotiated_protocol;
}

int ptls_set_negotiated_protocol(ptls_t *tls, const char *protocol, size_t protocol_len)
{
    char *duped = NULL;

    if (protocol != NULL) {
        if (protocol_len == 0)
            protocol_len = strlen(protocol);
        if ((duped = malloc(protocol_len + 1)) == NULL)
            return PTLS_ERROR_NO_MEMORY;
        memcpy(duped, protocol, protocol_len);
        duped[protocol_len] = '\0';
    }

    free(tls->negotiated_protocol);
    tls->negotiated_protocol = duped;

    return 0;
}

int ptls_handshake_is_complete(ptls_t *tls)
{
    return tls->state >= PTLS_STATE_POST_HANDSHAKE_MIN;
}

int ptls_is_psk_handshake(ptls_t *tls)
{
    return tls->is_psk_handshake;
}

void **ptls_get_data_ptr(ptls_t *tls)
{
    return &tls->data_ptr;
}

int ptls_skip_tracing(ptls_t *tls)
{
    return tls->skip_tracing;
}

void ptls_set_skip_tracing(ptls_t *tls, int skip_tracing)
{
    tls->skip_tracing = skip_tracing;
}

static int handle_client_handshake_message(ptls_t *tls, ptls_message_emitter_t *emitter, ptls_iovec_t message, int is_end_of_record,
                                           ptls_handshake_properties_t *properties)
{
    uint8_t type = message.base[0];
    int ret;

    switch (tls->state) {
    case PTLS_STATE_CLIENT_EXPECT_SERVER_HELLO:
    case PTLS_STATE_CLIENT_EXPECT_SECOND_SERVER_HELLO:
        if (type == PTLS_HANDSHAKE_TYPE_SERVER_HELLO && is_end_of_record) {
            ret = client_handle_hello(tls, emitter, message, properties);
        } else {
            ret = PTLS_ALERT_UNEXPECTED_MESSAGE;
        }
        break;
    case PTLS_STATE_CLIENT_EXPECT_ENCRYPTED_EXTENSIONS:
        if (type == PTLS_HANDSHAKE_TYPE_ENCRYPTED_EXTENSIONS) {
            ret = client_handle_encrypted_extensions(tls, message, properties);
        } else {
            ret = PTLS_ALERT_UNEXPECTED_MESSAGE;
        }
        break;
    case PTLS_STATE_CLIENT_EXPECT_CERTIFICATE_REQUEST_OR_CERTIFICATE:
        if (type == PTLS_HANDSHAKE_TYPE_CERTIFICATE_REQUEST) {
            ret = client_handle_certificate_request(tls, message, properties);
            break;
        }
    /* fall through */
    case PTLS_STATE_CLIENT_EXPECT_CERTIFICATE:
        switch (type) {
        case PTLS_HANDSHAKE_TYPE_CERTIFICATE:
            ret = client_handle_certificate(tls, message);
            break;
        case PTLS_HANDSHAKE_TYPE_COMPRESSED_CERTIFICATE:
            ret = client_handle_compressed_certificate(tls, message);
            break;
        default:
            ret = PTLS_ALERT_UNEXPECTED_MESSAGE;
            break;
        }
        break;
    case PTLS_STATE_CLIENT_EXPECT_CERTIFICATE_VERIFY:
        if (type == PTLS_HANDSHAKE_TYPE_CERTIFICATE_VERIFY) {
            ret = client_handle_certificate_verify(tls, message);
        } else {
            ret = PTLS_ALERT_UNEXPECTED_MESSAGE;
        }
        break;
    case PTLS_STATE_CLIENT_EXPECT_FINISHED:
        if (type == PTLS_HANDSHAKE_TYPE_FINISHED && is_end_of_record) {
            ret = client_handle_finished(tls, emitter, message);
        } else {
            ret = PTLS_ALERT_UNEXPECTED_MESSAGE;
        }
        break;
    case PTLS_STATE_CLIENT_POST_HANDSHAKE:
        switch (type) {
        case PTLS_HANDSHAKE_TYPE_NEW_SESSION_TICKET:
            ret = client_handle_new_session_ticket(tls, message);
            break;
        case PTLS_HANDSHAKE_TYPE_KEY_UPDATE:
            ret = handle_key_update(tls, emitter, message);
            break;
        default:
            ret = PTLS_ALERT_UNEXPECTED_MESSAGE;
            break;
        }
        break;
    default:
        assert(!"unexpected state");
        ret = PTLS_ALERT_INTERNAL_ERROR;
        break;
    }

    PTLS_PROBE(RECEIVE_MESSAGE, tls, message.base[0], message.base + PTLS_HANDSHAKE_HEADER_SIZE,
               message.len - PTLS_HANDSHAKE_HEADER_SIZE, ret);

    return ret;
}

static int handle_server_handshake_message(ptls_t *tls, ptls_message_emitter_t *emitter, ptls_iovec_t message, int is_end_of_record,
                                           ptls_handshake_properties_t *properties)
{
    uint8_t type = message.base[0];
    int ret;

    switch (tls->state) {
    case PTLS_STATE_SERVER_EXPECT_CLIENT_HELLO:
    case PTLS_STATE_SERVER_EXPECT_SECOND_CLIENT_HELLO:
        if (type == PTLS_HANDSHAKE_TYPE_CLIENT_HELLO && is_end_of_record) {
            ret = server_handle_hello(tls, emitter, message, properties);
        } else {
            ret = PTLS_ALERT_HANDSHAKE_FAILURE;
        }
        break;
    case PTLS_STATE_SERVER_EXPECT_CERTIFICATE:
        if (type == PTLS_HANDSHAKE_TYPE_CERTIFICATE) {
            ret = server_handle_certificate(tls, message);
        } else {
            ret = PTLS_ALERT_UNEXPECTED_MESSAGE;
        }
        break;
    case PTLS_STATE_SERVER_EXPECT_CERTIFICATE_VERIFY:
        if (type == PTLS_HANDSHAKE_TYPE_CERTIFICATE_VERIFY) {
            ret = server_handle_certificate_verify(tls, message);
        } else {
            ret = PTLS_ALERT_UNEXPECTED_MESSAGE;
        }
        break;
    case PTLS_STATE_SERVER_EXPECT_END_OF_EARLY_DATA:
        assert(!tls->ctx->omit_end_of_early_data);
        if (type == PTLS_HANDSHAKE_TYPE_END_OF_EARLY_DATA) {
            ret = server_handle_end_of_early_data(tls, message);
        } else {
            ret = PTLS_ALERT_UNEXPECTED_MESSAGE;
        }
        break;
    case PTLS_STATE_SERVER_EXPECT_FINISHED:
        if (type == PTLS_HANDSHAKE_TYPE_FINISHED && is_end_of_record) {
            ret = server_handle_finished(tls, message);
        } else {
            ret = PTLS_ALERT_HANDSHAKE_FAILURE;
        }
        break;
    case PTLS_STATE_SERVER_POST_HANDSHAKE:
        switch (type) {
        case PTLS_HANDSHAKE_TYPE_KEY_UPDATE:
            ret = handle_key_update(tls, emitter, message);
            break;
        default:
            ret = PTLS_ALERT_UNEXPECTED_MESSAGE;
            break;
        }
        break;
    default:
        assert(!"unexpected state");
        ret = PTLS_ALERT_INTERNAL_ERROR;
        break;
    }

    PTLS_PROBE(RECEIVE_MESSAGE, tls, message.base[0], message.base + PTLS_HANDSHAKE_HEADER_SIZE,
               message.len - PTLS_HANDSHAKE_HEADER_SIZE, ret);

    return ret;
}

static int handle_alert(ptls_t *tls, const uint8_t *src, size_t len)
{
    if (len != 2)
        return PTLS_ALERT_DECODE_ERROR;

    uint8_t desc = src[1];

    /* all fatal alerts and USER_CANCELLED warning tears down the connection immediately, regardless of the transmitted level */
    return PTLS_ALERT_TO_PEER_ERROR(desc);
}

static int message_buffer_is_overflow(ptls_context_t *ctx, size_t size)
{
    if (ctx->max_buffer_size == 0)
        return 0;
    if (size <= ctx->max_buffer_size)
        return 0;
    return 1;
}

static int handle_handshake_record(ptls_t *tls,
                                   int (*cb)(ptls_t *tls, ptls_message_emitter_t *emitter, ptls_iovec_t message,
                                             int is_end_of_record, ptls_handshake_properties_t *properties),
                                   ptls_message_emitter_t *emitter, struct st_ptls_record_t *rec,
                                   ptls_handshake_properties_t *properties)
{
    int ret;

    /* handshake */
    if (rec->type != PTLS_CONTENT_TYPE_HANDSHAKE)
        return PTLS_ALERT_DECODE_ERROR;

    /* flatten the unhandled messages */
    const uint8_t *src, *src_end;
    if (tls->recvbuf.mess.base == NULL) {
        src = rec->fragment;
        src_end = src + rec->length;
    } else {
        if (message_buffer_is_overflow(tls->ctx, tls->recvbuf.mess.off + rec->length))
            return PTLS_ALERT_HANDSHAKE_FAILURE;
        if ((ret = ptls_buffer_reserve(&tls->recvbuf.mess, rec->length)) != 0)
            return ret;
        memcpy(tls->recvbuf.mess.base + tls->recvbuf.mess.off, rec->fragment, rec->length);
        tls->recvbuf.mess.off += rec->length;
        src = tls->recvbuf.mess.base;
        src_end = src + tls->recvbuf.mess.off;
    }

    /* handle the messages */
    ret = PTLS_ERROR_IN_PROGRESS;
    while (src_end - src >= 4) {
        size_t mess_len = 4 + ntoh24(src + 1);
        if (src_end - src < (int)mess_len)
            break;
        ret = cb(tls, emitter, ptls_iovec_init(src, mess_len), src_end - src == mess_len, properties);
        switch (ret) {
        case 0:
        case PTLS_ERROR_IN_PROGRESS:
            break;
        default:
            ptls_buffer_dispose(&tls->recvbuf.mess);
            return ret;
        }
        src += mess_len;
    }

    /* keep last partial message in buffer */
    if (src != src_end) {
        size_t new_size = src_end - src;
        if (message_buffer_is_overflow(tls->ctx, new_size))
            return PTLS_ALERT_HANDSHAKE_FAILURE;
        if (tls->recvbuf.mess.base == NULL) {
            ptls_buffer_init(&tls->recvbuf.mess, "", 0);
            if ((ret = ptls_buffer_reserve(&tls->recvbuf.mess, new_size)) != 0)
                return ret;
            memcpy(tls->recvbuf.mess.base, src, new_size);
        } else {
            memmove(tls->recvbuf.mess.base, src, new_size);
        }
        tls->recvbuf.mess.off = new_size;
        ret = PTLS_ERROR_IN_PROGRESS;
    } else {
        ptls_buffer_dispose(&tls->recvbuf.mess);
    }

    return ret;
}

static int handle_input(ptls_t *tls, ptls_message_emitter_t *emitter, ptls_buffer_t *decryptbuf, const void *input, size_t *inlen,
                        ptls_handshake_properties_t *properties)
{
    struct st_ptls_record_t rec;
    int ret;

    /* extract the record */
    if ((ret = parse_record(tls, &rec, input, inlen)) != 0)
        return ret;
    assert(rec.fragment != NULL);

    /* decrypt the record */
    if (rec.type == PTLS_CONTENT_TYPE_CHANGE_CIPHER_SPEC) {
        if (tls->state < PTLS_STATE_POST_HANDSHAKE_MIN) {
            if (!(rec.length == 1 && rec.fragment[0] == 0x01))
                return PTLS_ALERT_ILLEGAL_PARAMETER;
        } else {
            return PTLS_ALERT_HANDSHAKE_FAILURE;
        }
        ret = PTLS_ERROR_IN_PROGRESS;
        goto NextRecord;
    }
    if (tls->traffic_protection.dec.aead != NULL && rec.type != PTLS_CONTENT_TYPE_ALERT) {
        size_t decrypted_length;
        if (rec.type != PTLS_CONTENT_TYPE_APPDATA)
            return PTLS_ALERT_HANDSHAKE_FAILURE;
        if ((ret = ptls_buffer_reserve(decryptbuf, 5 + rec.length)) != 0)
            return ret;
        if ((ret = aead_decrypt(&tls->traffic_protection.dec, decryptbuf->base + decryptbuf->off, &decrypted_length, rec.fragment,
                                rec.length)) != 0) {
            if (tls->is_server && tls->server.early_data_skipped_bytes != UINT32_MAX)
                goto ServerSkipEarlyData;
            return ret;
        }
        rec.length = decrypted_length;
        rec.fragment = decryptbuf->base + decryptbuf->off;
        /* skip padding */
        for (; rec.length != 0; --rec.length)
            if (rec.fragment[rec.length - 1] != 0)
                break;
        if (rec.length == 0)
            return PTLS_ALERT_UNEXPECTED_MESSAGE;
        rec.type = rec.fragment[--rec.length];
    } else if (rec.type == PTLS_CONTENT_TYPE_APPDATA && tls->is_server && tls->server.early_data_skipped_bytes != UINT32_MAX) {
        goto ServerSkipEarlyData;
    }

    if (tls->recvbuf.mess.base != NULL || rec.type == PTLS_CONTENT_TYPE_HANDSHAKE) {
        /* handshake record */
        ret = handle_handshake_record(tls, tls->is_server ? handle_server_handshake_message : handle_client_handshake_message,
                                      emitter, &rec, properties);
    } else {
        /* handling of an alert or an application record */
        switch (rec.type) {
        case PTLS_CONTENT_TYPE_APPDATA:
            if (tls->state >= PTLS_STATE_POST_HANDSHAKE_MIN) {
                decryptbuf->off += rec.length;
                ret = 0;
            } else if (tls->state == PTLS_STATE_SERVER_EXPECT_END_OF_EARLY_DATA) {
                if (tls->traffic_protection.dec.aead != NULL)
                    decryptbuf->off += rec.length;
                ret = 0;
            } else {
                ret = PTLS_ALERT_UNEXPECTED_MESSAGE;
            }
            break;
        case PTLS_CONTENT_TYPE_ALERT:
            ret = handle_alert(tls, rec.fragment, rec.length);
            break;
        default:
            ret = PTLS_ALERT_UNEXPECTED_MESSAGE;
            break;
        }
    }

NextRecord:
    ptls_buffer_dispose(&tls->recvbuf.rec);
    return ret;

ServerSkipEarlyData:
    tls->server.early_data_skipped_bytes += (uint32_t)rec.length;
    if (tls->server.early_data_skipped_bytes > PTLS_MAX_EARLY_DATA_SKIP_SIZE)
        return PTLS_ALERT_HANDSHAKE_FAILURE;
    ret = PTLS_ERROR_IN_PROGRESS;
    goto NextRecord;
}

static int handle_input_tls12(ptls_t *tls, ptls_buffer_t *decryptbuf, const void *input, size_t *inlen)
{
    struct st_ptls_record_t rec;
    int ret;

    /* extract the record, or bail out */
    if ((ret = parse_record(tls, &rec, input, inlen)) != 0)
        return ret;
    assert(rec.fragment != NULL);

    const uint8_t *src = rec.fragment, *end = src + rec.length;
    uint64_t nonce;
    uint8_t aad[PTLS_TLS12_AAD_SIZE];

    /* determine the nonce */
    if (tls->traffic_protection.dec.aead->algo->tls12.record_iv_size != 0) {
        assert(tls->traffic_protection.dec.aead->algo->tls12.record_iv_size == 8);
        if ((ret = ptls_decode64(&nonce, &src, end)) != 0)
            goto Exit;
    } else {
        nonce = tls->traffic_protection.dec.seq;
    }

    /* determine cleartext length */
    size_t textlen = end - src;
    if (textlen < tls->traffic_protection.dec.aead->algo->tag_size) {
        ret = PTLS_ALERT_BAD_RECORD_MAC;
        goto Exit;
    }
    textlen -= tls->traffic_protection.dec.aead->algo->tag_size;

    /* build aad */
    build_tls12_aad(aad, rec.type, tls->traffic_protection.dec.seq, (uint16_t)textlen);

    /* decrypt input to decryptbuf */
    if ((ret = ptls_buffer_reserve(decryptbuf, textlen)) != 0)
        goto Exit;
    if (ptls_aead_decrypt(tls->traffic_protection.dec.aead, decryptbuf->base + decryptbuf->off, src, end - src, nonce, aad,
                          sizeof(aad)) != textlen) {
        ret = PTLS_ALERT_BAD_RECORD_MAC;
        goto Exit;
    }
    ++tls->traffic_protection.dec.seq;

    /* record-type specific action */
    switch (rec.type) {
    case PTLS_CONTENT_TYPE_APPDATA:
        /* if application data, retain the bytes being decrypted */
        decryptbuf->off += textlen;
        break;
    case PTLS_CONTENT_TYPE_ALERT:
        /* submit alert without adjusting decryptbuf, so that the decrypted data would be dropped after handling the alert */
        ret = handle_alert(tls, decryptbuf->base + decryptbuf->off, textlen);
        break;
    default:
        ret = PTLS_ALERT_UNEXPECTED_MESSAGE;
        break;
    }

Exit:
    ptls_buffer_dispose(&tls->recvbuf.rec);
    ptls_clear_memory(aad, sizeof(aad));
    return 0;
}

static void init_record_message_emitter(ptls_t *tls, struct st_ptls_record_message_emitter_t *emitter, ptls_buffer_t *sendbuf)
{
    *emitter = (struct st_ptls_record_message_emitter_t){
        {sendbuf, &tls->traffic_protection.enc, 5, begin_record_message, commit_record_message}};
}

int ptls_handshake(ptls_t *tls, ptls_buffer_t *_sendbuf, const void *input, size_t *inlen, ptls_handshake_properties_t *properties)
{
    struct st_ptls_record_message_emitter_t emitter;
    int ret;

    assert(tls->state < PTLS_STATE_POST_HANDSHAKE_MIN);

    init_record_message_emitter(tls, &emitter, _sendbuf);
    size_t sendbuf_orig_off = emitter.super.buf->off;

    /* special handlings */
    switch (tls->state) {
    case PTLS_STATE_CLIENT_HANDSHAKE_START: {
        assert(input == NULL || *inlen == 0);
        assert(tls->ctx->key_exchanges[0] != NULL);
        return send_client_hello(tls, &emitter.super, properties, NULL);
    }
    default:
        break;
    }

    const uint8_t *src = input, *const src_end = src + *inlen;
    ptls_buffer_t decryptbuf;

    ptls_buffer_init(&decryptbuf, "", 0);

    /* perform handhake until completion or until all the input has been swallowed */
    ret = PTLS_ERROR_IN_PROGRESS;
    while (ret == PTLS_ERROR_IN_PROGRESS && src != src_end) {
        size_t consumed = src_end - src;
        ret = handle_input(tls, &emitter.super, &decryptbuf, src, &consumed, properties);
        src += consumed;
        assert(decryptbuf.off == 0);
    }

    ptls_buffer_dispose(&decryptbuf);

    switch (ret) {
    case 0:
    case PTLS_ERROR_IN_PROGRESS:
    case PTLS_ERROR_STATELESS_RETRY:
        break;
    default:
        /* flush partially written response */
        ptls_clear_memory(emitter.super.buf->base + sendbuf_orig_off, emitter.super.buf->off - sendbuf_orig_off);
        emitter.super.buf->off = sendbuf_orig_off;
        /* send alert immediately */
        if (PTLS_ERROR_GET_CLASS(ret) != PTLS_ERROR_CLASS_PEER_ALERT)
            if (ptls_send_alert(tls, emitter.super.buf, PTLS_ALERT_LEVEL_FATAL,
                                PTLS_ERROR_GET_CLASS(ret) == PTLS_ERROR_CLASS_SELF_ALERT ? ret : PTLS_ALERT_INTERNAL_ERROR) != 0)
                emitter.super.buf->off = sendbuf_orig_off;
        break;
    }

    *inlen -= src_end - src;
    return ret;
}

int ptls_receive(ptls_t *tls, ptls_buffer_t *decryptbuf, const void *_input, size_t *inlen)
{
    const uint8_t *input = (const uint8_t *)_input, *const end = input + *inlen;
    size_t decryptbuf_orig_size = decryptbuf->off;
    int ret = 0;

    assert(tls->state >= PTLS_STATE_SERVER_EXPECT_END_OF_EARLY_DATA);

    /* loop until we decrypt some application data (or an error) */
    while (ret == 0 && input != end && decryptbuf_orig_size == decryptbuf->off) {
        size_t consumed = end - input;
        if (tls->traffic_protection.dec.tls12) {
            ret = handle_input_tls12(tls, decryptbuf, input, &consumed);
        } else {
            ret = handle_input(tls, NULL, decryptbuf, input, &consumed, NULL);
        }
        input += consumed;

        switch (ret) {
        case 0:
            break;
        case PTLS_ERROR_IN_PROGRESS:
            ret = 0;
            break;
        case PTLS_ERROR_CLASS_PEER_ALERT + PTLS_ALERT_CLOSE_NOTIFY:
            /* TODO send close alert */
            break;
        default:
            if (PTLS_ERROR_GET_CLASS(ret) == PTLS_ERROR_CLASS_SELF_ALERT) {
                /* TODO send alert */
            }
            break;
        }
    }

    *inlen -= end - input;

    return ret;
}

static int update_send_key(ptls_t *tls, ptls_buffer_t *_sendbuf, int request_update)
{
    struct st_ptls_record_message_emitter_t emitter;
    int ret;

    init_record_message_emitter(tls, &emitter, _sendbuf);
    size_t sendbuf_orig_off = emitter.super.buf->off;

    ptls_push_message(&emitter.super, NULL, PTLS_HANDSHAKE_TYPE_KEY_UPDATE,
                      { ptls_buffer_push(emitter.super.buf, !!request_update); });
    if ((ret = update_traffic_key(tls, 1)) != 0)
        goto Exit;
    ret = 0;

Exit:
    if (ret != 0)
        emitter.super.buf->off = sendbuf_orig_off;
    return ret;
}

int ptls_send(ptls_t *tls, ptls_buffer_t *sendbuf, const void *input, size_t inlen)
{
    assert(tls->traffic_protection.enc.aead != NULL);

    /* "For AES-GCM, up to 2^24.5 full-size records (about 24 million) may be encrypted on a given connection while keeping a
     * safety margin of approximately 2^-57 for Authenticated Encryption (AE) security." (RFC 8446 section 5.5)
     */
    if (tls->traffic_protection.enc.seq >= 16777216)
        tls->needs_key_update = 1;

    if (tls->needs_key_update) {
        int ret;
        if ((ret = update_send_key(tls, sendbuf, tls->key_update_send_request)) != 0)
            return ret;
        tls->needs_key_update = 0;
        tls->key_update_send_request = 0;
    }

    return buffer_push_encrypted_records(sendbuf, PTLS_CONTENT_TYPE_APPDATA, input, inlen, &tls->traffic_protection.enc);
}

int ptls_update_key(ptls_t *tls, int request_update)
{
    assert(tls->ctx->update_traffic_key == NULL);
    tls->needs_key_update = 1;
    tls->key_update_send_request = request_update;
    return 0;
}

size_t ptls_get_record_overhead(ptls_t *tls)
{
    ptls_aead_algorithm_t *algo = tls->traffic_protection.enc.aead->algo;

    if (tls->traffic_protection.enc.tls12) {
        return 5 + algo->tls12.record_iv_size + algo->tag_size;
    } else {
        return 6 + algo->tag_size;
    }
}

int ptls_send_alert(ptls_t *tls, ptls_buffer_t *sendbuf, uint8_t level, uint8_t description)
{
    size_t rec_start = sendbuf->off;
    int ret = 0;

    buffer_push_record(sendbuf, PTLS_CONTENT_TYPE_ALERT, { ptls_buffer_push(sendbuf, level, description); });
    /* encrypt the alert if we have the encryption keys, unless when it is the early data key */
    if (tls->traffic_protection.enc.aead != NULL && !(tls->state <= PTLS_STATE_CLIENT_EXPECT_FINISHED)) {
        if ((ret = buffer_encrypt_record(sendbuf, rec_start, &tls->traffic_protection.enc)) != 0)
            goto Exit;
    }

Exit:
    return ret;
}

int ptls_export_secret(ptls_t *tls, void *output, size_t outlen, const char *label, ptls_iovec_t context_value, int is_early)
{
    ptls_hash_algorithm_t *algo = tls->key_schedule->hashes[0].algo;
    uint8_t *master_secret = is_early ? tls->exporter_master_secret.early : tls->exporter_master_secret.one_rtt,
            derived_secret[PTLS_MAX_DIGEST_SIZE], context_value_hash[PTLS_MAX_DIGEST_SIZE];
    int ret;

    if (master_secret == NULL) {
        if (is_early) {
            switch (tls->state) {
            case PTLS_STATE_CLIENT_HANDSHAKE_START:
            case PTLS_STATE_SERVER_EXPECT_CLIENT_HELLO:
                ret = PTLS_ERROR_IN_PROGRESS;
                break;
            default:
                ret = PTLS_ERROR_NOT_AVAILABLE;
                break;
            }
        } else {
            ret = PTLS_ERROR_IN_PROGRESS;
        }
        return ret;
    }

    if ((ret = ptls_calc_hash(algo, context_value_hash, context_value.base, context_value.len)) != 0)
        return ret;

    if ((ret = hkdf_expand_label(algo, derived_secret, algo->digest_size, ptls_iovec_init(master_secret, algo->digest_size), label,
                                 ptls_iovec_init(algo->empty_digest, algo->digest_size), tls->key_schedule->hkdf_label_prefix)) !=
        0)
        goto Exit;
    ret = hkdf_expand_label(algo, output, outlen, ptls_iovec_init(derived_secret, algo->digest_size), "exporter",
                            ptls_iovec_init(context_value_hash, algo->digest_size), tls->key_schedule->hkdf_label_prefix);

Exit:
    ptls_clear_memory(derived_secret, sizeof(derived_secret));
    ptls_clear_memory(context_value_hash, sizeof(context_value_hash));
    return ret;
}

struct st_picotls_hmac_context_t {
    ptls_hash_context_t super;
    ptls_hash_algorithm_t *algo;
    ptls_hash_context_t *hash;
    uint8_t key[1];
};

static void hmac_update(ptls_hash_context_t *_ctx, const void *src, size_t len)
{
    struct st_picotls_hmac_context_t *ctx = (struct st_picotls_hmac_context_t *)_ctx;
    ctx->hash->update(ctx->hash, src, len);
}

static void hmac_apply_key(struct st_picotls_hmac_context_t *ctx, uint8_t pad)
{
    size_t i;

    for (i = 0; i != ctx->algo->block_size; ++i)
        ctx->key[i] ^= pad;
    ctx->hash->update(ctx->hash, ctx->key, ctx->algo->block_size);
    for (i = 0; i != ctx->algo->block_size; ++i)
        ctx->key[i] ^= pad;
}

static void hmac_final(ptls_hash_context_t *_ctx, void *md, ptls_hash_final_mode_t mode)
{
    struct st_picotls_hmac_context_t *ctx = (struct st_picotls_hmac_context_t *)_ctx;

    assert(mode != PTLS_HASH_FINAL_MODE_SNAPSHOT || !"not supported");

    if (md != NULL) {
        ctx->hash->final(ctx->hash, md, PTLS_HASH_FINAL_MODE_RESET);
        hmac_apply_key(ctx, 0x5c);
        ctx->hash->update(ctx->hash, md, ctx->algo->digest_size);
    }
    ctx->hash->final(ctx->hash, md, mode);

    switch (mode) {
    case PTLS_HASH_FINAL_MODE_FREE:
        ptls_clear_memory(ctx->key, ctx->algo->block_size);
        free(ctx);
        break;
    case PTLS_HASH_FINAL_MODE_RESET:
        hmac_apply_key(ctx, 0x36);
        break;
    default:
        assert(!"FIXME");
        break;
    }
}

int ptls_calc_hash(ptls_hash_algorithm_t *algo, void *output, const void *src, size_t len)
{
    ptls_hash_context_t *ctx;

    if ((ctx = algo->create()) == NULL)
        return PTLS_ERROR_NO_MEMORY;
    ctx->update(ctx, src, len);
    ctx->final(ctx, output, PTLS_HASH_FINAL_MODE_FREE);
    return 0;
}

ptls_hash_context_t *ptls_hmac_create(ptls_hash_algorithm_t *algo, const void *key, size_t key_size)
{
    struct st_picotls_hmac_context_t *ctx;

    assert(key_size <= algo->block_size);

    if ((ctx = malloc(offsetof(struct st_picotls_hmac_context_t, key) + algo->block_size)) == NULL)
        return NULL;

    *ctx = (struct st_picotls_hmac_context_t){{hmac_update, hmac_final}, algo};
    if ((ctx->hash = algo->create()) == NULL) {
        free(ctx);
        return NULL;
    }
    memset(ctx->key, 0, algo->block_size);
    memcpy(ctx->key, key, key_size);

    hmac_apply_key(ctx, 0x36);

    return &ctx->super;
}

int ptls_hkdf_extract(ptls_hash_algorithm_t *algo, void *output, ptls_iovec_t salt, ptls_iovec_t ikm)
{
    ptls_hash_context_t *hash;

    if (salt.len == 0)
        salt = ptls_iovec_init(zeroes_of_max_digest_size, algo->digest_size);

    if ((hash = ptls_hmac_create(algo, salt.base, salt.len)) == NULL)
        return PTLS_ERROR_NO_MEMORY;
    hash->update(hash, ikm.base, ikm.len);
    hash->final(hash, output, PTLS_HASH_FINAL_MODE_FREE);
    return 0;
}

int ptls_hkdf_expand(ptls_hash_algorithm_t *algo, void *output, size_t outlen, ptls_iovec_t prk, ptls_iovec_t info)
{
    ptls_hash_context_t *hmac = NULL;
    size_t i;
    uint8_t digest[PTLS_MAX_DIGEST_SIZE];

    for (i = 0; (i * algo->digest_size) < outlen; ++i) {
        if (hmac == NULL) {
            if ((hmac = ptls_hmac_create(algo, prk.base, prk.len)) == NULL)
                return PTLS_ERROR_NO_MEMORY;
        } else {
            hmac->update(hmac, digest, algo->digest_size);
        }
        hmac->update(hmac, info.base, info.len);
        uint8_t gen = (uint8_t)(i + 1);
        hmac->update(hmac, &gen, 1);
        hmac->final(hmac, digest, 1);

        size_t off_start = i * algo->digest_size, off_end = off_start + algo->digest_size;
        if (off_end > outlen)
            off_end = outlen;
        memcpy((uint8_t *)output + off_start, digest, off_end - off_start);
    }

    if (hmac != NULL)
        hmac->final(hmac, NULL, PTLS_HASH_FINAL_MODE_FREE);

    ptls_clear_memory(digest, algo->digest_size);

    return 0;
}

int hkdf_expand_label(ptls_hash_algorithm_t *algo, void *output, size_t outlen, ptls_iovec_t secret, const char *label,
                      ptls_iovec_t hash_value, const char *label_prefix)
{
    ptls_buffer_t hkdf_label;
    uint8_t hkdf_label_buf[80];
    int ret;

    assert(label_prefix != NULL);

    ptls_buffer_init(&hkdf_label, hkdf_label_buf, sizeof(hkdf_label_buf));

    ptls_buffer_push16(&hkdf_label, (uint16_t)outlen);
    ptls_buffer_push_block(&hkdf_label, 1, {
        ptls_buffer_pushv(&hkdf_label, label_prefix, strlen(label_prefix));
        ptls_buffer_pushv(&hkdf_label, label, strlen(label));
    });
    ptls_buffer_push_block(&hkdf_label, 1, { ptls_buffer_pushv(&hkdf_label, hash_value.base, hash_value.len); });

    ret = ptls_hkdf_expand(algo, output, outlen, secret, ptls_iovec_init(hkdf_label.base, hkdf_label.off));

Exit:
    ptls_buffer_dispose(&hkdf_label);
    return ret;
}

int ptls_hkdf_expand_label(ptls_hash_algorithm_t *algo, void *output, size_t outlen, ptls_iovec_t secret, const char *label,
                           ptls_iovec_t hash_value, const char *label_prefix)
{
    /* the handshake layer should call hkdf_expand_label directly, always setting key_schedule->hkdf_label_prefix as the
     * argument */
    if (label_prefix == NULL)
        label_prefix = PTLS_HKDF_EXPAND_LABEL_PREFIX;
    return hkdf_expand_label(algo, output, outlen, secret, label, hash_value, label_prefix);
}

int ptls_tls12_phash(ptls_hash_algorithm_t *algo, void *output, size_t outlen, ptls_iovec_t secret, const char *label,
                     ptls_iovec_t seed)
{
    ptls_hash_context_t *hmac;
    uint8_t An[PTLS_MAX_DIGEST_SIZE];
    size_t output_off = 0;

    if ((hmac = ptls_hmac_create(algo, secret.base, secret.len)) == NULL)
        return PTLS_ERROR_NO_MEMORY;

    /* A(1) = HMAC_hash(secret, label + seed) */
    if (label != NULL)
        hmac->update(hmac, label, strlen(label));
    hmac->update(hmac, seed.base, seed.len);
    hmac->final(hmac, An, PTLS_HASH_FINAL_MODE_RESET);

    while (1) {
        /* output += HMAC_hash(secret, A(i) + label + seed) */
        hmac->update(hmac, An, algo->digest_size);
        if (label != NULL)
            hmac->update(hmac, label, strlen(label));
        hmac->update(hmac, seed.base, seed.len);
        if (outlen - output_off <= algo->digest_size) {
            /* digest of last chunk is at first written to An then the necessary bytes are copied to output */
            hmac->final(hmac, An, PTLS_HASH_FINAL_MODE_FREE);
            memcpy((uint8_t *)output + output_off, An, outlen - output_off);
            break;
        }
        hmac->final(hmac, (uint8_t *)output + output_off, PTLS_HASH_FINAL_MODE_RESET);
        output_off += algo->digest_size;

        /* A(i) = HMAC_hash(secret, A(i-1)) */
        hmac->update(hmac, An, algo->digest_size);
        hmac->final(hmac, An, PTLS_HASH_FINAL_MODE_RESET);
    }

    ptls_clear_memory(An, algo->digest_size);

    return 0;
}

ptls_cipher_context_t *ptls_cipher_new(ptls_cipher_algorithm_t *algo, int is_enc, const void *key)
{
    ptls_cipher_context_t *ctx;

    if ((ctx = (ptls_cipher_context_t *)malloc(algo->context_size)) == NULL)
        return NULL;
    *ctx = (ptls_cipher_context_t){algo};
    if (algo->setup_crypto(ctx, is_enc, key) != 0) {
        free(ctx);
        ctx = NULL;
    }
    return ctx;
}

void ptls_cipher_free(ptls_cipher_context_t *ctx)
{
    ctx->do_dispose(ctx);
    free(ctx);
}

ptls_aead_context_t *new_aead(ptls_aead_algorithm_t *aead, ptls_hash_algorithm_t *hash, int is_enc, const void *secret,
                              ptls_iovec_t hash_value, const char *label_prefix)
{
    ptls_aead_context_t *ctx = NULL;
    struct {
        uint8_t key[PTLS_MAX_SECRET_SIZE];
        uint8_t iv[PTLS_MAX_IV_SIZE];
    } key_iv;
    int ret;

    if ((ret = get_traffic_keys(aead, hash, key_iv.key, key_iv.iv, secret, hash_value, label_prefix)) != 0)
        goto Exit;
    ctx = ptls_aead_new_direct(aead, is_enc, key_iv.key, key_iv.iv);

Exit:
    ptls_clear_memory(&key_iv, sizeof(key_iv));
    return ctx;
}

ptls_aead_context_t *ptls_aead_new(ptls_aead_algorithm_t *aead, ptls_hash_algorithm_t *hash, int is_enc, const void *secret,
                                   const char *label_prefix)
{
    return new_aead(aead, hash, is_enc, secret, ptls_iovec_init(NULL, 0), label_prefix);
}

ptls_aead_context_t *ptls_aead_new_direct(ptls_aead_algorithm_t *aead, int is_enc, const void *key, const void *iv)
{
    ptls_aead_context_t *ctx;

    if ((ctx = (ptls_aead_context_t *)malloc(aead->context_size)) == NULL)
        return NULL;

    *ctx = (ptls_aead_context_t){aead};

    if (aead->setup_crypto(ctx, is_enc, key, iv) != 0) {
        free(ctx);
        return NULL;
    }

    return ctx;
}

void ptls_aead_free(ptls_aead_context_t *ctx)
{
    ctx->dispose_crypto(ctx);
    free(ctx);
}

void ptls_aead__build_iv(ptls_aead_algorithm_t *algo, uint8_t *iv, const uint8_t *static_iv, uint64_t seq)
{
    size_t iv_size = algo->iv_size, i;
    const uint8_t *s = static_iv;
    uint8_t *d = iv;

    /* build iv */
    for (i = iv_size - 8; i != 0; --i)
        *d++ = *s++;
    i = 64;
    do {
        i -= 8;
        *d++ = *s++ ^ (uint8_t)(seq >> i);
    } while (i != 0);
}

static void clear_memory(void *p, size_t len)
{
    if (len != 0)
        memset(p, 0, len);
}

void (*volatile ptls_clear_memory)(void *p, size_t len) = clear_memory;

static int mem_equal(const void *_x, const void *_y, size_t len)
{
    const volatile uint8_t *x = _x, *y = _y;
    uint8_t t = 0;

    for (; len != 0; --len)
        t |= *x++ ^ *y++;

    return t == 0;
}

int (*volatile ptls_mem_equal)(const void *x, const void *y, size_t len) = mem_equal;

static uint64_t get_time(ptls_get_time_t *self)
{
    struct timeval tv;
    gettimeofday(&tv, NULL);
    return (uint64_t)tv.tv_sec * 1000 + tv.tv_usec / 1000;
}

ptls_get_time_t ptls_get_time = {get_time};
#if PICOTLS_USE_DTRACE
PTLS_THREADLOCAL unsigned ptls_default_skip_tracing = 0;
#endif

int ptls_is_server(ptls_t *tls)
{
    return tls->is_server;
}

struct st_ptls_raw_message_emitter_t {
    ptls_message_emitter_t super;
    size_t start_off;
    size_t *epoch_offsets;
};

static int begin_raw_message(ptls_message_emitter_t *_self)
{
    struct st_ptls_raw_message_emitter_t *self = (void *)_self;

    self->start_off = self->super.buf->off;
    return 0;
}

static int commit_raw_message(ptls_message_emitter_t *_self)
{
    struct st_ptls_raw_message_emitter_t *self = (void *)_self;
    size_t epoch;

    /* epoch is the key epoch, with the only exception being 2nd CH generated after 0-RTT key */
    epoch = self->super.enc->epoch;
    if (epoch == 1 && self->super.buf->base[self->start_off] == PTLS_HANDSHAKE_TYPE_CLIENT_HELLO)
        epoch = 0;

    for (++epoch; epoch < 5; ++epoch) {
        assert(self->epoch_offsets[epoch] == self->start_off);
        self->epoch_offsets[epoch] = self->super.buf->off;
    }

    self->start_off = SIZE_MAX;

    return 0;
}

size_t ptls_get_read_epoch(ptls_t *tls)
{
    switch (tls->state) {
    case PTLS_STATE_CLIENT_HANDSHAKE_START:
    case PTLS_STATE_CLIENT_EXPECT_SERVER_HELLO:
    case PTLS_STATE_CLIENT_EXPECT_SECOND_SERVER_HELLO:
    case PTLS_STATE_SERVER_EXPECT_CLIENT_HELLO:
    case PTLS_STATE_SERVER_EXPECT_SECOND_CLIENT_HELLO:
        return 0; /* plaintext */
    case PTLS_STATE_SERVER_EXPECT_END_OF_EARLY_DATA:
        assert(!tls->ctx->omit_end_of_early_data);
        return 1; /* 0-rtt */
    case PTLS_STATE_CLIENT_EXPECT_ENCRYPTED_EXTENSIONS:
    case PTLS_STATE_CLIENT_EXPECT_CERTIFICATE_REQUEST_OR_CERTIFICATE:
    case PTLS_STATE_CLIENT_EXPECT_CERTIFICATE:
    case PTLS_STATE_CLIENT_EXPECT_CERTIFICATE_VERIFY:
    case PTLS_STATE_CLIENT_EXPECT_FINISHED:
    case PTLS_STATE_SERVER_EXPECT_CERTIFICATE:
    case PTLS_STATE_SERVER_EXPECT_CERTIFICATE_VERIFY:
    case PTLS_STATE_SERVER_EXPECT_FINISHED:
        return 2; /* handshake */
    case PTLS_STATE_CLIENT_POST_HANDSHAKE:
    case PTLS_STATE_SERVER_POST_HANDSHAKE:
        return 3; /* 1-rtt */
    default:
        assert(!"invalid state");
        return SIZE_MAX;
    }
}

int ptls_handle_message(ptls_t *tls, ptls_buffer_t *sendbuf, size_t epoch_offsets[5], size_t in_epoch, const void *input,
                        size_t inlen, ptls_handshake_properties_t *properties)
{
    return tls->is_server ? ptls_server_handle_message(tls, sendbuf, epoch_offsets, in_epoch, input, inlen, properties)
                          : ptls_client_handle_message(tls, sendbuf, epoch_offsets, in_epoch, input, inlen, properties);
}

int ptls_client_handle_message(ptls_t *tls, ptls_buffer_t *sendbuf, size_t epoch_offsets[5], size_t in_epoch, const void *input,
                               size_t inlen, ptls_handshake_properties_t *properties)
{
    assert(!tls->is_server);

    struct st_ptls_raw_message_emitter_t emitter = {
        {sendbuf, &tls->traffic_protection.enc, 0, begin_raw_message, commit_raw_message}, SIZE_MAX, epoch_offsets};
    struct st_ptls_record_t rec = {PTLS_CONTENT_TYPE_HANDSHAKE, 0, inlen, input};

    if (input == NULL)
        return send_client_hello(tls, &emitter.super, properties, NULL);

    if (ptls_get_read_epoch(tls) != in_epoch)
        return PTLS_ALERT_UNEXPECTED_MESSAGE;

    return handle_handshake_record(tls, handle_client_handshake_message, &emitter.super, &rec, properties);
}

int ptls_server_handle_message(ptls_t *tls, ptls_buffer_t *sendbuf, size_t epoch_offsets[5], size_t in_epoch, const void *input,
                               size_t inlen, ptls_handshake_properties_t *properties)
{
    assert(tls->is_server);

    struct st_ptls_raw_message_emitter_t emitter = {
        {sendbuf, &tls->traffic_protection.enc, 0, begin_raw_message, commit_raw_message}, SIZE_MAX, epoch_offsets};
    struct st_ptls_record_t rec = {PTLS_CONTENT_TYPE_HANDSHAKE, 0, inlen, input};

    assert(input);

    if (ptls_get_read_epoch(tls) != in_epoch)
        return PTLS_ALERT_UNEXPECTED_MESSAGE;

    return handle_handshake_record(tls, handle_server_handshake_message, &emitter.super, &rec, properties);
}

int ptls_esni_init_context(ptls_context_t *ctx, ptls_esni_context_t *esni, ptls_iovec_t esni_keys,
                           ptls_key_exchange_context_t **key_exchanges)
{
    const uint8_t *src = esni_keys.base, *const end = src + esni_keys.len;
    size_t num_key_exchanges, num_cipher_suites = 0;
    int ret;

    for (num_key_exchanges = 0; key_exchanges[num_key_exchanges] != NULL; ++num_key_exchanges)
        ;

    memset(esni, 0, sizeof(*esni));
    if ((esni->key_exchanges = malloc(sizeof(*esni->key_exchanges) * (num_key_exchanges + 1))) == NULL) {
        ret = PTLS_ERROR_NO_MEMORY;
        goto Exit;
    }
    memcpy(esni->key_exchanges, key_exchanges, sizeof(*esni->key_exchanges) * (num_key_exchanges + 1));

    /* ESNIKeys */
    if ((ret = ptls_decode16(&esni->version, &src, end)) != 0)
        goto Exit;
    /* Skip checksum fields */
    if (end - src < 4) {
        ret = PTLS_ALERT_DECRYPT_ERROR;
        goto Exit;
    }
    src += 4;
    /* Published SNI field */
    ptls_decode_open_block(src, end, 2, { src = end; });

    /* Process the list of KeyShareEntries, verify for each of them that the ciphersuite is supported. */
    ptls_decode_open_block(src, end, 2, {
        do {
            /* parse */
            uint16_t id;
            if ((ret = ptls_decode16(&id, &src, end)) != 0)
                goto Exit;
            ptls_decode_open_block(src, end, 2, { src = end; });
            /* check that matching key-share exists */
            ptls_key_exchange_context_t **found;
            for (found = key_exchanges; *found != NULL; ++found)
                if ((*found)->algo->id == id)
                    break;
            if (found == NULL) {
                ret = PTLS_ERROR_INCOMPATIBLE_KEY;
                goto Exit;
            }
        } while (src != end);
    });
    /* Process the list of cipher_suites. If they are supported, store in esni context  */
    ptls_decode_open_block(src, end, 2, {
        void *newp;
        do {
            uint16_t id;
            if ((ret = ptls_decode16(&id, &src, end)) != 0)
                goto Exit;
            size_t i;
            for (i = 0; ctx->cipher_suites[i] != NULL; ++i)
                if (ctx->cipher_suites[i]->id == id)
                    break;
            if (ctx->cipher_suites[i] != NULL) {
                if ((newp = realloc(esni->cipher_suites, sizeof(*esni->cipher_suites) * (num_cipher_suites + 1))) == NULL) {
                    ret = PTLS_ERROR_NO_MEMORY;
                    goto Exit;
                }
                esni->cipher_suites = newp;
                esni->cipher_suites[num_cipher_suites++].cipher_suite = ctx->cipher_suites[i];
            }
        } while (src != end);
        if ((newp = realloc(esni->cipher_suites, sizeof(*esni->cipher_suites) * (num_cipher_suites + 1))) == NULL) {
            ret = PTLS_ERROR_NO_MEMORY;
            goto Exit;
        }
        esni->cipher_suites = newp;
        esni->cipher_suites[num_cipher_suites].cipher_suite = NULL;
    });
    /* Parse the padded length, not before, not after parameters */
    if ((ret = ptls_decode16(&esni->padded_length, &src, end)) != 0)
        goto Exit;
    if ((ret = ptls_decode64(&esni->not_before, &src, end)) != 0)
        goto Exit;
    if ((ret = ptls_decode64(&esni->not_after, &src, end)) != 0)
        goto Exit;
    /* Skip the extension fields */
    ptls_decode_block(src, end, 2, {
        while (src != end) {
            uint16_t ext_type;
            if ((ret = ptls_decode16(&ext_type, &src, end)) != 0)
                goto Exit;
            ptls_decode_open_block(src, end, 2, { src = end; });
        }
    });

    { /* calculate digests for every cipher-suite */
        size_t i;
        for (i = 0; esni->cipher_suites[i].cipher_suite != NULL; ++i) {
            if ((ret = ptls_calc_hash(esni->cipher_suites[i].cipher_suite->hash, esni->cipher_suites[i].record_digest,
                                      esni_keys.base, esni_keys.len)) != 0)
                goto Exit;
        }
    }

    ret = 0;
Exit:
    if (ret != 0)
        ptls_esni_dispose_context(esni);
    return ret;
}

void ptls_esni_dispose_context(ptls_esni_context_t *esni)
{
    size_t i;

    if (esni->key_exchanges != NULL) {
        for (i = 0; esni->key_exchanges[i] != NULL; ++i)
            esni->key_exchanges[i]->on_exchange(esni->key_exchanges + i, 1, NULL, ptls_iovec_init(NULL, 0));
        free(esni->key_exchanges);
    }
    free(esni->cipher_suites);
}

/**
 * Obtain the ESNI secrets negotiated during the handshake.
 */
ptls_esni_secret_t *ptls_get_esni_secret(ptls_t *ctx)
{
    return ctx->esni;
}

/**
 * checks if given name looks like an IP address
 */
int ptls_server_name_is_ipaddr(const char *name)
{
#ifdef AF_INET
    struct sockaddr_in sin;
    if (inet_pton(AF_INET, name, &sin) == 1)
        return 1;
#endif
#ifdef AF_INET6
    struct sockaddr_in6 sin6;
    if (inet_pton(AF_INET6, name, &sin6) == 1)
        return 1;
#endif
    return 0;
}

char *ptls_hexdump(char *buf, const void *_src, size_t len)
{
    char *dst = buf;
    const uint8_t *src = _src;
    size_t i;

    for (i = 0; i != len; ++i) {
        *dst++ = "0123456789abcdef"[src[i] >> 4];
        *dst++ = "0123456789abcdef"[src[i] & 0xf];
    }
    *dst++ = '\0';
    return buf;
}<|MERGE_RESOLUTION|>--- conflicted
+++ resolved
@@ -720,12 +720,12 @@
         size_t chunk_size = len;
         if (chunk_size > PTLS_MAX_PLAINTEXT_RECORD_SIZE)
             chunk_size = PTLS_MAX_PLAINTEXT_RECORD_SIZE;
-<<<<<<< HEAD
         if (enc->tls12) {
             buffer_push_record(buf, type, {
                 /* reserve memory */
-                if ((ret = ptls_buffer_reserve(buf, enc->aead->algo->tls12.record_iv_size + chunk_size +
-                                                        enc->aead->algo->tag_size)) != 0)
+                if ((ret = ptls_buffer_reserve_aligned(
+                         buf, enc->aead->algo->tls12.record_iv_size + chunk_size + enc->aead->algo->tag_size,
+                         enc->aead->algo->align_bits)) != 0)
                     goto Exit;
                 /* determine nonce, as well as prepending that walue as the record IV (AES-GCM) */
                 uint64_t nonce;
@@ -746,19 +746,12 @@
             });
         } else {
             buffer_push_record(buf, PTLS_CONTENT_TYPE_APPDATA, {
-                if ((ret = ptls_buffer_reserve(buf, chunk_size + enc->aead->algo->tag_size + 1)) != 0)
+                if ((ret = ptls_buffer_reserve_aligned(buf, chunk_size + enc->aead->algo->tag_size + 1,
+                                                       enc->aead->algo->align_bits)) != 0)
                     goto Exit;
                 buf->off += aead_encrypt(enc, buf->base + buf->off, src, chunk_size, type);
             });
         }
-=======
-        buffer_push_record(buf, PTLS_CONTENT_TYPE_APPDATA, {
-            if ((ret = ptls_buffer_reserve_aligned(buf, chunk_size + enc->aead->algo->tag_size + 1, enc->aead->algo->align_bits)) !=
-                0)
-                goto Exit;
-            buf->off += aead_encrypt(enc, buf->base + buf->off, src, chunk_size, type);
-        });
->>>>>>> 98090d85
         src += chunk_size;
         len -= chunk_size;
     }
