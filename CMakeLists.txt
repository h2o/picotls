CMAKE_MINIMUM_REQUIRED(VERSION 2.8.12)
CMAKE_POLICY(SET CMP0003 NEW)

PROJECT(picotls)

IF (CMAKE_VERSION VERSION_LESS 3.13.0)
  MACRO (TARGET_LINK_DIRECTORIES target scope)
    link_directories(${ARGN})
  ENDMACRO ()
ENDIF ()

FIND_PACKAGE(PkgConfig REQUIRED)
INCLUDE(cmake/boringssl-adjust.cmake)
INCLUDE(cmake/dtrace-utils.cmake)
INCLUDE(cmake/fusion.cmake)
SET(CMAKE_MODULE_PATH "${CMAKE_CURRENT_SOURCE_DIR}/cmake")

CHECK_DTRACE(${PROJECT_SOURCE_DIR}/picotls-probes.d)
CHECK_FUSION_PREREQUISITES()

OPTION(WITH_DTRACE "use USDT (userspace Dtrace probes)" ${HAVE_DTRACE})
OPTION(WITH_FUSION "build 'fusion' AES-GCM engine" ${WITH_FUSION_DEFAULT})
IF (WITH_DTRACE)
    MESSAGE(STATUS "Enabling USDT support")
ENDIF ()
IF (WITH_FUSION)
    MESSAGE(STATUS "Enabling 'fusion' AES-GCM engine")
ENDIF ()
OPTION(WITH_AEGIS "enable AEGIS (requires libaegis)" ${WITH_AEGIS})
OPTION(WITH_MBEDTLS "enable MBEDTLS" ${WITH_MBEDTLS})

SET(CMAKE_C_FLAGS "-std=c99 -Wall -O2 -g ${CC_WARNING_FLAGS} ${CMAKE_C_FLAGS}")
INCLUDE_DIRECTORIES(
    deps/cifra/src/ext
    deps/cifra/src
    deps/micro-ecc
    deps/picotest
    include
    ${CMAKE_CURRENT_BINARY_DIR})
SET(MINICRYPTO_LIBRARY_FILES
    deps/micro-ecc/uECC.c
    deps/cifra/src/aes.c
    deps/cifra/src/blockwise.c
    deps/cifra/src/chacha20.c
    deps/cifra/src/chash.c
    deps/cifra/src/curve25519.c
    deps/cifra/src/drbg.c
    deps/cifra/src/hmac.c
    deps/cifra/src/gcm.c
    deps/cifra/src/gf128.c
    deps/cifra/src/modes.c
    deps/cifra/src/poly1305.c
    deps/cifra/src/sha256.c
    deps/cifra/src/sha512.c)
SET(CORE_FILES
    lib/hpke.c
    lib/picotls.c
    lib/pembase64.c)
SET(CORE_TEST_FILES
    t/hpke.c
    t/picotls.c)
IF (WITH_DTRACE)
    SET(CMAKE_C_FLAGS "${CMAKE_C_FLAGS} -DPICOTLS_USE_DTRACE=1")
    DEFINE_DTRACE_DEPENDENCIES(${PROJECT_SOURCE_DIR}/picotls-probes.d picotls)
    LIST(APPEND CORE_FILES ${CMAKE_CURRENT_BINARY_DIR}/picotls-probes.h)
    LIST(APPEND CORE_TEST_FILES ${CMAKE_CURRENT_BINARY_DIR}/picotls-probes.h)
    IF (DTRACE_USES_OBJFILE)
        LIST(APPEND CORE_FILES ${CMAKE_CURRENT_BINARY_DIR}/picotls-probes.o)
        LIST(APPEND CORE_TEST_FILES ${CMAKE_CURRENT_BINARY_DIR}/picotls-probes.o)
    ENDIF ()
ENDIF ()

IF (NOT BORINGSSL_LIBRARIES)
    PKG_CHECK_MODULES(BROTLI_DEC libbrotlidec)
    PKG_CHECK_MODULES(BROTLI_ENC libbrotlienc)
ENDIF()

IF (BROTLI_DEC_FOUND AND BROTLI_ENC_FOUND)
    INCLUDE_DIRECTORIES(${BROTLI_DEC_INCLUDE_DIRS} ${BROTLI_ENC_INCLUDE_DIRS})
    SET(CMAKE_C_FLAGS "${CMAKE_C_FLAGS} -DPICOTLS_USE_BROTLI=1")
    LIST(APPEND CORE_FILES
        lib/certificate_compression.c)
    LIST(APPEND CORE_EXTRA_LIBS ${BROTLI_DEC_LIBRARIES} ${BROTLI_ENC_LIBRARIES})

    #LIST(APPEND CORE_EXTRA_LIBS_DIRS (${BROTLI_DEC_LIBRARY_DIRS} ${BROTLI_ENC_LIBRARY_DIRS}))
    LIST(APPEND CORE_EXTRA_LIBS_DIRS ${BROTLI_DEC_LIBRARY_DIRS})
    LIST(APPEND CORE_EXTRA_LIBS_DIRS ${BROTLI_ENC_LIBRARY_DIRS})
ENDIF ()

ADD_LIBRARY(picotls-core ${CORE_FILES})
TARGET_LINK_LIBRARIES(picotls-core ${CORE_EXTRA_LIBS})
TARGET_LINK_DIRECTORIES(picotls-core PUBLIC ${CORE_EXTRA_LIBS_DIRS})

IF (WITH_AEGIS)
    SET(MINICRYPTO_AEGIS_FILES lib/cifra/libaegis.c)
ENDIF ()

ADD_LIBRARY(picotls-minicrypto
    ${MINICRYPTO_LIBRARY_FILES}
    ${MINICRYPTO_AEGIS_FILES}
    lib/cifra.c
    lib/cifra/x25519.c
    lib/cifra/chacha20.c
    lib/cifra/aes128.c
    lib/cifra/aes256.c
    lib/cifra/random.c
    lib/minicrypto-pem.c
    lib/uecc.c
    lib/asn1.c
    lib/ffx.c)
TARGET_LINK_LIBRARIES(picotls-minicrypto picotls-core)
<<<<<<< HEAD
=======
ADD_EXECUTABLE(test-minicrypto.t
    ${MINICRYPTO_LIBRARY_FILES}
    ${MINICRYPTO_AEGIS_FILES}
    deps/picotest/picotest.c
    ${CORE_TEST_FILES}
    t/minicrypto.c
    lib/asn1.c
    lib/pembase64.c
    lib/ffx.c
    lib/cifra/x25519.c
    lib/cifra/chacha20.c
    lib/cifra/aes128.c
    lib/cifra/aes256.c
    lib/cifra/random.c)
SET(TEST_EXES test-minicrypto.t)
>>>>>>> 703553c9

IF (BUILD_TESTING AND picotls_BUILD_TESTS)
    ADD_EXECUTABLE(test-minicrypto.t
        ${MINICRYPTO_LIBRARY_FILES}
        deps/picotest/picotest.c
        ${CORE_TEST_FILES}
        t/minicrypto.c
        lib/asn1.c
        lib/pembase64.c
        lib/ffx.c
        lib/cifra/x25519.c
        lib/cifra/chacha20.c
        lib/cifra/aes128.c
        lib/cifra/aes256.c
        lib/cifra/random.c)
    SET(TEST_EXES test-minicrypto.t)
    SET(PTLSBENCH_LIBS
        picotls-minicrypto picotls-core)
ENDIF()

IF (NOT BORINGSSL_LIBDIR)
    FIND_PACKAGE(OpenSSL)
ENDIF()

<<<<<<< HEAD
=======
IF (WITH_AEGIS)
  FIND_PACKAGE(aegis)
  IF (aegis_FOUND)
    INCLUDE_DIRECTORIES(${AEGIS_INCLUDE_DIR})
    IF (EXISTS "${AEGIS_INCLUDE_DIR}/aegis.h")
      MESSAGE(STATUS "Enabling AEGIS support (library found in ${aegis_DIR})")
      SET(CMAKE_C_FLAGS "${CMAKE_C_FLAGS} -DPTLS_HAVE_AEGIS=1")
      SET(AEGIS_LIBRARIES ${aegis_LIBRARIES})
      TARGET_LINK_LIBRARIES(test-minicrypto.t ${AEGIS_LIBRARIES})
    ELSE()
      MESSAGE(FATAL_ERROR "libaegis found, but aegis.h not found - Define AEGIS_INCLUDE_DIR accordingly")
    ENDIF()
  ELSE()
    MESSAGE(FATAL_ERROR "libaegis not found")
  ENDIF()
ENDIF()

FIND_PACKAGE(OpenSSL)
>>>>>>> 703553c9
BORINGSSL_ADJUST()

IF (OPENSSL_FOUND AND NOT (OPENSSL_VERSION VERSION_LESS "1.0.1"))
    MESSAGE(STATUS "  Enabling OpenSSL support")
    INCLUDE_DIRECTORIES(${OPENSSL_INCLUDE_DIR})
    ADD_LIBRARY(picotls-openssl lib/openssl.c)
    TARGET_LINK_LIBRARIES(picotls-openssl ${OPENSSL_CRYPTO_LIBRARIES} ${AEGIS_LIBRARIES} picotls-core ${CMAKE_DL_LIBS})
    ADD_EXECUTABLE(cli t/cli.c lib/pembase64.c)
    TARGET_LINK_LIBRARIES(cli picotls-openssl picotls-core)

<<<<<<< HEAD
    if(BUILD_TESTING AND picotls_BUILD_TESTS)
        ADD_EXECUTABLE(test-openssl.t
                ${MINICRYPTO_LIBRARY_FILES}
                lib/cifra.c
                lib/cifra/x25519.c
                lib/cifra/chacha20.c
                lib/cifra/aes128.c
                lib/cifra/aes256.c
                lib/cifra/random.c
                lib/uecc.c
                lib/asn1.c
                lib/pembase64.c
                lib/ffx.c
                deps/picotest/picotest.c
                ${CORE_TEST_FILES}
                t/openssl.c)
        SET_TARGET_PROPERTIES(test-openssl.t PROPERTIES COMPILE_FLAGS "-DPTLS_MEMORY_DEBUG=1")
        TARGET_LINK_LIBRARIES(test-openssl.t ${OPENSSL_CRYPTO_LIBRARIES} ${CMAKE_DL_LIBS})
        LIST(APPEND PTLSBENCH_LIBS picotls-openssl ${OPENSSL_CRYPTO_LIBRARIES} ${CMAKE_DL_LIBS})

        SET(TEST_EXES ${TEST_EXES} test-openssl.t)
    endif()
=======
    ADD_EXECUTABLE(test-openssl.t
        ${MINICRYPTO_LIBRARY_FILES}
        ${MINICRYPTO_AEGIS_FILES}
        lib/cifra.c
        lib/cifra/x25519.c
        lib/cifra/chacha20.c
        lib/cifra/aes128.c
        lib/cifra/aes256.c
        lib/cifra/random.c
        lib/uecc.c
        lib/asn1.c
        lib/pembase64.c
        lib/ffx.c
        deps/picotest/picotest.c
        ${CORE_TEST_FILES}
        t/openssl.c)
    SET_TARGET_PROPERTIES(test-openssl.t PROPERTIES COMPILE_FLAGS "-DPTLS_MEMORY_DEBUG=1")
    TARGET_LINK_LIBRARIES(test-openssl.t ${OPENSSL_CRYPTO_LIBRARIES} ${AEGIS_LIBRARIES} ${CMAKE_DL_LIBS})

    LIST(APPEND PTLSBENCH_LIBS picotls-openssl ${OPENSSL_CRYPTO_LIBRARIES} ${AEGIS_LIBRARIES} ${CMAKE_DL_LIBS})

    SET(TEST_EXES ${TEST_EXES} test-openssl.t)
>>>>>>> 703553c9
ELSE ()
    MESSAGE(WARNING "Disabling OpenSSL support (requires 1.0.1 or newer)")
ENDIF ()

IF (WITH_FUSION)
    ADD_LIBRARY(picotls-fusion lib/fusion.c)
    SET_TARGET_PROPERTIES(picotls-fusion PROPERTIES COMPILE_FLAGS "-mavx2 -maes -mpclmul -mvaes -mvpclmulqdq")
    TARGET_LINK_LIBRARIES(picotls-fusion picotls-core)

<<<<<<< HEAD
    if(BUILD_TESTING AND picotls_BUILD_TESTS)
        ADD_EXECUTABLE(test-fusion.t
                deps/picotest/picotest.c
                lib/picotls.c
                t/fusion.c)
        TARGET_LINK_LIBRARIES(test-fusion.t picotls-minicrypto)
        SET_TARGET_PROPERTIES(test-fusion.t PROPERTIES COMPILE_FLAGS "-mavx2 -maes -mpclmul -mvaes -mvpclmulqdq")
        IF (WITH_DTRACE)
            ADD_DEPENDENCIES(test-fusion.t generate-picotls-probes)
        ENDIF ()
        SET(TEST_EXES ${TEST_EXES} test-fusion.t)
        LIST(APPEND PTLSBENCH_LIBS picotls-fusion)
    endif()
ENDIF ()

if(BUILD_TESTING AND picotls_BUILD_TESTS)
    ADD_EXECUTABLE(ptlsbench t/ptlsbench.c)
    SET_TARGET_PROPERTIES(ptlsbench PROPERTIES COMPILE_FLAGS "-DPTLS_MEMORY_DEBUG=1")
    TARGET_LINK_LIBRARIES(ptlsbench ${PTLSBENCH_LIBS})
    IF (NOT WITH_FUSION)
        SET_TARGET_PROPERTIES(ptlsbench PROPERTIES EXCLUDE_FROM_ALL 1)
    ENDIF ()
endif()
=======
    SET(CMAKE_C_FLAGS "${CMAKE_C_FLAGS} -DPTLS_HAVE_FUSION=1")
    LIST(APPEND PTLSBENCH_LIBS picotls-fusion)
ENDIF ()

IF (WITH_MBEDTLS)
    FIND_PACKAGE(MbedTLS)
    IF (NOT MbedTLS_FOUND)
        MESSAGE(FATAL_ERROR "-DWITH_MBEDTLS set but mbedtls not found")
    ENDIF ()
    message(STATUS "mbedtls/include: ${MBEDTLS_INCLUDE_DIRS}")
    message(STATUS "mbedtls libraries: ${MBEDTLS_LIBRARIES}")
    INCLUDE_DIRECTORIES(${MBEDTLS_INCLUDE_DIRS})
    ADD_LIBRARY(picotls-mbedtls lib/mbedtls.c)
    ADD_EXECUTABLE(test-mbedtls.t
        deps/picotest/picotest.c
        ${CORE_TEST_FILES}
        t/mbedtls.c)
    TARGET_LINK_LIBRARIES(test-mbedtls.t
        picotls-minicrypto picotls-mbedtls
        ${MBEDTLS_LIBRARIES})
    SET(CMAKE_C_FLAGS "${CMAKE_C_FLAGS} -DPTLS_HAVE_MBEDTLS=1")
    LIST(APPEND PTLSBENCH_LIBS picotls-mbedtls ${MBEDTLS_LIBRARIES})
ENDIF ()

ADD_EXECUTABLE(ptlsbench t/ptlsbench.c)
SET_TARGET_PROPERTIES(ptlsbench PROPERTIES COMPILE_FLAGS "-DPTLS_MEMORY_DEBUG=1")
TARGET_LINK_LIBRARIES(ptlsbench ${PTLSBENCH_LIBS})
IF (NOT WITH_FUSION)
    SET_TARGET_PROPERTIES(ptlsbench PROPERTIES EXCLUDE_FROM_ALL 1)
ENDIF ()
>>>>>>> 703553c9

ADD_CUSTOM_TARGET(check env BINARY_DIR=${CMAKE_CURRENT_BINARY_DIR} prove --exec '' -v ${CMAKE_CURRENT_BINARY_DIR}/*.t t/*.t WORKING_DIRECTORY ${CMAKE_CURRENT_SOURCE_DIR} DEPENDS ${TEST_EXES} cli)

IF (CMAKE_SYSTEM_NAME STREQUAL "Linux")
     SET(CMAKE_C_FLAGS "-D_GNU_SOURCE -pthread ${CMAKE_C_FLAGS}")
ELSEIF ("${CMAKE_SYSTEM_NAME}" MATCHES "SunOS")
    TARGET_LINK_LIBRARIES(cli "socket" "nsl")
ENDIF ()

FIND_LIBRARY(LIBC_RESOLV_LIB "resolv")
IF (OPENSSL_FOUND AND LIBC_RESOLV_LIB)
    TARGET_LINK_LIBRARIES(cli ${LIBC_RESOLV_LIB})
ENDIF ()

IF (BUILD_FUZZER)
    IF (NOT CMAKE_CXX_COMPILER_ID STREQUAL "Clang")
        MESSAGE(FATAL_ERROR "The fuzzer needs clang as a compiler")
    ENDIF()

    ADD_EXECUTABLE(fuzz-asn1 fuzz/fuzz-asn1.c)
    SET(CMAKE_C_FLAGS "${CMAKE_C_FLAGS} -D_GNU_SOURCE")
    INCLUDE_DIRECTORIES(t include ${OPENSSL_INCLUDE_DIR})
    ADD_DEFINITIONS(-DPTLS_FUZZ_HANDSHAKE=1)
    ADD_EXECUTABLE(fuzz-server-hello fuzz/fuzz-server-hello.c)
    ADD_EXECUTABLE(fuzz-client-hello fuzz/fuzz-client-hello.c)

    IF (OSS_FUZZ)
        # Use https://github.com/google/oss-fuzz compatible options
        SET(LIB_FUZZER FuzzingEngine)
        SET_TARGET_PROPERTIES(fuzz-asn1
            fuzz-server-hello
            fuzz-client-hello
            PROPERTIES
            LINKER_LANGUAGE CXX)
    ELSE()
        SET(CMAKE_C_FLAGS "${CMAKE_C_FLAGS} -fsanitize=fuzzer-no-link")
        SET(CMAKE_CXX_FLAGS "${CMAKE_CXX_FLAGS} -fsanitize=fuzzer-no-link")
        SET_TARGET_PROPERTIES(fuzz-asn1
            fuzz-server-hello
            fuzz-client-hello
            PROPERTIES
            COMPILE_FLAGS "-fsanitize=fuzzer"
            LINK_FLAGS "-fsanitize=fuzzer")
    ENDIF (OSS_FUZZ)

    TARGET_LINK_LIBRARIES(fuzz-asn1 picotls-minicrypto picotls-core picotls-openssl ${OPENSSL_CRYPTO_LIBRARIES} ${AEGIS_LIBRARIES} ${LIB_FUZZER})
    TARGET_LINK_LIBRARIES(fuzz-server-hello picotls-core picotls-openssl ${OPENSSL_CRYPTO_LIBRARIES} ${AEGIS_LIBRARIES} ${LIB_FUZZER})
    TARGET_LINK_LIBRARIES(fuzz-client-hello picotls-core picotls-openssl ${OPENSSL_CRYPTO_LIBRARIES} ${AEGIS_LIBRARIES} ${LIB_FUZZER})

ENDIF()<|MERGE_RESOLUTION|>--- conflicted
+++ resolved
@@ -70,21 +70,15 @@
     ENDIF ()
 ENDIF ()
 
-IF (NOT BORINGSSL_LIBRARIES)
-    PKG_CHECK_MODULES(BROTLI_DEC libbrotlidec)
-    PKG_CHECK_MODULES(BROTLI_ENC libbrotlienc)
-ENDIF()
-
+PKG_CHECK_MODULES(BROTLI_DEC libbrotlidec)
+PKG_CHECK_MODULES(BROTLI_ENC libbrotlienc)
 IF (BROTLI_DEC_FOUND AND BROTLI_ENC_FOUND)
     INCLUDE_DIRECTORIES(${BROTLI_DEC_INCLUDE_DIRS} ${BROTLI_ENC_INCLUDE_DIRS})
     SET(CMAKE_C_FLAGS "${CMAKE_C_FLAGS} -DPICOTLS_USE_BROTLI=1")
     LIST(APPEND CORE_FILES
         lib/certificate_compression.c)
     LIST(APPEND CORE_EXTRA_LIBS ${BROTLI_DEC_LIBRARIES} ${BROTLI_ENC_LIBRARIES})
-
-    #LIST(APPEND CORE_EXTRA_LIBS_DIRS (${BROTLI_DEC_LIBRARY_DIRS} ${BROTLI_ENC_LIBRARY_DIRS}))
-    LIST(APPEND CORE_EXTRA_LIBS_DIRS ${BROTLI_DEC_LIBRARY_DIRS})
-    LIST(APPEND CORE_EXTRA_LIBS_DIRS ${BROTLI_ENC_LIBRARY_DIRS})
+    LIST(APPEND CORE_EXTRA_LIBS_DIRS (${BROTLI_DEC_LIBRARY_DIRS} ${BROTLI_ENC_LIBRARY_DIRS}))
 ENDIF ()
 
 ADD_LIBRARY(picotls-core ${CORE_FILES})
@@ -109,8 +103,6 @@
     lib/asn1.c
     lib/ffx.c)
 TARGET_LINK_LIBRARIES(picotls-minicrypto picotls-core)
-<<<<<<< HEAD
-=======
 ADD_EXECUTABLE(test-minicrypto.t
     ${MINICRYPTO_LIBRARY_FILES}
     ${MINICRYPTO_AEGIS_FILES}
@@ -126,33 +118,11 @@
     lib/cifra/aes256.c
     lib/cifra/random.c)
 SET(TEST_EXES test-minicrypto.t)
->>>>>>> 703553c9
-
-IF (BUILD_TESTING AND picotls_BUILD_TESTS)
-    ADD_EXECUTABLE(test-minicrypto.t
-        ${MINICRYPTO_LIBRARY_FILES}
-        deps/picotest/picotest.c
-        ${CORE_TEST_FILES}
-        t/minicrypto.c
-        lib/asn1.c
-        lib/pembase64.c
-        lib/ffx.c
-        lib/cifra/x25519.c
-        lib/cifra/chacha20.c
-        lib/cifra/aes128.c
-        lib/cifra/aes256.c
-        lib/cifra/random.c)
-    SET(TEST_EXES test-minicrypto.t)
-    SET(PTLSBENCH_LIBS
-        picotls-minicrypto picotls-core)
-ENDIF()
-
-IF (NOT BORINGSSL_LIBDIR)
-    FIND_PACKAGE(OpenSSL)
-ENDIF()
-
-<<<<<<< HEAD
-=======
+
+
+SET(PTLSBENCH_LIBS
+    picotls-minicrypto picotls-core)
+
 IF (WITH_AEGIS)
   FIND_PACKAGE(aegis)
   IF (aegis_FOUND)
@@ -171,7 +141,6 @@
 ENDIF()
 
 FIND_PACKAGE(OpenSSL)
->>>>>>> 703553c9
 BORINGSSL_ADJUST()
 
 IF (OPENSSL_FOUND AND NOT (OPENSSL_VERSION VERSION_LESS "1.0.1"))
@@ -182,30 +151,6 @@
     ADD_EXECUTABLE(cli t/cli.c lib/pembase64.c)
     TARGET_LINK_LIBRARIES(cli picotls-openssl picotls-core)
 
-<<<<<<< HEAD
-    if(BUILD_TESTING AND picotls_BUILD_TESTS)
-        ADD_EXECUTABLE(test-openssl.t
-                ${MINICRYPTO_LIBRARY_FILES}
-                lib/cifra.c
-                lib/cifra/x25519.c
-                lib/cifra/chacha20.c
-                lib/cifra/aes128.c
-                lib/cifra/aes256.c
-                lib/cifra/random.c
-                lib/uecc.c
-                lib/asn1.c
-                lib/pembase64.c
-                lib/ffx.c
-                deps/picotest/picotest.c
-                ${CORE_TEST_FILES}
-                t/openssl.c)
-        SET_TARGET_PROPERTIES(test-openssl.t PROPERTIES COMPILE_FLAGS "-DPTLS_MEMORY_DEBUG=1")
-        TARGET_LINK_LIBRARIES(test-openssl.t ${OPENSSL_CRYPTO_LIBRARIES} ${CMAKE_DL_LIBS})
-        LIST(APPEND PTLSBENCH_LIBS picotls-openssl ${OPENSSL_CRYPTO_LIBRARIES} ${CMAKE_DL_LIBS})
-
-        SET(TEST_EXES ${TEST_EXES} test-openssl.t)
-    endif()
-=======
     ADD_EXECUTABLE(test-openssl.t
         ${MINICRYPTO_LIBRARY_FILES}
         ${MINICRYPTO_AEGIS_FILES}
@@ -228,7 +173,6 @@
     LIST(APPEND PTLSBENCH_LIBS picotls-openssl ${OPENSSL_CRYPTO_LIBRARIES} ${AEGIS_LIBRARIES} ${CMAKE_DL_LIBS})
 
     SET(TEST_EXES ${TEST_EXES} test-openssl.t)
->>>>>>> 703553c9
 ELSE ()
     MESSAGE(WARNING "Disabling OpenSSL support (requires 1.0.1 or newer)")
 ENDIF ()
@@ -237,32 +181,17 @@
     ADD_LIBRARY(picotls-fusion lib/fusion.c)
     SET_TARGET_PROPERTIES(picotls-fusion PROPERTIES COMPILE_FLAGS "-mavx2 -maes -mpclmul -mvaes -mvpclmulqdq")
     TARGET_LINK_LIBRARIES(picotls-fusion picotls-core)
-
-<<<<<<< HEAD
-    if(BUILD_TESTING AND picotls_BUILD_TESTS)
-        ADD_EXECUTABLE(test-fusion.t
-                deps/picotest/picotest.c
-                lib/picotls.c
-                t/fusion.c)
-        TARGET_LINK_LIBRARIES(test-fusion.t picotls-minicrypto)
-        SET_TARGET_PROPERTIES(test-fusion.t PROPERTIES COMPILE_FLAGS "-mavx2 -maes -mpclmul -mvaes -mvpclmulqdq")
-        IF (WITH_DTRACE)
-            ADD_DEPENDENCIES(test-fusion.t generate-picotls-probes)
-        ENDIF ()
-        SET(TEST_EXES ${TEST_EXES} test-fusion.t)
-        LIST(APPEND PTLSBENCH_LIBS picotls-fusion)
-    endif()
-ENDIF ()
-
-if(BUILD_TESTING AND picotls_BUILD_TESTS)
-    ADD_EXECUTABLE(ptlsbench t/ptlsbench.c)
-    SET_TARGET_PROPERTIES(ptlsbench PROPERTIES COMPILE_FLAGS "-DPTLS_MEMORY_DEBUG=1")
-    TARGET_LINK_LIBRARIES(ptlsbench ${PTLSBENCH_LIBS})
-    IF (NOT WITH_FUSION)
-        SET_TARGET_PROPERTIES(ptlsbench PROPERTIES EXCLUDE_FROM_ALL 1)
+    ADD_EXECUTABLE(test-fusion.t
+        deps/picotest/picotest.c
+        lib/picotls.c
+        t/fusion.c)
+    TARGET_LINK_LIBRARIES(test-fusion.t picotls-minicrypto)
+    SET_TARGET_PROPERTIES(test-fusion.t PROPERTIES COMPILE_FLAGS "-mavx2 -maes -mpclmul -mvaes -mvpclmulqdq")
+    IF (WITH_DTRACE)
+        ADD_DEPENDENCIES(test-fusion.t generate-picotls-probes)
     ENDIF ()
-endif()
-=======
+    SET(TEST_EXES ${TEST_EXES} test-fusion.t)
+
     SET(CMAKE_C_FLAGS "${CMAKE_C_FLAGS} -DPTLS_HAVE_FUSION=1")
     LIST(APPEND PTLSBENCH_LIBS picotls-fusion)
 ENDIF ()
@@ -293,7 +222,6 @@
 IF (NOT WITH_FUSION)
     SET_TARGET_PROPERTIES(ptlsbench PROPERTIES EXCLUDE_FROM_ALL 1)
 ENDIF ()
->>>>>>> 703553c9
 
 ADD_CUSTOM_TARGET(check env BINARY_DIR=${CMAKE_CURRENT_BINARY_DIR} prove --exec '' -v ${CMAKE_CURRENT_BINARY_DIR}/*.t t/*.t WORKING_DIRECTORY ${CMAKE_CURRENT_SOURCE_DIR} DEPENDS ${TEST_EXES} cli)
 
