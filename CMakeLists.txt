CMAKE_MINIMUM_REQUIRED(VERSION 2.8.12)
CMAKE_POLICY(SET CMP0003 NEW)

PROJECT(picotls)

IF (CMAKE_VERSION VERSION_LESS 3.13.0)
  MACRO (TARGET_LINK_DIRECTORIES target scope)
    link_directories(${ARGN})
  ENDMACRO ()
ENDIF ()

FIND_PACKAGE(PkgConfig REQUIRED)
INCLUDE(cmake/dtrace-utils.cmake)

CHECK_DTRACE(${PROJECT_SOURCE_DIR}/picotls-probes.d)
IF ((CMAKE_SIZEOF_VOID_P EQUAL 8) AND
    (CMAKE_SYSTEM_PROCESSOR STREQUAL "x86_64") OR
     (CMAKE_SYSTEM_PROCESSOR STREQUAL "amd64") OR
     (CMAKE_SYSTEM_PROCESSOR STREQUAL "AMD64"))
    SET(WITH_FUSION_DEFAULT "ON")
ELSE ()
    SET(WITH_FUSION_DEFAULT "OFF")
ENDIF ()

OPTION(WITH_DTRACE "use USDT (userspace Dtrace probes)" ${HAVE_DTRACE})
OPTION(WITH_FUSION "build 'fusion' AES-GCM engine" ${WITH_FUSION_DEFAULT})
IF (WITH_DTRACE)
    MESSAGE(STATUS "Enabling USDT support")
ENDIF ()
IF (WITH_FUSION)
    MESSAGE(STATUS "Enabling 'fusion' AES-GCM engine")
ENDIF ()

SET(CMAKE_C_FLAGS "-std=c99 -Wall -O2 -g ${CC_WARNING_FLAGS} ${CMAKE_C_FLAGS}")
INCLUDE_DIRECTORIES(
    deps/cifra/src/ext
    deps/cifra/src
    deps/micro-ecc
    deps/picotest
    include
    ${CMAKE_CURRENT_BINARY_DIR})
SET(MINICRYPTO_LIBRARY_FILES
    deps/micro-ecc/uECC.c
    deps/cifra/src/aes.c
    deps/cifra/src/blockwise.c
    deps/cifra/src/chacha20.c
    deps/cifra/src/chash.c
    deps/cifra/src/curve25519.c
    deps/cifra/src/drbg.c
    deps/cifra/src/hmac.c
    deps/cifra/src/gcm.c
    deps/cifra/src/gf128.c
    deps/cifra/src/modes.c
    deps/cifra/src/poly1305.c
    deps/cifra/src/sha256.c
    deps/cifra/src/sha512.c)
SET(CORE_FILES
    lib/hpke.c
    lib/picotls.c
    lib/pembase64.c)
SET(CORE_TEST_FILES
    t/hpke.c
    t/picotls.c)
IF (WITH_DTRACE)
    SET(CMAKE_C_FLAGS "${CMAKE_C_FLAGS} -DPICOTLS_USE_DTRACE=1")
    DEFINE_DTRACE_DEPENDENCIES(${PROJECT_SOURCE_DIR}/picotls-probes.d picotls)
    LIST(APPEND CORE_FILES ${CMAKE_CURRENT_BINARY_DIR}/picotls-probes.h)
    LIST(APPEND CORE_TEST_FILES ${CMAKE_CURRENT_BINARY_DIR}/picotls-probes.h)
    IF (DTRACE_USES_OBJFILE)
        LIST(APPEND CORE_FILES ${CMAKE_CURRENT_BINARY_DIR}/picotls-probes.o)
        LIST(APPEND CORE_TEST_FILES ${CMAKE_CURRENT_BINARY_DIR}/picotls-probes.o)
    ENDIF ()
ENDIF ()

PKG_CHECK_MODULES(BROTLI_DEC libbrotlidec)
PKG_CHECK_MODULES(BROTLI_ENC libbrotlienc)
IF (BROTLI_DEC_FOUND AND BROTLI_ENC_FOUND)
    INCLUDE_DIRECTORIES(${BROTLI_DEC_INCLUDE_DIRS} ${BROTLI_ENC_INCLUDE_DIRS})
    SET(CMAKE_C_FLAGS "${CMAKE_C_FLAGS} -DPICOTLS_USE_BROTLI=1")
    LIST(APPEND CORE_FILES
        lib/certificate_compression.c)
    LIST(APPEND CORE_EXTRA_LIBS ${BROTLI_DEC_LIBRARIES} ${BROTLI_ENC_LIBRARIES})
    LIST(APPEND CORE_EXTRA_LIBS_DIRS (${BROTLI_DEC_LIBRARY_DIRS} ${BROTLI_ENC_LIBRARY_DIRS}))
ENDIF ()

ADD_LIBRARY(picotls-core ${CORE_FILES})
TARGET_LINK_LIBRARIES(picotls-core ${CORE_EXTRA_LIBS})
TARGET_LINK_DIRECTORIES(picotls-core PUBLIC ${CORE_EXTRA_LIBS_DIRS})

ADD_LIBRARY(picotls-minicrypto
    ${MINICRYPTO_LIBRARY_FILES}
    lib/cifra.c
    lib/cifra/x25519.c
    lib/cifra/chacha20.c
    lib/cifra/aes128.c
    lib/cifra/aes256.c
    lib/cifra/random.c
    lib/minicrypto-pem.c
    lib/uecc.c
    lib/asn1.c
    lib/ffx.c)
TARGET_LINK_LIBRARIES(picotls-minicrypto picotls-core)
ADD_EXECUTABLE(test-minicrypto.t
    ${MINICRYPTO_LIBRARY_FILES}
    deps/picotest/picotest.c
    ${CORE_TEST_FILES}
    t/minicrypto.c
    lib/asn1.c
    lib/pembase64.c
    lib/ffx.c
    lib/cifra/x25519.c
    lib/cifra/chacha20.c
    lib/cifra/aes128.c
    lib/cifra/aes256.c
    lib/cifra/random.c)
SET(TEST_EXES test-minicrypto.t)


SET(PTLSBENCH_LIBS
    picotls-minicrypto picotls-core)

FIND_PACKAGE(OpenSSL)
IF (OPENSSL_FOUND AND NOT (OPENSSL_VERSION VERSION_LESS "1.0.1"))
    MESSAGE(STATUS "  Enabling OpenSSL support")
    INCLUDE_DIRECTORIES(${OPENSSL_INCLUDE_DIR})
    ADD_LIBRARY(picotls-openssl lib/openssl.c)
    TARGET_LINK_LIBRARIES(picotls-openssl ${OPENSSL_CRYPTO_LIBRARIES} picotls-core ${CMAKE_DL_LIBS})
<<<<<<< HEAD
    IF (NOT WIN32)
        ADD_EXECUTABLE(cli t/cli.c lib/pembase64.c)
        TARGET_LINK_LIBRARIES(cli picotls-openssl picotls-core)
    ENDIF ()
    ADD_EXECUTABLE(picotls-esni src/esni.c)
    TARGET_LINK_LIBRARIES(picotls-esni picotls-openssl picotls-core ${OPENSSL_CRYPTO_LIBRARIES} ${CMAKE_DL_LIBS})
=======
    ADD_EXECUTABLE(cli t/cli.c lib/pembase64.c)
    TARGET_LINK_LIBRARIES(cli picotls-openssl picotls-core)
>>>>>>> 8a44c16a

    ADD_EXECUTABLE(test-openssl.t
        ${MINICRYPTO_LIBRARY_FILES}
        lib/cifra.c
        lib/cifra/x25519.c
        lib/cifra/chacha20.c
        lib/cifra/aes128.c
        lib/cifra/aes256.c
        lib/cifra/random.c
        lib/uecc.c
        lib/asn1.c
        lib/pembase64.c
        lib/ffx.c
        deps/picotest/picotest.c
        ${CORE_TEST_FILES}
        t/openssl.c)
    SET_TARGET_PROPERTIES(test-openssl.t PROPERTIES COMPILE_FLAGS "-DPTLS_MEMORY_DEBUG=1")
    TARGET_LINK_LIBRARIES(test-openssl.t ${OPENSSL_CRYPTO_LIBRARIES} ${CMAKE_DL_LIBS})

    LIST(APPEND PTLSBENCH_LIBS picotls-openssl ${OPENSSL_CRYPTO_LIBRARIES} ${CMAKE_DL_LIBS})

    SET(TEST_EXES ${TEST_EXES} test-openssl.t)
ELSE ()
    MESSAGE(WARNING "Disabling OpenSSL support (requires 1.0.1 or newer)")
ENDIF ()

IF (WITH_FUSION)
    ADD_LIBRARY(picotls-fusion lib/fusion.c)
    SET_TARGET_PROPERTIES(picotls-fusion PROPERTIES COMPILE_FLAGS "-mavx2 -maes -mpclmul -mvaes -mvpclmulqdq")
    TARGET_LINK_LIBRARIES(picotls-fusion picotls-core)
    ADD_EXECUTABLE(test-fusion.t
        deps/picotest/picotest.c
        lib/picotls.c
        t/fusion.c)
    TARGET_LINK_LIBRARIES(test-fusion.t picotls-minicrypto)
    SET_TARGET_PROPERTIES(test-fusion.t PROPERTIES COMPILE_FLAGS "-mavx2 -maes -mpclmul -mvaes -mvpclmulqdq")
    IF (WITH_DTRACE)
        ADD_DEPENDENCIES(test-fusion.t generate-picotls-probes)
    ENDIF ()
    SET(TEST_EXES ${TEST_EXES} test-fusion.t)

    LIST(APPEND PTLSBENCH_LIBS picotls-fusion)
ENDIF ()

ADD_EXECUTABLE(ptlsbench t/ptlsbench.c)
SET_TARGET_PROPERTIES(ptlsbench PROPERTIES COMPILE_FLAGS "-DPTLS_MEMORY_DEBUG=1")
TARGET_LINK_LIBRARIES(ptlsbench ${PTLSBENCH_LIBS})
IF (NOT WITH_FUSION)
    SET_TARGET_PROPERTIES(ptlsbench PROPERTIES EXCLUDE_FROM_ALL 1)
ENDIF ()

IF (NOT WIN32)
    ADD_CUSTOM_TARGET(check env BINARY_DIR=${CMAKE_CURRENT_BINARY_DIR} prove --exec '' -v ${CMAKE_CURRENT_BINARY_DIR}/*.t t/*.t WORKING_DIRECTORY ${CMAKE_CURRENT_SOURCE_DIR} DEPENDS ${TEST_EXES} cli)
ENDIF ()

IF (CMAKE_SYSTEM_NAME STREQUAL "Linux")
     SET(CMAKE_C_FLAGS "-D_GNU_SOURCE -pthread ${CMAKE_C_FLAGS}")
ELSEIF ("${CMAKE_SYSTEM_NAME}" MATCHES "SunOS")
    TARGET_LINK_LIBRARIES(cli "socket" "nsl")
ENDIF ()

IF (NOT WIN32)
    FIND_LIBRARY(LIBC_RESOLV_LIB "resolv")
    IF (OPENSSL_FOUND AND LIBC_RESOLV_LIB)
        TARGET_LINK_LIBRARIES(cli ${LIBC_RESOLV_LIB})
    ENDIF ()
ENDIF ()

IF (WIN32)
    INCLUDE_DIRECTORIES(picotlsvs/picotls)
    TARGET_LINK_LIBRARIES(test-minicrypto.t bcrypt ws2_32)
    TARGET_LINK_LIBRARIES(test-openssl.t bcrypt ws2_32)
    TARGET_LINK_LIBRARIES(test-fusion.t bcrypt ws2_32)
    TARGET_LINK_LIBRARIES(ptlsbench bcrypt ws2_32)
    TARGET_LINK_LIBRARIES(picotls-esni ws2_32)
ENDIF ()

IF (BUILD_FUZZER)
    IF (NOT CMAKE_CXX_COMPILER_ID STREQUAL "Clang")
        MESSAGE(FATAL ERROR "The fuzzer needs clang as a compiler")
    ENDIF()

    ADD_EXECUTABLE(fuzz-asn1 fuzz/fuzz-asn1.c)
    SET(CMAKE_C_FLAGS "${CMAKE_C_FLAGS} -D_GNU_SOURCE")
    INCLUDE_DIRECTORIES(t include ${OPENSSL_INCLUDE_DIR})
    ADD_DEFINITIONS(-DPTLS_FUZZ_HANDSHAKE=1)
    ADD_EXECUTABLE(fuzz-server-hello fuzz/fuzz-server-hello.c)
    ADD_EXECUTABLE(fuzz-client-hello fuzz/fuzz-client-hello.c)

    IF (OSS_FUZZ)
        # Use https://github.com/google/oss-fuzz compatible options
        SET(LIB_FUZZER FuzzingEngine)
        SET_TARGET_PROPERTIES(fuzz-asn1
            fuzz-server-hello
            fuzz-client-hello
            PROPERTIES
            LINKER_LANGUAGE CXX)
    ELSE()
        SET(CMAKE_C_FLAGS "${CMAKE_C_FLAGS} -fsanitize=fuzzer-no-link")
        SET(CMAKE_CXX_FLAGS "${CMAKE_CXX_FLAGS} -fsanitize=fuzzer-no-link")
        SET_TARGET_PROPERTIES(fuzz-asn1
            fuzz-server-hello
            fuzz-client-hello
            PROPERTIES
            COMPILE_FLAGS "-fsanitize=fuzzer"
            LINK_FLAGS "-fsanitize=fuzzer")
    ENDIF (OSS_FUZZ)

    TARGET_LINK_LIBRARIES(fuzz-asn1 picotls-minicrypto picotls-core picotls-openssl ${OPENSSL_CRYPTO_LIBRARIES} ${LIB_FUZZER})
    TARGET_LINK_LIBRARIES(fuzz-server-hello picotls-core picotls-openssl ${OPENSSL_CRYPTO_LIBRARIES} ${LIB_FUZZER})
    TARGET_LINK_LIBRARIES(fuzz-client-hello picotls-core picotls-openssl ${OPENSSL_CRYPTO_LIBRARIES} ${LIB_FUZZER})

ENDIF()<|MERGE_RESOLUTION|>--- conflicted
+++ resolved
@@ -125,17 +125,10 @@
     INCLUDE_DIRECTORIES(${OPENSSL_INCLUDE_DIR})
     ADD_LIBRARY(picotls-openssl lib/openssl.c)
     TARGET_LINK_LIBRARIES(picotls-openssl ${OPENSSL_CRYPTO_LIBRARIES} picotls-core ${CMAKE_DL_LIBS})
-<<<<<<< HEAD
     IF (NOT WIN32)
         ADD_EXECUTABLE(cli t/cli.c lib/pembase64.c)
         TARGET_LINK_LIBRARIES(cli picotls-openssl picotls-core)
     ENDIF ()
-    ADD_EXECUTABLE(picotls-esni src/esni.c)
-    TARGET_LINK_LIBRARIES(picotls-esni picotls-openssl picotls-core ${OPENSSL_CRYPTO_LIBRARIES} ${CMAKE_DL_LIBS})
-=======
-    ADD_EXECUTABLE(cli t/cli.c lib/pembase64.c)
-    TARGET_LINK_LIBRARIES(cli picotls-openssl picotls-core)
->>>>>>> 8a44c16a
 
     ADD_EXECUTABLE(test-openssl.t
         ${MINICRYPTO_LIBRARY_FILES}
