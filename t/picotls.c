/*
 * Copyright (c) 2016 DeNA Co., Ltd., Kazuho Oku
 *
 * Permission is hereby granted, free of charge, to any person obtaining a copy
 * of this software and associated documentation files (the "Software"), to
 * deal in the Software without restriction, including without limitation the
 * rights to use, copy, modify, merge, publish, distribute, sublicense, and/or
 * sell copies of the Software, and to permit persons to whom the Software is
 * furnished to do so, subject to the following conditions:
 *
 * The above copyright notice and this permission notice shall be included in
 * all copies or substantial portions of the Software.
 *
 * THE SOFTWARE IS PROVIDED "AS IS", WITHOUT WARRANTY OF ANY KIND, EXPRESS OR
 * IMPLIED, INCLUDING BUT NOT LIMITED TO THE WARRANTIES OF MERCHANTABILITY,
 * FITNESS FOR A PARTICULAR PURPOSE AND NONINFRINGEMENT. IN NO EVENT SHALL THE
 * AUTHORS OR COPYRIGHT HOLDERS BE LIABLE FOR ANY CLAIM, DAMAGES OR OTHER
 * LIABILITY, WHETHER IN AN ACTION OF CONTRACT, TORT OR OTHERWISE, ARISING
 * FROM, OUT OF OR IN CONNECTION WITH THE SOFTWARE OR THE USE OR OTHER DEALINGS
 * IN THE SOFTWARE.
 */
#ifdef _WINDOWS
#include "wincompat.h"
#endif
#include <assert.h>
#include <string.h>
#include <stdio.h>
#include "picotls.h"
#include "picotls/ffx.h"
#include "picotls/minicrypto.h"
#include "picotls/pembase64.h"
#include "../deps/picotest/picotest.h"
#include "../lib/picotls.c"
#include "test.h"

static void test_is_ipaddr(void)
{
    ok(!ptls_server_name_is_ipaddr("www.google.com"));
    ok(!ptls_server_name_is_ipaddr("www.google.com."));
    ok(!ptls_server_name_is_ipaddr("www"));
    ok(!ptls_server_name_is_ipaddr(""));
    ok(!ptls_server_name_is_ipaddr("123"));
    ok(ptls_server_name_is_ipaddr("1.1.1.1"));
    ok(ptls_server_name_is_ipaddr("2001:db8::2:1"));
}

static void test_extension_bitmap(void)
{
    struct st_ptls_extension_bitmap_t bitmap = {0};

    /* disallowed extension is rejected */
    ok(!extension_bitmap_testandset(&bitmap, PTLS_HANDSHAKE_TYPE_SERVER_HELLO, PTLS_EXTENSION_TYPE_COOKIE));

    /* allowed extension is accepted first, rejected upon repetition */
    ok(extension_bitmap_testandset(&bitmap, PTLS_HANDSHAKE_TYPE_SERVER_HELLO, PTLS_EXTENSION_TYPE_KEY_SHARE));
    ok(!extension_bitmap_testandset(&bitmap, PTLS_HANDSHAKE_TYPE_SERVER_HELLO, PTLS_EXTENSION_TYPE_KEY_SHARE));
}

static void test_select_cipher(void)
{
#define C(x) ((x) >> 8) & 0xff, (x)&0xff

    ptls_cipher_suite_t *selected;

    {
        ptls_cipher_suite_t *candidates[] = {&ptls_minicrypto_chacha20poly1305sha256, &ptls_minicrypto_aes128gcmsha256, NULL};
        static const uint8_t input; /* `input[0]` is preferable, but prohibited by MSVC */
        ok(select_cipher(&selected, candidates, &input, &input, 0, 0, 0) == PTLS_ALERT_HANDSHAKE_FAILURE);
    }

    {
        ptls_cipher_suite_t *candidates[] = {&ptls_minicrypto_chacha20poly1305sha256, &ptls_minicrypto_aes128gcmsha256, NULL};
        static const uint8_t input[] = {C(PTLS_CIPHER_SUITE_AES_128_GCM_SHA256), C(PTLS_CIPHER_SUITE_CHACHA20_POLY1305_SHA256)};
        ok(select_cipher(&selected, candidates, input, input + sizeof(input), 0, 0, 0) == 0);
        ok(selected == &ptls_minicrypto_aes128gcmsha256);
        ok(select_cipher(&selected, candidates, input, input + sizeof(input), 1, 0, 0) == 0);
        ok(selected == &ptls_minicrypto_chacha20poly1305sha256);
    }

    {
        ptls_cipher_suite_t *candidates[] = {&ptls_minicrypto_chacha20poly1305sha256, &ptls_minicrypto_aes128gcmsha256, NULL};
        static const uint8_t input[] = {C(PTLS_CIPHER_SUITE_AES_256_GCM_SHA384), C(PTLS_CIPHER_SUITE_AES_128_GCM_SHA256)};
        ok(select_cipher(&selected, candidates, input, input + sizeof(input), 0, 0, 0) == 0);
        ok(selected == &ptls_minicrypto_aes128gcmsha256);
        ok(select_cipher(&selected, candidates, input, input + sizeof(input), 1, 0, 0) == 0);
        ok(selected == &ptls_minicrypto_aes128gcmsha256);
    }

    {
        ptls_cipher_suite_t *candidates[] = {&ptls_minicrypto_aes128gcmsha256, &ptls_minicrypto_aes256gcmsha384,
                                             &ptls_minicrypto_chacha20poly1305sha256, NULL};
        static const uint8_t input[] = {C(PTLS_CIPHER_SUITE_CHACHA20_POLY1305_SHA256), C(PTLS_CIPHER_SUITE_AES_128_GCM_SHA256)};
        ok(select_cipher(&selected, candidates, input, input + sizeof(input), 1, 0, 0) == 0);
        ok(selected == &ptls_minicrypto_aes128gcmsha256);
        ok(select_cipher(&selected, candidates, input, input + sizeof(input), 1, 1, 0) == 0);
        ok(selected == &ptls_minicrypto_chacha20poly1305sha256);
    }

    {
<<<<<<< HEAD
        ptls_cipher_suite_t *candidates[] = {&ptls_minicrypto_aes256gcmsha384, &ptls_minicrypto_chacha20poly1305sha256, &ptls_minicrypto_aes128gcmsha256, NULL};
        static const uint8_t input[] = {C(PTLS_CIPHER_SUITE_CHACHA20_POLY1305_SHA256), C(PTLS_CIPHER_SUITE_AES_128_GCM_SHA256), C(PTLS_CIPHER_SUITE_AES_256_GCM_SHA384)};
        ok(select_cipher(&selected, candidates, input, input + sizeof(input), 1, 0, 0) == 0);
=======
        ptls_cipher_suite_t *candidates[] = {&ptls_minicrypto_aes256gcmsha384, &ptls_minicrypto_chacha20poly1305sha256,
                                             &ptls_minicrypto_aes128gcmsha256, NULL};
        static const uint8_t input[] = {C(PTLS_CIPHER_SUITE_CHACHA20_POLY1305_SHA256), C(PTLS_CIPHER_SUITE_AES_128_GCM_SHA256),
                                        C(PTLS_CIPHER_SUITE_AES_256_GCM_SHA384)};
        ok(select_cipher(&selected, candidates, input, input + sizeof(input), 1, 0) == 0);
>>>>>>> 703553c9
        ok(selected == &ptls_minicrypto_aes256gcmsha384);
        ok(select_cipher(&selected, candidates, input, input + sizeof(input), 1, 1, 0) == 0);
        ok(selected == &ptls_minicrypto_chacha20poly1305sha256);
        ok(select_cipher(&selected, candidates, input, input + sizeof(input), 0, 1, 0) == 0);
        ok(selected == &ptls_minicrypto_chacha20poly1305sha256);
    }

    {
<<<<<<< HEAD
        ptls_cipher_suite_t *candidates[] = {&ptls_minicrypto_aes256gcmsha384, &ptls_minicrypto_chacha20poly1305sha256, &ptls_minicrypto_aes128gcmsha256, NULL};
        static const uint8_t input[] = {C(PTLS_CIPHER_SUITE_AES_128_GCM_SHA256), C(PTLS_CIPHER_SUITE_CHACHA20_POLY1305_SHA256), C(PTLS_CIPHER_SUITE_AES_256_GCM_SHA384)};
        ok(select_cipher(&selected, candidates, input, input + sizeof(input), 1, 1, 0) == 0);
=======
        ptls_cipher_suite_t *candidates[] = {&ptls_minicrypto_aes256gcmsha384, &ptls_minicrypto_chacha20poly1305sha256,
                                             &ptls_minicrypto_aes128gcmsha256, NULL};
        static const uint8_t input[] = {C(PTLS_CIPHER_SUITE_AES_128_GCM_SHA256), C(PTLS_CIPHER_SUITE_CHACHA20_POLY1305_SHA256),
                                        C(PTLS_CIPHER_SUITE_AES_256_GCM_SHA384)};
        ok(select_cipher(&selected, candidates, input, input + sizeof(input), 1, 1) == 0);
>>>>>>> 703553c9
        ok(selected == &ptls_minicrypto_aes256gcmsha384);
        ok(select_cipher(&selected, candidates, input, input + sizeof(input), 1, 1, 0) == 0);
        ok(selected == &ptls_minicrypto_aes256gcmsha384);
    }

    {
        ptls_cipher_suite_t *candidates[] = {&ptls_minicrypto_aes256gcmsha384, &ptls_minicrypto_aes128gcmsha256, NULL};
<<<<<<< HEAD
        static const uint8_t input[] = {C(PTLS_CIPHER_SUITE_CHACHA20_POLY1305_SHA256), C(PTLS_CIPHER_SUITE_AES_128_GCM_SHA256), C(PTLS_CIPHER_SUITE_AES_256_GCM_SHA384)};
        ok(select_cipher(&selected, candidates, input, input + sizeof(input), 1, 0, 0) == 0);
=======
        static const uint8_t input[] = {C(PTLS_CIPHER_SUITE_CHACHA20_POLY1305_SHA256), C(PTLS_CIPHER_SUITE_AES_128_GCM_SHA256),
                                        C(PTLS_CIPHER_SUITE_AES_256_GCM_SHA384)};
        ok(select_cipher(&selected, candidates, input, input + sizeof(input), 1, 0) == 0);
>>>>>>> 703553c9
        ok(selected == &ptls_minicrypto_aes256gcmsha384);
        ok(select_cipher(&selected, candidates, input, input + sizeof(input), 1, 1, 0) == 0);
        ok(selected == &ptls_minicrypto_aes256gcmsha384);
        ok(select_cipher(&selected, candidates, input, input + sizeof(input), 0, 0, 0) == 0);
        ok(selected == &ptls_minicrypto_aes128gcmsha256);
        ok(select_cipher(&selected, candidates, input, input + sizeof(input), 0, 1, 0) == 0);
        ok(selected == &ptls_minicrypto_aes128gcmsha256);
    }

#undef C
}

ptls_context_t *ctx, *ctx_peer;
ptls_verify_certificate_t *verify_certificate;
struct st_ptls_ffx_test_variants_t ffx_variants[7];
static unsigned server_sc_callcnt, client_sc_callcnt, async_sc_callcnt;

static ptls_cipher_suite_t *find_cipher(ptls_context_t *ctx, uint16_t id)
{
    ptls_cipher_suite_t **cs;
    for (cs = ctx->cipher_suites; *cs != NULL; ++cs)
        if ((*cs)->id == id)
            return *cs;
    return NULL;
}

static void test_hash(ptls_hash_algorithm_t *hash)
{
    uint8_t digest[PTLS_MAX_DIGEST_SIZE];
    int ret = ptls_calc_hash(hash, digest, "", 0);
    ok(ret == 0);
    ok(memcmp(digest, hash->empty_digest, hash->digest_size) == 0);
}

static void test_sha256(void)
{
    test_hash(find_cipher(ctx, PTLS_CIPHER_SUITE_AES_128_GCM_SHA256)->hash);
}

static void test_sha384(void)
{
    ptls_cipher_suite_t *cs = find_cipher(ctx, PTLS_CIPHER_SUITE_AES_256_GCM_SHA384);
    if (cs != NULL)
        test_hash(cs->hash);
}

static void test_hmac_sha256(void)
{
    /* test vector from RFC 4231 */
    const char *secret = "\x0b\x0b\x0b\x0b\x0b\x0b\x0b\x0b\x0b\x0b\x0b\x0b\x0b\x0b\x0b\x0b\x0b\x0b\x0b\x0b", *message = "Hi There",
               *expected =
                   "\xb0\x34\x4c\x61\xd8\xdb\x38\x53\x5c\xa8\xaf\xce\xaf\x0b\xf1\x2b\x88\x1d\xc2\x00\xc9\x83\x3d\xa7\x26\xe9\x37"
                   "\x6c\x2e\x32\xcf\xf7";
    uint8_t digest[32];

    ptls_hash_context_t *hctx =
        ptls_hmac_create(find_cipher(ctx, PTLS_CIPHER_SUITE_AES_128_GCM_SHA256)->hash, secret, strlen(secret));

    memset(digest, 0, sizeof(digest));
    hctx->update(hctx, message, strlen(message));
    hctx->final(hctx, digest, PTLS_HASH_FINAL_MODE_RESET);
    ok(memcmp(digest, expected, 32) == 0);

    memset(digest, 0, sizeof(digest));
    hctx->update(hctx, message, strlen(message));
    hctx->final(hctx, digest, PTLS_HASH_FINAL_MODE_RESET);
    ok(memcmp(digest, expected, 32) == 0);

    memset(digest, 0, sizeof(digest));
    hctx->update(hctx, message, strlen(message));
    hctx->final(hctx, digest, PTLS_HASH_FINAL_MODE_FREE);
    ok(memcmp(digest, expected, 32) == 0);
}

static void test_hkdf(void)
{
    ptls_hash_algorithm_t *sha256 = find_cipher(ctx, PTLS_CIPHER_SUITE_AES_128_GCM_SHA256)->hash;
    const char salt[] = "\x00\x01\x02\x03\x04\x05\x06\x07\x08\x09\x0a\x0b\x0c";
    const char ikm[] = "\x0b\x0b\x0b\x0b\x0b\x0b\x0b\x0b\x0b\x0b\x0b\x0b\x0b\x0b\x0b\x0b\x0b\x0b\x0b\x0b\x0b\x0b";
    const char info[] = "\xf0\xf1\xf2\xf3\xf4\xf5\xf6\xf7\xf8\xf9";
    uint8_t prk[PTLS_MAX_DIGEST_SIZE];
    uint8_t okm[42];

    ptls_hkdf_extract(sha256, prk, ptls_iovec_init(salt, sizeof(salt) - 1), ptls_iovec_init(ikm, sizeof(ikm) - 1));
    ok(memcmp(prk,
              "\x07\x77\x09\x36\x2c\x2e\x32\xdf\x0d\xdc\x3f\x0d\xc4\x7b\xba\x63\x90\xb6\xc7\x3b\xb5\x0f\x9c\x31\x22\xec\x84"
              "\x4a\xd7\xc2\xb3\xe5",
              32) == 0);

    ptls_hkdf_expand(sha256, okm, sizeof(okm), ptls_iovec_init(prk, sha256->digest_size), ptls_iovec_init(info, sizeof(info) - 1));
    ok(memcmp(okm,
              "\x3c\xb2\x5f\x25\xfa\xac\xd5\x7a\x90\x43\x4f\x64\xd0\x36\x2f\x2a\x2d\x2d\x0a\x90\xcf\x1a\x5a\x4c\x5d\xb0\x2d"
              "\x56\xec\xc4\xc5\xbf\x34\x00\x72\x08\xd5\xb8\x87\x18\x58\x65",
              sizeof(okm)) == 0);
}

static void test_ciphersuite(ptls_cipher_suite_t *cs1, ptls_cipher_suite_t *cs2)
{
    const char *traffic_secret = "012345678901234567890123456789012345678901234567", *src1 = "hello world", *src2 = "good bye, all";
    ptls_aead_context_t *c;
    char enc1[256], enc2[256], dec1[256], dec2[256];
    size_t enc1len, enc2len, dec1len, dec2len;

    /* encrypt */
    c = ptls_aead_new(cs1->aead, cs1->hash, 1, traffic_secret, NULL);
    assert(c != NULL);
    enc1len = ptls_aead_encrypt(c, enc1, src1, strlen(src1), 0, NULL, 0);
    enc2len = ptls_aead_encrypt(c, enc2, src2, strlen(src2), 1, NULL, 0);
    ptls_aead_free(c);

    c = ptls_aead_new(cs2->aead, cs2->hash, 0, traffic_secret, NULL);
    assert(c != NULL);

    /* decrypt and compare */
    dec1len = ptls_aead_decrypt(c, dec1, enc1, enc1len, 0, NULL, 0);
    ok(dec1len != SIZE_MAX);
    dec2len = ptls_aead_decrypt(c, dec2, enc2, enc2len, 1, NULL, 0);
    ok(dec2len != SIZE_MAX);
    ok(strlen(src1) == dec1len);
    ok(memcmp(src1, dec1, dec1len) == 0);
    ok(strlen(src2) == dec2len);
    ok(memcmp(src2, dec2, dec2len - 1) == 0);

    /* alter and decrypt to detect failure */
    enc1[0] ^= 1;
    dec1len = ptls_aead_decrypt(c, dec1, enc1, enc1len, 0, NULL, 0);
    ok(dec1len == SIZE_MAX);

    ptls_aead_free(c);
}

static void test_ciphersuite_stream(ptls_cipher_suite_t *cs1, ptls_cipher_suite_t *cs2)
{
    const char *traffic_secret = "012345678901234567890123456789012345678901234567",
               *text[] = {
                   "CHAPTER I.\n",
                   "Down the Rabbit-Hole\n",
                   "Alice was beginning to get very tired of sitting by her sister on the bank, and of having nothing to do: once "
                   "or twice she had peeped into the book her sister was reading, but it had no pictures or conversations in it, "
                   "“and what is the use of a book,” thought Alice “without pictures or conversations?”\n",
                   "So she was considering in her own mind (as well as she could, for the hot day made her feel very sleepy and "
                   "stupid), whether the pleasure of making a daisy-chain would be worth the trouble of getting up and picking the "
                   "daisies, when suddenly a White Rabbit with pink eyes ran close by her.\n",
                   NULL,
               };
    ptls_aead_context_t *c;
    char enc[1024], dec[1024];
    size_t enclen, declen;

    /* encrypt */
    c = ptls_aead_new(cs1->aead, cs1->hash, 1, traffic_secret, NULL);
    assert(c != NULL);
    if (c->do_encrypt_init == NULL) {
        note("new ciphers may omit support for init-update-final");
        return;
    }
    ptls_aead_encrypt_init(c, 0, NULL, 0);
    enclen = 0;
    for (size_t i = 0; text[i] != NULL; ++i)
        enclen += ptls_aead_encrypt_update(c, enc + enclen, text[i], strlen(text[i]));
    enclen += ptls_aead_encrypt_final(c, enc + enclen);
    ptls_aead_free(c);

    /* decrypt */
    c = ptls_aead_new(cs2->aead, cs2->hash, 0, traffic_secret, NULL);
    declen = ptls_aead_decrypt(c, dec, enc, enclen, 0, NULL, 0);
    ok(declen != SIZE_MAX);
    ok(declen == enclen - cs1->aead->tag_size);
    ptls_aead_free(c);

    /* check text */
    for (size_t i = 0, decoff = 0;; ++i) {
        if (text[i] == NULL) {
            ok(decoff == declen);
            break;
        }
        ok(decoff + strlen(text[i]) <= declen);
        ok(memcmp(dec + decoff, text[i], strlen(text[i])) == 0);
        decoff += strlen(text[i]);
    }
}

static void test_aad_ciphersuite(ptls_cipher_suite_t *cs1, ptls_cipher_suite_t *cs2)
{
    const char *traffic_secret = "012345678901234567890123456789012345678901234567", *src = "hello world", *aad = "my true aad";
    ptls_aead_context_t *c;
    char enc[256], dec[256];
    size_t enclen, declen;

    /* encrypt */
    c = ptls_aead_new(cs1->aead, cs1->hash, 1, traffic_secret, NULL);
    assert(c != NULL);
    enclen = ptls_aead_encrypt(c, enc, src, strlen(src), 123, aad, strlen(aad));
    ptls_aead_free(c);

    /* decrypt */
    c = ptls_aead_new(cs2->aead, cs2->hash, 0, traffic_secret, NULL);
    assert(c != NULL);
    declen = ptls_aead_decrypt(c, dec, enc, enclen, 123, aad, strlen(aad));
    ok(declen == strlen(src));
    ok(memcmp(src, dec, declen) == 0);
    declen = ptls_aead_decrypt(c, dec, enc, enclen, 123, "my fake aad", strlen(aad));
    ok(declen == SIZE_MAX);
    ptls_aead_free(c);
}

static void test_aad96_ciphersuite(ptls_cipher_suite_t *cs1, ptls_cipher_suite_t *cs2)
{
    const char *traffic_secret = "012345678901234567890123456789012345678901234567", *src = "hello world", *aad = "my true aad";
    ptls_aead_context_t *c;
    char enc[256], dec[256];
    uint8_t seq32[4] = {0xa1, 0xb2, 0xc3, 0xd4};
    uint8_t seq32_bad[4] = {0xa2, 0xb3, 0xc4, 0xe5};
    size_t enclen, declen;

    /* encrypt */
    c = ptls_aead_new(cs1->aead, cs1->hash, 1, traffic_secret, NULL);
    assert(c != NULL);
    ptls_aead_xor_iv(c, seq32, sizeof(seq32));
    enclen = ptls_aead_encrypt(c, enc, src, strlen(src), 123, aad, strlen(aad));
    ptls_aead_free(c);

    /* decrypt */
    c = ptls_aead_new(cs2->aead, cs2->hash, 0, traffic_secret, NULL);
    assert(c != NULL);
    /* test first decryption */
    ptls_aead_xor_iv(c, seq32, sizeof(seq32));
    declen = ptls_aead_decrypt(c, dec, enc, enclen, 123, aad, strlen(aad));
    ptls_aead_xor_iv(c, seq32, sizeof(seq32));
    ok(declen == strlen(src));
    ok(memcmp(src, dec, declen) == 0);
    /* test that setting the wrong IV creates an error */
    ptls_aead_xor_iv(c, seq32_bad, sizeof(seq32_bad));
    declen = ptls_aead_decrypt(c, dec, enc, enclen, 123, aad, strlen(aad));
    ptls_aead_xor_iv(c, seq32_bad, sizeof(seq32_bad));
    ok(declen == SIZE_MAX);
    /* test second decryption with correct IV to verify no side effect */
    ptls_aead_xor_iv(c, seq32, sizeof(seq32));
    declen = ptls_aead_decrypt(c, dec, enc, enclen, 123, aad, strlen(aad));
    ok(declen == strlen(src));
    ok(memcmp(src, dec, declen) == 0);
    ptls_aead_free(c);
}

static void test_ecb(ptls_cipher_algorithm_t *algo, const void *expected, size_t expected_len)
{
    static const uint8_t key[] = {0,  1,  2,  3,  4,  5,  6,  7,  8,  9,  10, 11, 12, 13, 14, 15,
                                  16, 17, 18, 19, 20, 21, 22, 23, 24, 25, 26, 27, 28, 29, 30, 31},
                         plaintext[] = {0x00, 0x11, 0x22, 0x33, 0x44, 0x55, 0x66, 0x77,
                                        0x88, 0x99, 0xaa, 0xbb, 0xcc, 0xdd, 0xee, 0xff};

    uint8_t *actual = malloc(expected_len);
    assert(actual != NULL);
    /* encrypt */
    memset(actual, 0, expected_len);
    ptls_cipher_context_t *ctx = ptls_cipher_new(algo, 1, key);
    ptls_cipher_encrypt(ctx, actual, plaintext, expected_len);
    ptls_cipher_free(ctx);
    ok(memcmp(actual, expected, expected_len) == 0);

    /* decrypt */
    ctx = ptls_cipher_new(algo, 0, key);
    ptls_cipher_encrypt(ctx, actual, actual, expected_len);
    ptls_cipher_free(ctx);
    ok(memcmp(actual, plaintext, expected_len) == 0);

    free(actual);
}

static void test_aes128ecb(void)
{
    static const uint8_t expected[] = {0x69, 0xC4, 0xE0, 0xD8, 0x6A, 0x7B, 0x04, 0x30,
                                       0xD8, 0xCD, 0xB7, 0x80, 0x70, 0xB4, 0xC5, 0x5A};

    test_ecb(find_cipher(ctx, PTLS_CIPHER_SUITE_AES_128_GCM_SHA256)->aead->ecb_cipher, expected, sizeof(expected));
}

static void test_aes256ecb(void)
{
    static const uint8_t expected[] = {0x8E, 0xA2, 0xB7, 0xCA, 0x51, 0x67, 0x45, 0xBF,
                                       0xEA, 0xFC, 0x49, 0x90, 0x4B, 0x49, 0x60, 0x89};
    ptls_cipher_suite_t *cipher = find_cipher(ctx, PTLS_CIPHER_SUITE_AES_256_GCM_SHA384);

    if (cipher != NULL)
        test_ecb(cipher->aead->ecb_cipher, expected, sizeof(expected));
}

static void test_ctr(ptls_cipher_suite_t *cs, const uint8_t *key, size_t key_len, const void *iv, size_t iv_len,
                     const void *expected, size_t expected_len)
{
    static const uint8_t zeroes[64] = {0};

    if (cs == NULL)
        return;

    ptls_cipher_algorithm_t *algo = cs->aead->ctr_cipher;
    uint8_t buf[sizeof(zeroes)];

    assert(expected_len <= sizeof(zeroes));
    ok(algo->key_size == key_len);
    ok(algo->iv_size == iv_len);

    ptls_cipher_context_t *ctx = ptls_cipher_new(algo, 1, key);
    assert(ctx != NULL);
    ptls_cipher_init(ctx, iv);
    ptls_cipher_encrypt(ctx, buf, zeroes, expected_len);
    ptls_cipher_free(ctx);

    ok(memcmp(buf, expected, expected_len) == 0);
}

static void test_aes128ctr(void)
{
    static const uint8_t key[] = {0x2b, 0x7e, 0x15, 0x16, 0x28, 0xae, 0xd2, 0xa6, 0xab, 0xf7, 0x15, 0x88, 0x09, 0xcf, 0x4f, 0x3c},
                         iv[] = {0x6b, 0xc1, 0xbe, 0xe2, 0x2e, 0x40, 0x9f, 0x96, 0xe9, 0x3d, 0x7e, 0x11, 0x73, 0x93, 0x17, 0x2a},
                         expected[] = {0x3a, 0xd7, 0x7b, 0xb4, 0x0d, 0x7a, 0x36, 0x60,
                                       0xa8, 0x9e, 0xca, 0xf3, 0x24, 0x66, 0xef, 0x97};

    test_ctr(find_cipher(ctx, PTLS_CIPHER_SUITE_AES_128_GCM_SHA256), key, sizeof(key), iv, sizeof(iv), expected, sizeof(expected));
}

static void test_chacha20(void)
{
    static const uint8_t key[] = {0,  1,  2,  3,  4,  5,  6,  7,  8,  9,  10, 11, 12, 13, 14, 15,
                                  16, 17, 18, 19, 20, 21, 22, 23, 24, 25, 26, 27, 28, 29, 30, 31},
                         iv[] = {1, 0, 0, 0, 0, 0, 0, 9, 0, 0, 0, 0x4a, 0, 0, 0, 0},
                         expected[] = {0x10, 0xf1, 0xe7, 0xe4, 0xd1, 0x3b, 0x59, 0x15, 0x50, 0x0f, 0xdd,
                                       0x1f, 0xa3, 0x20, 0x71, 0xc4, 0xc7, 0xd1, 0xf4, 0xc7, 0x33, 0xc0,
                                       0x68, 0x03, 0x04, 0x22, 0xaa, 0x9a, 0xc3, 0xd4, 0x6c, 0x4e};

    test_ctr(find_cipher(ctx, PTLS_CIPHER_SUITE_CHACHA20_POLY1305_SHA256), key, sizeof(key), iv, sizeof(iv), expected,
             sizeof(expected));
}

static void test_aes128gcm(void)
{
    ptls_cipher_suite_t *cs = find_cipher(ctx, PTLS_CIPHER_SUITE_AES_128_GCM_SHA256),
                        *cs_peer = find_cipher(ctx_peer, PTLS_CIPHER_SUITE_AES_128_GCM_SHA256);

    test_ciphersuite(cs, cs_peer);
    test_ciphersuite_stream(cs, cs_peer);
    test_aad_ciphersuite(cs, cs_peer);
    test_aad96_ciphersuite(cs, cs_peer);
}

static void test_aes256gcm(void)
{
    ptls_cipher_suite_t *cs = find_cipher(ctx, PTLS_CIPHER_SUITE_AES_256_GCM_SHA384),
                        *cs_peer = find_cipher(ctx_peer, PTLS_CIPHER_SUITE_AES_256_GCM_SHA384);

    if (cs != NULL && cs_peer != NULL) {
        test_ciphersuite(cs, cs_peer);
        test_ciphersuite_stream(cs, cs_peer);
        test_aad_ciphersuite(cs, cs_peer);
        test_aad96_ciphersuite(cs, cs_peer);
    }
}

static void test_chacha20poly1305(void)
{
    ptls_cipher_suite_t *cs = find_cipher(ctx, PTLS_CIPHER_SUITE_CHACHA20_POLY1305_SHA256),
                        *cs_peer = find_cipher(ctx_peer, PTLS_CIPHER_SUITE_CHACHA20_POLY1305_SHA256);

    if (cs != NULL && cs_peer != NULL) {
        test_ciphersuite(cs, cs_peer);
        test_ciphersuite_stream(cs, cs_peer);
        test_aad_ciphersuite(cs, cs_peer);
        test_aad96_ciphersuite(cs, cs_peer);
    }
}

#ifdef PTLS_HAVE_AEGIS
static void test_aegis128l(void)
{
    ptls_cipher_suite_t *cs = find_cipher(ctx, PTLS_CIPHER_SUITE_AEGIS128L_SHA256),
                        *cs_peer = find_cipher(ctx_peer, PTLS_CIPHER_SUITE_AEGIS128L_SHA256);

    if (cs != NULL && cs_peer != NULL) {
        test_ciphersuite(cs, cs_peer);
        test_ciphersuite_stream(cs, cs_peer);
        test_aad_ciphersuite(cs, cs_peer);
        test_aad96_ciphersuite(cs, cs_peer);
    }
}

static void test_aegis256(void)
{
    ptls_cipher_suite_t *cs = find_cipher(ctx, PTLS_CIPHER_SUITE_AEGIS256_SHA512),
                        *cs_peer = find_cipher(ctx_peer, PTLS_CIPHER_SUITE_AEGIS256_SHA512);

    if (cs != NULL && cs_peer != NULL) {
        test_ciphersuite(cs, cs_peer);
        test_ciphersuite_stream(cs, cs_peer);
        test_aad_ciphersuite(cs, cs_peer);
        test_aad96_ciphersuite(cs, cs_peer);
    }
}
#endif

static void test_ffx(void)
{
    static uint8_t ffx_test_source[32] = {'0', '1', '2', '3', '4', '5', '6', '7', '8', '9', 'a', 'b', 'c', 'd', 'e', 'f',
                                          'g', 'h', 'i', 'j', 'k', 'l', 'm', 'n', 'o', 'p', 'q', 'r', 's', 't', 'u', 'v'};

    static uint8_t ffx_test_key[32] = {1,  2,  3,  4,  5,  6,  7,  8,  9,  10, 11, 12, 13, 14, 15, 16,
                                       17, 18, 19, 20, 21, 22, 23, 24, 25, 27, 28, 29, 30, 31, 32};
    static uint8_t ffx_test_bad_key[32] = {0,  1,  2,  3,  4,  5,  6,  7,  8,  9,  10, 11, 12, 13, 14, 15,
                                           16, 17, 18, 19, 20, 21, 22, 23, 24, 25, 27, 28, 29, 30, 31};

    static uint8_t ffx_test_iv[16] = {10, 11, 12, 13, 14, 15, 16, 17, 18, 19, 20, 21, 22, 23, 24, 25};
    static uint8_t ffx_test_bad_iv[16] = {11, 12, 13, 14, 15, 16, 17, 18, 19, 20, 21, 22, 23, 24, 25, 26};

    static uint8_t ffx_test_mask[8] = {0x00, 0x01, 0x03, 0x07, 0x0F, 0x1F, 0x3F, 0x7F};
    ptls_cipher_context_t *ffx_enc = NULL;
    ptls_cipher_context_t *ffx_dec = NULL;
    ptls_cipher_context_t *ffx_dec_bad = NULL;
    uint8_t encrypted[32];
    uint8_t result[32];

    for (int i = 0; ffx_variants[i].algo != NULL; i++) {
        ffx_enc = ptls_cipher_new(ffx_variants[i].algo, 1, ffx_test_key);
        ffx_dec = ptls_cipher_new(ffx_variants[i].algo, 0, ffx_test_key);
        ffx_dec_bad = ptls_cipher_new(ffx_variants[i].algo, 0, ffx_test_bad_key);
        ok(ffx_enc != NULL && ffx_dec != NULL && ffx_dec_bad != NULL);
        if (ffx_enc != NULL && ffx_dec != NULL && ffx_dec_bad != NULL) {
            int bit_length = ffx_variants[i].bit_length;
            int len = (bit_length + 7) / 8;
            /* test that encoding works and last byte is correct */
            ptls_cipher_init(ffx_enc, ffx_test_iv);
            ptls_cipher_encrypt(ffx_enc, encrypted, ffx_test_source, len);
            ok((encrypted[len - 1] & ffx_test_mask[bit_length % 8]) == (ffx_test_source[len - 1] & ffx_test_mask[bit_length % 8]));
            /* Test that decoding with good key and IV works*/
            ptls_cipher_init(ffx_dec, ffx_test_iv);
            ptls_cipher_encrypt(ffx_dec, result, encrypted, len);
            ok(memcmp(ffx_test_source, result, len) == 0);
            /* Test that decoding with bad IV fails */
            ptls_cipher_init(ffx_dec, ffx_test_bad_iv);
            ptls_cipher_encrypt(ffx_dec, result, encrypted, len);
            ok(memcmp(ffx_test_source, result, len) != 0);
            /* Test that decoding with bad key fails */
            ptls_cipher_init(ffx_dec_bad, ffx_test_iv);
            ptls_cipher_encrypt(ffx_dec_bad, result, encrypted, len);
            ok(memcmp(ffx_test_source, result, len) != 0);
        }
        if (ffx_enc != NULL) {
            ptls_cipher_free(ffx_enc);
        }
        if (ffx_dec != NULL) {
            ptls_cipher_free(ffx_dec);
        }
        if (ffx_dec_bad != NULL) {
            ptls_cipher_free(ffx_dec_bad);
        }
    }

    /* Test the direct usage of the API with the "ptls_ffx_new" function.
     * The test verifies that ptls_ffx_new is compatible with
     * creating an ffx variant with the macro, then creating the cipher.
     */
    assert(ffx_variants[2].bit_length == 53); /* assumes that ffx_variants[0] is ffx_aes128ctr_b53_r4 */
    ffx_enc = ptls_ffx_new(&ptls_minicrypto_aes128ctr, 1, 4, 53, ffx_test_key);
    ffx_dec = ptls_cipher_new(ffx_variants[2].algo, 0, ffx_test_key);
    ok(ffx_enc != NULL && ffx_dec != NULL);
    if (ffx_enc != NULL && ffx_dec != NULL) {
        ptls_cipher_init(ffx_enc, ffx_test_iv);
        ptls_cipher_encrypt(ffx_enc, encrypted, ffx_test_source, 7);
        ptls_cipher_init(ffx_dec, ffx_test_iv);
        ptls_cipher_encrypt(ffx_dec, result, encrypted, 7);
        ok(memcmp(ffx_test_source, result, 7) == 0);
    }
    if (ffx_enc != NULL) {
        ptls_cipher_free(ffx_enc);
    }
    if (ffx_dec != NULL) {
        ptls_cipher_free(ffx_dec);
    }
}

static void test_base64_decode(void)
{
    ptls_base64_decode_state_t state;
    ptls_buffer_t buf;
    int ret;

    ptls_buffer_init(&buf, "", 0);

    ptls_base64_decode_init(&state);
    ret = ptls_base64_decode("aGVsbG8gd29ybGQ=", &state, &buf);
    ok(ret == 0);
    ok(buf.off == 11);
    ok(memcmp(buf.base, "hello world", 11) == 0);

    buf.off = 0;

    ptls_base64_decode_init(&state);
    ret = ptls_base64_decode("a$b", &state, &buf);
    ok(ret != 0);

    buf.off = 0;

    ptls_base64_decode_init(&state);
    ret = ptls_base64_decode("a\xFF"
                             "b",
                             &state, &buf);
    ok(ret != 0);

    ptls_buffer_dispose(&buf);
}

static void test_ech_decode_config(void)
{
    static ptls_hpke_kem_t p256 = {PTLS_HPKE_KEM_P256_SHA256}, *kems[] = {&p256, NULL};
    static ptls_hpke_cipher_suite_t aes128gcmsha256 = {{PTLS_HPKE_HKDF_SHA256, PTLS_HPKE_AEAD_AES_128_GCM}},
                                    *ciphers[] = {&aes128gcmsha256, NULL};
    struct st_decoded_ech_config_t decoded;

    { /* broken list */
        const uint8_t *src = (const uint8_t *)"a", *end = src + 1;
        int ret = decode_one_ech_config(kems, ciphers, &decoded, &src, end);
        ok(ret == PTLS_ALERT_DECODE_ERROR);
    }

    {
        ptls_iovec_t input = ptls_iovec_init(ECH_CONFIG_LIST, sizeof(ECH_CONFIG_LIST) - 1);
        const uint8_t *src = input.base + 6 /* dive into ECHConfigContents */, *const end = input.base + input.len;
        int ret = decode_one_ech_config(kems, ciphers, &decoded, &src, end);
        ok(ret == 0);
        ok(decoded.id == 0x12);
        ok(decoded.kem == &p256);
        ok(decoded.public_key.len == 65);
        ok(decoded.public_key.base == input.base + 11);
        ok(decoded.cipher == &aes128gcmsha256);
        ok(decoded.max_name_length == 64);
        ok(decoded.public_name.len == sizeof("example.com") - 1);
        ok(memcmp(decoded.public_name.base, "example.com", sizeof("example.com") - 1) == 0);
    }
}

static void test_rebuild_ch_inner(void)
{
    ptls_buffer_t buf;
    ptls_buffer_init(&buf, "", 0);

#define TEST(_expected_err)                                                                                                        \
    do {                                                                                                                           \
        const uint8_t *src = encoded_inner;                                                                                        \
        buf.off = 0;                                                                                                               \
        ok(rebuild_ch_inner_extensions(&buf, &src, encoded_inner + sizeof(encoded_inner), outer, outer + sizeof(outer)) ==         \
           _expected_err);                                                                                                         \
        if (_expected_err == 0) {                                                                                                  \
            ok(src == encoded_inner + sizeof(encoded_inner));                                                                      \
            ok(buf.off == sizeof(expected));                                                                                       \
            ok(memcmp(buf.base, expected, sizeof(expected)) == 0);                                                                 \
        }                                                                                                                          \
    } while (0)

    { /* replace none */
        static const uint8_t encoded_inner[] = {0x00, 0x09, 0x12, 0x34, 0x00, 0x05, 0x68, 0x65, 0x6c, 0x6c, 0x6f},
                             outer[] = {0xde, 0xad},
                             expected[] = {0x00, 0x09, 0x12, 0x34, 0x00, 0x05, 0x68, 0x65, 0x6c, 0x6c, 0x6f};
        TEST(0);
    }

    { /* replace one */
        static const uint8_t encoded_inner[] = {0x00, 0x07, 0xfd, 0x00, 0x00, 0x03, 0x02, 0x00, 0x01},
                             outer[] = {0x00, 0x01, 0x00, 0x05, 0x68, 0x65, 0x6c, 0x6c, 0x6f},
                             expected[] = {0x00, 0x09, 0x00, 0x01, 0x00, 0x05, 0x68, 0x65, 0x6c, 0x6c, 0x6f};
        TEST(0);
    }

    { /* replace multi */
        static const uint8_t encoded_inner[] = {0x00, 0x13, 0x00, 0x01, 0x00, 0x01, 0x31, 0xfd, 0x00, 0x00, 0x05,
                                                0x04, 0x00, 0x02, 0x00, 0x04, 0x00, 0x05, 0x00, 0x01, 0x35},
                             outer[] = {0x00, 0x01, 0x00, 0x01, 0x41, 0x00, 0x02, 0x00, 0x01, 0x42, 0x00, 0x03, 0x00,
                                        0x01, 0x43, 0x00, 0x04, 0x00, 0x01, 0x44, 0x00, 0x05, 0x00, 0x01, 0x45},
                             expected[] = {0x00, 0x14, 0x00, 0x01, 0x00, 0x01, 0x31, 0x00, 0x02, 0x00, 0x01,
                                           0x42, 0x00, 0x04, 0x00, 0x01, 0x44, 0x00, 0x05, 0x00, 0x01, 0x35};
        TEST(0);
    }

    { /* outer extension not found */
        static const uint8_t encoded_inner[] = {0x00, 0x13, 0x00, 0x01, 0x00, 0x01, 0x31, 0xfd, 0x00, 0x00, 0x05,
                                                0x04, 0x00, 0x02, 0x00, 0x04, 0x00, 0x05, 0x00, 0x01, 0x35},
                             outer[] = {0x00, 0x01, 0x00, 0x01, 0x41, 0x00, 0x02, 0x00, 0x01, 0x42, 0x00, 0x03, 0x00, 0x01, 0x43},
                             expected[] = {0x00, 0x14, 0x00, 0x01, 0x00, 0x01, 0x31, 0x00, 0x02, 0x00, 0x01,
                                           0x42, 0x00, 0x04, 0x00, 0x01, 0x44, 0x00, 0x05, 0x00, 0x01, 0x35};
        TEST(PTLS_ALERT_ILLEGAL_PARAMETER);
    }

#undef TEST
    ptls_buffer_dispose(&buf);
}

static void test_ech(void)
{
    subtest("decode-config", test_ech_decode_config);
    subtest("rebuild_ch_inner", test_rebuild_ch_inner);
}

static struct {
    struct {
        uint8_t buf[32];
        size_t len;
        int is_end_of_record;
    } vec[16];
    size_t count;
} test_fragmented_message_queue = {{{{0}}}};

static int test_fragmented_message_record(ptls_t *tls, struct st_ptls_message_emitter_t *emitter, ptls_iovec_t message,
                                          int is_end_of_record, ptls_handshake_properties_t *properties)
{
    memcpy(test_fragmented_message_queue.vec[test_fragmented_message_queue.count].buf, message.base, message.len);
    test_fragmented_message_queue.vec[test_fragmented_message_queue.count].len = message.len;
    test_fragmented_message_queue.vec[test_fragmented_message_queue.count].is_end_of_record = is_end_of_record;
    ++test_fragmented_message_queue.count;

    return 0;
}

static void test_fragmented_message(void)
{
    ptls_context_t tlsctx = {NULL};
    ptls_t tls = {&tlsctx};
    struct st_ptls_record_t rec = {PTLS_CONTENT_TYPE_HANDSHAKE, 0x0301};
    int ret;

    tlsctx.max_buffer_size = 14;

#define SET_RECORD(lit)                                                                                                            \
    do {                                                                                                                           \
        rec.length = sizeof(lit) - 1;                                                                                              \
        rec.fragment = (const uint8_t *)(lit);                                                                                     \
    } while (0)

    /* not fragmented */
    test_fragmented_message_queue.count = 0;
    SET_RECORD("\x01\x00\x00\x03"
               "abc");
    ret = handle_handshake_record(&tls, test_fragmented_message_record, NULL, &rec, NULL);
    ok(ret == 0);
    ok(test_fragmented_message_queue.count == 1);
    ok(test_fragmented_message_queue.vec[0].len == rec.length);
    ok(memcmp(test_fragmented_message_queue.vec[0].buf, rec.fragment, rec.length) == 0);
    ok(test_fragmented_message_queue.vec[0].is_end_of_record);
    ok(tls.recvbuf.mess.base == NULL);

    /* fragmented */
    test_fragmented_message_queue.count = 0;
    SET_RECORD("\x01\x00\x00\x03"
               "a");
    ret = handle_handshake_record(&tls, test_fragmented_message_record, NULL, &rec, NULL);
    ok(ret == PTLS_ERROR_IN_PROGRESS);
    ok(tls.recvbuf.mess.base != NULL);
    ok(test_fragmented_message_queue.count == 0);
    SET_RECORD("bc\x02\x00\x00\x02"
               "de"
               "\x03");
    ret = handle_handshake_record(&tls, test_fragmented_message_record, NULL, &rec, NULL);
    ok(ret == PTLS_ERROR_IN_PROGRESS);
    ok(test_fragmented_message_queue.count == 2);
    ok(test_fragmented_message_queue.vec[0].len == 7);
    ok(memcmp(test_fragmented_message_queue.vec[0].buf,
              "\x01\x00\x00\x03"
              "abc",
              7) == 0);
    ok(!test_fragmented_message_queue.vec[0].is_end_of_record);
    ok(test_fragmented_message_queue.vec[1].len == 6);
    ok(memcmp(test_fragmented_message_queue.vec[1].buf,
              "\x02\x00\x00\x02"
              "de",
              6) == 0);
    ok(!test_fragmented_message_queue.vec[1].is_end_of_record);
    SET_RECORD("\x00\x00\x03"
               "end");
    ret = handle_handshake_record(&tls, test_fragmented_message_record, NULL, &rec, NULL);
    ok(ret == 0);
    ok(tls.recvbuf.mess.base == NULL);
    ok(test_fragmented_message_queue.count == 3);
    ok(test_fragmented_message_queue.vec[2].len == 7);
    ok(memcmp(test_fragmented_message_queue.vec[2].buf,
              "\x03\x00\x00\x03"
              "end",
              7) == 0);
    ok(test_fragmented_message_queue.vec[2].is_end_of_record);

    /* overflow (post-cb) */
    test_fragmented_message_queue.count = 0;
    SET_RECORD("\x01\x00\x00\xff"
               "0123456789ab");
    ret = handle_handshake_record(&tls, test_fragmented_message_record, NULL, &rec, NULL);
    ok(ret == PTLS_ALERT_HANDSHAKE_FAILURE);
    ok(test_fragmented_message_queue.count == 0);

    /* overflow (pre-cb) */
    SET_RECORD("\x01\x00\x00\xff"
               "0123456789");
    ret = handle_handshake_record(&tls, test_fragmented_message_record, NULL, &rec, NULL);
    ok(ret == PTLS_ERROR_IN_PROGRESS);
    SET_RECORD("abcdef");
    ret = handle_handshake_record(&tls, test_fragmented_message_record, NULL, &rec, NULL);
    ok(ret == PTLS_ALERT_HANDSHAKE_FAILURE);
    ok(test_fragmented_message_queue.count == 0);

#undef SET_RECORD
}

static int save_client_hello(ptls_on_client_hello_t *self, ptls_t *tls, ptls_on_client_hello_parameters_t *params)
{
    ptls_set_server_name(tls, (const char *)params->server_name.base, params->server_name.len);
    if (params->negotiated_protocols.count != 0)
        ptls_set_negotiated_protocol(tls, (const char *)params->negotiated_protocols.list[0].base,
                                     params->negotiated_protocols.list[0].len);
    return 0;
}

enum {
    TEST_HANDSHAKE_1RTT,
    TEST_HANDSHAKE_2RTT,
    TEST_HANDSHAKE_HRR,
    TEST_HANDSHAKE_HRR_STATELESS,
    TEST_HANDSHAKE_EARLY_DATA,
    TEST_HANDSHAKE_KEY_UPDATE
};

static int on_extension_cb(ptls_on_extension_t *self, ptls_t *tls, uint8_t hstype, uint16_t exttype, ptls_iovec_t extdata)
{
    assert(extdata.base);
    return 0;
}

static int can_ech(ptls_context_t *ctx, int is_server)
{
    if (is_server) {
        return ctx->ech.server.create_opener != NULL;
    } else {
        return ctx->ech.client.ciphers != NULL;
    }
}

static void check_clone(ptls_t *src, ptls_t *dest)
{
    ok(src->cipher_suite->hash->digest_size == dest->cipher_suite->hash->digest_size);
    size_t digest_size = dest->cipher_suite->hash->digest_size;
    ok(memcmp(src->traffic_protection.enc.secret, dest->traffic_protection.enc.secret, digest_size) == 0);
    ok(memcmp(src->traffic_protection.dec.secret, dest->traffic_protection.dec.secret, digest_size) == 0);
    const unsigned enc_idx = 0;
    const unsigned dec_idx = 1;
    struct {
        uint8_t key[PTLS_MAX_SECRET_SIZE];
        uint8_t iv[PTLS_MAX_IV_SIZE];
        uint64_t seq;
    } src_keys[2] = {0}, dest_keys[2] = {0};
    ok(ptls_get_traffic_keys(src, 1, src_keys[enc_idx].key, src_keys[enc_idx].iv, &src_keys[enc_idx].seq) == 0);
    ok(ptls_get_traffic_keys(src, 0, src_keys[dec_idx].key, src_keys[dec_idx].iv, &src_keys[dec_idx].seq) == 0);
    ok(ptls_get_traffic_keys(dest, 1, dest_keys[enc_idx].key, dest_keys[enc_idx].iv, &dest_keys[enc_idx].seq) == 0);
    ok(ptls_get_traffic_keys(dest, 0, dest_keys[dec_idx].key, dest_keys[dec_idx].iv, &dest_keys[dec_idx].seq) == 0);
    ok(src_keys[enc_idx].seq == dest_keys[enc_idx].seq);
    ok(src_keys[dec_idx].seq == dest_keys[dec_idx].seq);
    ok(memcmp(src_keys[enc_idx].key, dest_keys[enc_idx].key, PTLS_MAX_SECRET_SIZE) == 0);
    ok(memcmp(src_keys[dec_idx].key, dest_keys[dec_idx].key, PTLS_MAX_SECRET_SIZE) == 0);
    ok(memcmp(src_keys[enc_idx].iv, dest_keys[enc_idx].iv, PTLS_MAX_IV_SIZE) == 0);
    ok(memcmp(src_keys[dec_idx].iv, dest_keys[dec_idx].iv, PTLS_MAX_IV_SIZE) == 0);
}

static ptls_t *clone_tls(ptls_t *src)
{
    ptls_t *dest = NULL;
    ptls_buffer_t sess_data;

    ptls_buffer_init(&sess_data, "", 0);
    int r = ptls_export(src, &sess_data);
    assert(r == 0);
    r = ptls_import(ctx_peer, &dest, (ptls_iovec_t){.base = sess_data.base, .len = sess_data.off});
    assert(r == 0);
    ptls_buffer_dispose(&sess_data);

    check_clone(src, dest);

    return dest;
}

static void test_handshake(ptls_iovec_t ticket, int mode, int expect_ticket, int check_ch, int require_client_authentication,
                           int transfer_session)
{
    ptls_t *client, *server;
    ptls_handshake_properties_t client_hs_prop = {{{{NULL}, ticket}}}, server_hs_prop = {{{{NULL}}}};
    uint8_t cbuf_small[16384], sbuf_small[16384], decbuf_small[16384];
    ptls_buffer_t cbuf, sbuf, decbuf;
    size_t consumed, max_early_data_size = 0;
    int ret;
    const char *req = "GET / HTTP/1.0\r\n\r\n";
    const char *resp = "HTTP/1.0 200 OK\r\n\r\nhello world\n";

    client_sc_callcnt = 0;
    server_sc_callcnt = 0;
    async_sc_callcnt = 0;

    if (check_ch)
        ctx->verify_certificate = verify_certificate;

    client = ptls_new(ctx, 0);
    server = ptls_new(ctx_peer, 1);
    ptls_buffer_init(&cbuf, cbuf_small, sizeof(cbuf_small));
    ptls_buffer_init(&sbuf, sbuf_small, sizeof(sbuf_small));
    ptls_buffer_init(&decbuf, decbuf_small, sizeof(decbuf_small));

    if (check_ch) {
        static ptls_on_client_hello_t cb = {save_client_hello};
        ctx_peer->on_client_hello = &cb;
        static const ptls_iovec_t protocols[] = {{(uint8_t *)"h2", 2}, {(uint8_t *)"http/1.1", 8}};
        client_hs_prop.client.negotiated_protocols.list = protocols;
        client_hs_prop.client.negotiated_protocols.count = PTLS_ELEMENTSOF(protocols);
        ptls_set_server_name(client, "test.example.com", 0);
    }

    if (can_ech(ctx, 0)) {
        ptls_set_server_name(client, "test.example.com", 0);
        client_hs_prop.client.ech.configs = ptls_iovec_init(ECH_CONFIG_LIST, sizeof(ECH_CONFIG_LIST) - 1);
    }

    static ptls_on_extension_t cb = {on_extension_cb};
    ctx_peer->on_extension = &cb;

    if (require_client_authentication)
        ctx_peer->require_client_authentication = 1;

    switch (mode) {
    case TEST_HANDSHAKE_HRR:
        client_hs_prop.client.negotiate_before_key_exchange = 1;
        break;
    case TEST_HANDSHAKE_HRR_STATELESS:
        client_hs_prop.client.negotiate_before_key_exchange = 1;
        server_hs_prop.server.cookie.key = "0123456789abcdef0123456789abcdef0123456789abcdef";
        server_hs_prop.server.retry_uses_cookie = 1;
        break;
    case TEST_HANDSHAKE_EARLY_DATA:
        assert(ctx_peer->max_early_data_size != 0);
        client_hs_prop.client.max_early_data_size = &max_early_data_size;
        break;
    }

    ret = ptls_handshake(client, &cbuf, NULL, NULL, &client_hs_prop);
    ok(ret == PTLS_ERROR_IN_PROGRESS);
    ok(cbuf.off != 0);

    switch (mode) {
    case TEST_HANDSHAKE_2RTT:
    case TEST_HANDSHAKE_HRR:
    case TEST_HANDSHAKE_HRR_STATELESS:
        consumed = cbuf.off;
        ret = ptls_handshake(server, &sbuf, cbuf.base, &consumed, &server_hs_prop);
        if (mode == TEST_HANDSHAKE_HRR_STATELESS) {
            ok(ret == PTLS_ERROR_STATELESS_RETRY);
            ptls_free(server);
            server = ptls_new(ctx_peer, 1);
        } else {
            ok(ret == PTLS_ERROR_IN_PROGRESS);
        }
        ok(cbuf.off == consumed);
        ok(sbuf.off != 0);
        cbuf.off = 0;
        consumed = sbuf.off;
        ret = ptls_handshake(client, &cbuf, sbuf.base, &consumed, &client_hs_prop);
        ok(ret == PTLS_ERROR_IN_PROGRESS);
        ok(sbuf.off == consumed);
        ok(cbuf.off != 0);
        sbuf.off = 0;
        break;
    case TEST_HANDSHAKE_EARLY_DATA:
        ok(max_early_data_size == ctx_peer->max_early_data_size);
        ret = ptls_send(client, &cbuf, req, strlen(req));
        ok(ret == 0);
        break;
    }

    consumed = cbuf.off;
    ret = ptls_handshake(server, &sbuf, cbuf.base, &consumed, &server_hs_prop);

    if (require_client_authentication) {
        /* at the moment, async sign-certificate is not supported in this path, neither on the client-side or the server-side */
        ok(ptls_is_psk_handshake(server) == 0);
        ok(ret == PTLS_ERROR_IN_PROGRESS);
    } else if (mode == TEST_HANDSHAKE_EARLY_DATA) {
        ok(ret == 0);
    } else {
        ok(ret == 0 || ret == PTLS_ERROR_ASYNC_OPERATION);
    }

    ok(sbuf.off != 0);
    if (check_ch) {
        ok(ptls_get_server_name(server) != NULL);
        if (can_ech(ctx, 0) && !can_ech(ctx_peer, 1)) {
            /* server should be using CHouter.sni that includes the public name of the ECH extension */
            ok(strcmp(ptls_get_server_name(server), "example.com") == 0);
        } else {
            ok(strcmp(ptls_get_server_name(server), "test.example.com") == 0);
        }
        ok(ptls_get_negotiated_protocol(server) != NULL);
        ok(strcmp(ptls_get_negotiated_protocol(server), "h2") == 0);
    } else {
        ok(ptls_get_server_name(server) == NULL);
        ok(ptls_get_negotiated_protocol(server) == NULL);
    }

    if (mode == TEST_HANDSHAKE_EARLY_DATA && !require_client_authentication) {
        ok(consumed < cbuf.off);
        memmove(cbuf.base, cbuf.base + consumed, cbuf.off - consumed);
        cbuf.off -= consumed;

        consumed = cbuf.off;
        ret = ptls_receive(server, &decbuf, cbuf.base, &consumed);
        ok(ret == 0);
        ok(consumed == cbuf.off);
        ok(decbuf.off == strlen(req));
        ok(memcmp(decbuf.base, req, decbuf.off) == 0);
        ok(!ptls_handshake_is_complete(server));
        cbuf.off = 0;
        decbuf.off = 0;

        ret = ptls_send(server, &sbuf, resp, strlen(resp));
        ok(ret == 0);
    } else {
        ok(consumed == cbuf.off);
        cbuf.off = 0;
    }

    while (ret == PTLS_ERROR_ASYNC_OPERATION) {
        consumed = sbuf.off;
        ret = ptls_handshake(client, &cbuf, sbuf.base, &consumed, NULL);
        ok(ret == PTLS_ERROR_IN_PROGRESS);
        ok(consumed == sbuf.off);
        ok(cbuf.off == 0);
        sbuf.off = 0;
        ret = ptls_handshake(server, &sbuf, NULL, NULL, &server_hs_prop);
    }
    if (require_client_authentication) {
        ok(ret == PTLS_ERROR_IN_PROGRESS);
    } else {
        ok(ret == 0);
    }

    consumed = sbuf.off;
    ret = ptls_handshake(client, &cbuf, sbuf.base, &consumed, NULL);
    ok(ret == 0);
    ok(cbuf.off != 0);
    if (check_ch) {
        ok(ptls_get_server_name(client) != NULL);
        ok(strcmp(ptls_get_server_name(client), "test.example.com") == 0);
        ok(ptls_get_negotiated_protocol(client) != NULL);
        ok(strcmp(ptls_get_negotiated_protocol(client), "h2") == 0);
    } else {
        ok(ptls_get_server_name(server) == NULL);
        ok(ptls_get_negotiated_protocol(server) == NULL);
    }

    if (expect_ticket) {
        ok(consumed < sbuf.off);
        memmove(sbuf.base, sbuf.base + consumed, sbuf.off - consumed);
        sbuf.off -= consumed;
    } else {
        ok(consumed == sbuf.off);
        sbuf.off = 0;
    }

    if (require_client_authentication) {
        ok(!ptls_handshake_is_complete(server));
        consumed = cbuf.off;
        ret = ptls_handshake(server, &sbuf, cbuf.base, &consumed, &server_hs_prop);
        ok(ret == 0);
        ok(ptls_handshake_is_complete(server));
        cbuf.off = 0;
    }

    /* holds the ptls_t pointer of server prior to migration */
    ptls_t *original_server = server;

    if (mode != TEST_HANDSHAKE_EARLY_DATA || require_client_authentication) {
        ret = ptls_send(client, &cbuf, req, strlen(req));
        ok(ret == 0);

        consumed = cbuf.off;
        ret = ptls_receive(server, &decbuf, cbuf.base, &consumed);
        ok(ret == 0);
        ok(consumed == cbuf.off);
        ok(decbuf.off == strlen(req));
        ok(memcmp(decbuf.base, req, strlen(req)) == 0);
        ok(ptls_handshake_is_complete(server));
        decbuf.off = 0;
        cbuf.off = 0;
        if (transfer_session)
            server = clone_tls(original_server);

        ret = ptls_send(server, &sbuf, resp, strlen(resp));
        ok(ret == 0);
    }

    consumed = sbuf.off;
    ret = ptls_receive(client, &decbuf, sbuf.base, &consumed);
    ok(ret == 0);
    ok(consumed == sbuf.off);
    ok(decbuf.off == strlen(resp));
    ok(memcmp(decbuf.base, resp, strlen(resp)) == 0);
    ok(ptls_handshake_is_complete(client));
    decbuf.off = 0;
    sbuf.off = 0;

    if (mode == TEST_HANDSHAKE_EARLY_DATA) {
        consumed = cbuf.off;
        ret = ptls_receive(server, &decbuf, cbuf.base, &consumed);
        ok(ret == 0);
        ok(cbuf.off == consumed);
        ok(decbuf.off == 0);
        ok(ptls_handshake_is_complete(client));
        cbuf.off = 0;
    }

    if (mode == TEST_HANDSHAKE_KEY_UPDATE) {
        /* server -> client with update_request */
        ret = ptls_update_key(server, 1);
        ok(ret == 0);
        ok(server->needs_key_update);
        ok(server->key_update_send_request);
        ret = ptls_send(server, &sbuf, "good bye", 8);
        ok(ret == 0);
        ok(!server->needs_key_update);
        ok(!server->key_update_send_request);
        consumed = sbuf.off;
        ret = ptls_receive(client, &decbuf, sbuf.base, &consumed);
        ok(ret == 0);
        ok(sbuf.off == consumed);
        ok(decbuf.off == 8);
        ok(memcmp(decbuf.base, "good bye", 8) == 0);
        ok(client->needs_key_update);
        ok(!client->key_update_send_request);
        sbuf.off = 0;
        decbuf.off = 0;
        ret = ptls_send(client, &cbuf, "hello", 5);
        ok(ret == 0);
        consumed = cbuf.off;
        ret = ptls_receive(server, &decbuf, cbuf.base, &consumed);
        ok(ret == 0);
        ok(cbuf.off == consumed);
        ok(decbuf.off == 5);
        ok(memcmp(decbuf.base, "hello", 5) == 0);
        cbuf.off = 0;
        decbuf.off = 0;
    }

    /* original_server is used for the server-side checks because handshake data is never migrated */
    if (can_ech(ctx_peer, 1) && can_ech(ctx, 0)) {
        ok(ptls_is_ech_handshake(client, NULL, NULL, NULL));
        ok(ptls_is_ech_handshake(original_server, NULL, NULL, NULL));
    } else {
        ok(!ptls_is_ech_handshake(client, NULL, NULL, NULL));
        ok(!ptls_is_ech_handshake(original_server, NULL, NULL, NULL));
    }

    ptls_buffer_dispose(&cbuf);
    ptls_buffer_dispose(&sbuf);
    ptls_buffer_dispose(&decbuf);
    ptls_free(client);
    if (original_server != server)
        ptls_free(original_server);
    ptls_free(server);

    if (check_ch)
        ctx_peer->on_client_hello = NULL;

    ctx->verify_certificate = NULL;
    if (require_client_authentication)
        ctx_peer->require_client_authentication = 0;
}

static ptls_sign_certificate_t *sc_orig;

static int sign_certificate(ptls_sign_certificate_t *self, ptls_t *tls, ptls_async_job_t **async, uint16_t *selected_algorithm,
                            ptls_buffer_t *output, ptls_iovec_t input, const uint16_t *algorithms, size_t num_algorithms)
{
    ++*(ptls_is_server(tls) ? &server_sc_callcnt : &client_sc_callcnt);
    return sc_orig->cb(sc_orig, tls, async, selected_algorithm, output, input, algorithms, num_algorithms);
}

static int async_sign_certificate(ptls_sign_certificate_t *self, ptls_t *tls, ptls_async_job_t **async,
                                  uint16_t *selected_algorithm, ptls_buffer_t *output, ptls_iovec_t input,
                                  const uint16_t *algorithms, size_t num_algorithms)
{
    static struct {
        ptls_async_job_t super;
        uint16_t selected_algorithm;
    } async_ctx;

    if (async != NULL) {
        if (*async == NULL) {
            /* first invocation, make a fake call to the backend and obtain the algorithm, return it, but not the signature */
            ptls_buffer_t fakebuf;
            ptls_buffer_init(&fakebuf, "", 0);
            int ret = sign_certificate(self, tls, NULL, selected_algorithm, &fakebuf, input, algorithms, num_algorithms);
            assert(ret == 0);
            ptls_buffer_dispose(&fakebuf);
            async_ctx.super.destroy_ = (void (*)(ptls_async_job_t *))0xdeadbeef;
            async_ctx.selected_algorithm = *selected_algorithm;
            *async = &async_ctx.super;
            --server_sc_callcnt;
            ++async_sc_callcnt;
            return PTLS_ERROR_ASYNC_OPERATION;
        } else {
            /* second invocation, restore algorithm, and delegate the call */
            assert(*async == &async_ctx.super);
            assert(algorithms == NULL);
            algorithms = &async_ctx.selected_algorithm;
            num_algorithms = 1;
            *async = NULL;
        }
    }

    return sign_certificate(self, tls, NULL, selected_algorithm, output, input, algorithms, num_algorithms);
}

static ptls_sign_certificate_t *second_sc_orig;

static int second_sign_certificate(ptls_sign_certificate_t *self, ptls_t *tls, ptls_async_job_t **async,
                                   uint16_t *selected_algorithm, ptls_buffer_t *output, ptls_iovec_t input,
                                   const uint16_t *algorithms, size_t num_algorithms)
{
    ++*(ptls_is_server(tls) ? &server_sc_callcnt : &client_sc_callcnt);
    return second_sc_orig->cb(second_sc_orig, tls, async, selected_algorithm, output, input, algorithms, num_algorithms);
}

static void test_full_handshake_impl(int require_client_authentication, int is_async, int transfer_session)
{
    test_handshake(ptls_iovec_init(NULL, 0), TEST_HANDSHAKE_1RTT, 0, 0, require_client_authentication, transfer_session);
    ok(server_sc_callcnt == 1);
    ok(async_sc_callcnt == is_async);
    ok(client_sc_callcnt == require_client_authentication);

    test_handshake(ptls_iovec_init(NULL, 0), TEST_HANDSHAKE_1RTT, 0, 0, require_client_authentication, transfer_session);
    ok(server_sc_callcnt == 1);
    ok(async_sc_callcnt == is_async);
    ok(client_sc_callcnt == require_client_authentication);

    test_handshake(ptls_iovec_init(NULL, 0), TEST_HANDSHAKE_1RTT, 0, 1, require_client_authentication, transfer_session);
    ok(server_sc_callcnt == 1);
    ok(async_sc_callcnt == is_async);
    ok(client_sc_callcnt == require_client_authentication);
}

static void test_full_handshake(void)
{
    test_full_handshake_impl(0, 0, 0);
    test_full_handshake_impl(0, 0, 0);
}

static void test_full_handshake_with_client_authentication(void)
{
    test_full_handshake_impl(1, 0, 0);
    test_full_handshake_impl(1, 0, 1);
}

static void test_key_update(void)
{
    test_handshake(ptls_iovec_init(NULL, 0), TEST_HANDSHAKE_KEY_UPDATE, 0, 0, 0, 0);
    test_handshake(ptls_iovec_init(NULL, 0), TEST_HANDSHAKE_KEY_UPDATE, 0, 0, 0, 1);
}

static void test_hrr_handshake(void)
{
    test_handshake(ptls_iovec_init(NULL, 0), TEST_HANDSHAKE_HRR, 0, 0, 0, 0);
    ok(server_sc_callcnt == 1);
    test_handshake(ptls_iovec_init(NULL, 0), TEST_HANDSHAKE_HRR, 0, 0, 0, 0);
}

static void test_hrr_stateless_handshake(void)
{
    test_handshake(ptls_iovec_init(NULL, 0), TEST_HANDSHAKE_HRR_STATELESS, 0, 0, 0, 0);
    ok(server_sc_callcnt == 1);
}

static int on_copy_ticket(ptls_encrypt_ticket_t *self, ptls_t *tls, int is_encrypt, ptls_buffer_t *dst, ptls_iovec_t src)
{
    int ret;

    if ((ret = ptls_buffer_reserve(dst, src.len)) != 0)
        return ret;
    memcpy(dst->base + dst->off, src.base, src.len);
    dst->off += src.len;

    return 0;
}

static ptls_iovec_t saved_ticket = {NULL};

static int on_save_ticket(ptls_save_ticket_t *self, ptls_t *tls, ptls_iovec_t src)
{
    saved_ticket.base = malloc(src.len);
    memcpy(saved_ticket.base, src.base, src.len);
    saved_ticket.len = src.len;
    return 0;
}

static void test_resumption_impl(int different_preferred_key_share, int require_client_authentication, int transfer_session)
{
    assert(ctx->key_exchanges[0]->id == ctx_peer->key_exchanges[0]->id);
    assert(ctx->key_exchanges[1] == NULL);
    assert(ctx_peer->key_exchanges[1] == NULL);
    assert(ctx->key_exchanges[0]->id != ptls_minicrypto_x25519.id);
    ptls_key_exchange_algorithm_t *different_key_exchanges[] = {&ptls_minicrypto_x25519, ctx->key_exchanges[0], NULL},
                                  **key_exchanges_orig = ctx->key_exchanges;

    if (different_preferred_key_share)
        ctx->key_exchanges = different_key_exchanges;

    ptls_encrypt_ticket_t et = {on_copy_ticket};
    ptls_save_ticket_t st = {on_save_ticket};

    assert(ctx_peer->ticket_lifetime == 0);
    assert(ctx_peer->max_early_data_size == 0);
    assert(ctx_peer->encrypt_ticket == NULL);
    assert(ctx_peer->save_ticket == NULL);
    saved_ticket = ptls_iovec_init(NULL, 0);

    ctx_peer->ticket_lifetime = 86400;
    ctx_peer->max_early_data_size = 8192;
    ctx_peer->encrypt_ticket = &et;
    ctx->save_ticket = &st;

    test_handshake(saved_ticket, different_preferred_key_share ? TEST_HANDSHAKE_2RTT : TEST_HANDSHAKE_1RTT, 1, 0, 0,
                   transfer_session);
    ok(server_sc_callcnt == 1);
    ok(saved_ticket.base != NULL);

    /* psk using saved ticket */
    test_handshake(saved_ticket, TEST_HANDSHAKE_1RTT, 1, 0, require_client_authentication, transfer_session);
    ok(server_sc_callcnt == require_client_authentication); /* client authentication turns off resumption */
    ok(client_sc_callcnt == require_client_authentication);

    /* 0-rtt psk using saved ticket */
    test_handshake(saved_ticket, TEST_HANDSHAKE_EARLY_DATA, 1, 0, require_client_authentication, transfer_session);
    ok(server_sc_callcnt == require_client_authentication); /* client authentication turns off resumption */
    ok(client_sc_callcnt == require_client_authentication);

    ctx->require_dhe_on_psk = 1;

    /* psk-dhe using saved ticket */
    test_handshake(saved_ticket, TEST_HANDSHAKE_1RTT, 1, 0, require_client_authentication, transfer_session);
    ok(server_sc_callcnt == require_client_authentication); /* client authentication turns off resumption */
    ok(client_sc_callcnt == require_client_authentication);

    /* 0-rtt psk-dhe using saved ticket */
    test_handshake(saved_ticket, TEST_HANDSHAKE_EARLY_DATA, 1, 0, require_client_authentication, transfer_session);
    ok(server_sc_callcnt == require_client_authentication); /* client authentication turns off resumption */
    ok(client_sc_callcnt == require_client_authentication);

    ctx->require_dhe_on_psk = 0;
    ctx_peer->ticket_lifetime = 0;
    ctx_peer->max_early_data_size = 0;
    ctx_peer->encrypt_ticket = NULL;
    ctx->save_ticket = NULL;
    ctx->key_exchanges = key_exchanges_orig;
}

static void test_resumption(void)
{
    test_resumption_impl(0, 0, 0);
    test_resumption_impl(0, 0, 1);
}

static void test_resumption_different_preferred_key_share(void)
{
    if (ctx == ctx_peer)
        return;
    test_resumption_impl(1, 0, 0);
    test_resumption_impl(0, 0, 1);
}

static void test_resumption_with_client_authentication(void)
{
    test_resumption_impl(0, 0, 0);
    test_resumption_impl(0, 1, 1);
}

static void test_async_sign_certificate(void)
{
    assert(ctx_peer->sign_certificate->cb == sign_certificate);

    ptls_sign_certificate_t async_sc = {async_sign_certificate}, *orig_sc = ctx_peer->sign_certificate;
    ctx_peer->sign_certificate = &async_sc;

    test_full_handshake_impl(0, 1, 0);

    ctx_peer->sign_certificate = orig_sc;
}

static void test_enforce_retry(int use_cookie)
{
    ptls_t *client, *server;
    ptls_handshake_properties_t server_hs_prop = {{{{NULL}}}};
    ptls_buffer_t cbuf, sbuf, decbuf;
    size_t consumed;
    int ret;

    server_hs_prop.server.cookie.key = "0123456789abcdef0123456789abcdef0123456789abcdef";
    server_hs_prop.server.cookie.additional_data = ptls_iovec_init("1.2.3.4:1234", 12);
    server_hs_prop.server.enforce_retry = 1;
    server_hs_prop.server.retry_uses_cookie = use_cookie;

    ptls_buffer_init(&cbuf, "", 0);
    ptls_buffer_init(&sbuf, "", 0);
    ptls_buffer_init(&decbuf, "", 0);

    client = ptls_new(ctx, 0);

    ret = ptls_handshake(client, &cbuf, NULL, NULL, NULL);
    ok(ret == PTLS_ERROR_IN_PROGRESS);
    ok(cbuf.off != 0);

    server = ptls_new(ctx, 1);

    consumed = cbuf.off;
    ret = ptls_handshake(server, &sbuf, cbuf.base, &consumed, &server_hs_prop);
    cbuf.off = 0;

    if (use_cookie) {
        ok(ret == PTLS_ERROR_STATELESS_RETRY);
        ptls_free(server);
        server = ptls_new(ctx, 1);
    } else {
        ok(ret == PTLS_ERROR_IN_PROGRESS);
    }

    consumed = sbuf.off;
    ret = ptls_handshake(client, &cbuf, sbuf.base, &consumed, NULL);
    ok(ret == PTLS_ERROR_IN_PROGRESS);
    ok(sbuf.off == consumed);
    sbuf.off = 0;

    consumed = cbuf.off;
    ret = ptls_handshake(server, &sbuf, cbuf.base, &consumed, &server_hs_prop);
    ok(ret == 0);
    ok(cbuf.off == consumed);
    cbuf.off = 0;

    consumed = sbuf.off;
    ret = ptls_handshake(client, &cbuf, sbuf.base, &consumed, NULL);
    ok(ret == 0);
    ok(sbuf.off == consumed);
    sbuf.off = 0;

    ret = ptls_send(client, &cbuf, "hello world", 11);
    ok(ret == 0);

    consumed = cbuf.off;
    ret = ptls_receive(server, &decbuf, cbuf.base, &consumed);
    ok(ret == 0);
    ok(cbuf.off == consumed);
    cbuf.off = 0;

    ok(decbuf.off == 11);
    ok(memcmp(decbuf.base, "hello world", 11) == 0);
    decbuf.off = 0;

    ptls_free(client);
    ptls_free(server);

    ptls_buffer_dispose(&cbuf);
    ptls_buffer_dispose(&sbuf);
    ptls_buffer_dispose(&decbuf);
}

static void test_enforce_retry_stateful(void)
{
    test_enforce_retry(0);
}

static void test_enforce_retry_stateless(void)
{
    test_enforce_retry(1);
}

static ptls_t *stateless_hrr_prepare(ptls_buffer_t *sbuf, ptls_handshake_properties_t *server_hs_prop)
{
    ptls_t *client = ptls_new(ctx, 0), *server = ptls_new(ctx_peer, 1);
    ptls_buffer_t cbuf;
    size_t consumed;
    int ret;

    ptls_buffer_init(&cbuf, "", 0);
    ptls_buffer_init(sbuf, "", 0);

    ret = ptls_handshake(client, &cbuf, NULL, NULL, NULL);
    ok(ret == PTLS_ERROR_IN_PROGRESS);

    consumed = cbuf.off;
    ret = ptls_handshake(server, sbuf, cbuf.base, &consumed, server_hs_prop);
    ok(ret == PTLS_ERROR_STATELESS_RETRY);

    ptls_buffer_dispose(&cbuf);
    ptls_free(server);

    return client;
}

static void test_stateless_hrr_aad_change(void)
{
    ptls_t *client, *server;
    ptls_handshake_properties_t server_hs_prop = {{{{NULL}}}};
    ptls_buffer_t cbuf, sbuf;
    size_t consumed;
    int ret;

    server_hs_prop.server.cookie.key = "0123456789abcdef0123456789abcdef0123456789abcdef";
    server_hs_prop.server.cookie.additional_data = ptls_iovec_init("1.2.3.4:1234", 12);
    server_hs_prop.server.enforce_retry = 1;
    server_hs_prop.server.retry_uses_cookie = 1;

    client = stateless_hrr_prepare(&sbuf, &server_hs_prop);
    ptls_buffer_init(&cbuf, "", 0);

    consumed = sbuf.off;
    ret = ptls_handshake(client, &cbuf, sbuf.base, &consumed, NULL);
    ok(ret == PTLS_ERROR_IN_PROGRESS);
    ok(sbuf.off == consumed);
    sbuf.off = 0;

    server = ptls_new(ctx_peer, 1);
    server_hs_prop.server.cookie.additional_data = ptls_iovec_init("1.2.3.4:4321", 12);

    consumed = cbuf.off;
    ret = ptls_handshake(server, &sbuf, cbuf.base, &consumed, &server_hs_prop);
    ok(ret == PTLS_ALERT_HANDSHAKE_FAILURE);

    ptls_free(client);
    ptls_free(server);

    ptls_buffer_dispose(&cbuf);
    ptls_buffer_dispose(&sbuf);
}

static void test_ech_config_mismatch(void)
{
    ptls_t *client, *server;
    ptls_buffer_t cbuf, sbuf, decryptbuf;
    size_t consumed;
    int ret;
    ptls_iovec_t retry_configs = {NULL};
    ptls_handshake_properties_t client_hs_prop = {
        .client.ech = {
            .configs = ptls_iovec_init((void *)ECH_ALTERNATIVE_CONFIG_LIST, sizeof(ECH_ALTERNATIVE_CONFIG_LIST) - 1),
            .retry_configs = &retry_configs,
        }};

    client = ptls_new(ctx, 0);
    ptls_set_server_name(client, "test.example.com", 0);
    server = ptls_new(ctx_peer, 1);
    ptls_buffer_init(&cbuf, "", 0);
    ptls_buffer_init(&sbuf, "", 0);
    ptls_buffer_init(&decryptbuf, "", 0);

    ret = ptls_handshake(client, &cbuf, NULL, NULL, &client_hs_prop);
    ok(ret == PTLS_ERROR_IN_PROGRESS);

    consumed = cbuf.off;
    ret = ptls_handshake(server, &sbuf, cbuf.base, &consumed, NULL);
    ok(ret == 0);
    ok(cbuf.off == consumed);
    cbuf.off = 0;

    consumed = sbuf.off;
    ret = ptls_handshake(client, &cbuf, sbuf.base, &consumed, &client_hs_prop);
    ok(ret == PTLS_ALERT_ECH_REQUIRED);
    ok(sbuf.off == consumed);
    ok(retry_configs.len == sizeof(ECH_CONFIG_LIST) - 1);
    ok(memcmp(retry_configs.base, ECH_CONFIG_LIST, retry_configs.len) == 0);
    sbuf.off = 0;

    consumed = cbuf.off;
    ret = ptls_handshake(server, &sbuf, cbuf.base, &consumed, NULL);
    ok(ret == 0);
    ok(consumed < cbuf.off);
    memmove(cbuf.base, cbuf.base + consumed, cbuf.off - consumed);
    cbuf.off -= consumed;

    consumed = cbuf.off;
    ret = ptls_receive(server, &decryptbuf, cbuf.base, &consumed);
    ok(ret == PTLS_ALERT_TO_PEER_ERROR(PTLS_ALERT_ECH_REQUIRED));
    ok(cbuf.off == consumed);

    ptls_free(client);
    ptls_free(server);
    ptls_buffer_dispose(&cbuf);
    ptls_buffer_dispose(&sbuf);
    ptls_buffer_dispose(&decryptbuf);
    free(retry_configs.base);
}

static void do_test_pre_shared_key(int clear_ke)
{
    struct {
        ptls_key_exchange_algorithm_t **key_exchanges;
        uint32_t max_early_data_size;
    } backup = {ctx->key_exchanges, ctx->max_early_data_size};
    if (clear_ke)
        ctx->key_exchanges = NULL;
    ctx->max_early_data_size = 16384;
    assert(ctx->pre_shared_key.identity.len == 0 && ctx->pre_shared_key.secret.len == 0);
    ctx->pre_shared_key.identity = ptls_iovec_init("", 1);
    ctx->pre_shared_key.secret = ptls_iovec_init("hello world", 11);
    for (size_t i = 0; ctx->cipher_suites[i] != NULL; ++i) {
        if (strcmp(ctx->cipher_suites[i]->hash->name, "sha256") == 0) {
            ctx->pre_shared_key.hash = ctx->cipher_suites[i]->hash;
            break;
        }
    }
    assert(ctx->pre_shared_key.hash != NULL);

    ptls_t *client = ptls_new(ctx, 0), *server = ptls_new(ctx, 1);
    ptls_buffer_t cbuf, sbuf, decbuf;
    ptls_buffer_init(&cbuf, "", 0);
    ptls_buffer_init(&sbuf, "", 0);
    ptls_buffer_init(&decbuf, "", 0);

    ptls_handshake_properties_t client_prop = {{{{NULL}}}};
    size_t client_max_early_data_size = 0;
    client_prop.client.max_early_data_size = &client_max_early_data_size;

    /* [client] send CH and early data */
    int ret = ptls_handshake(client, &cbuf, NULL, NULL, &client_prop);
    ok(ret == PTLS_ERROR_IN_PROGRESS);
    ok(client_prop.client.early_data_acceptance == PTLS_EARLY_DATA_ACCEPTANCE_UNKNOWN);
    ok(client_max_early_data_size == SIZE_MAX);
    ret = ptls_send(client, &cbuf, "hello", 5);
    ok(ret == 0);

    /* [server] read CH and generate up to ServerFinished */
    size_t consumed = cbuf.off;
    ret = ptls_handshake(server, &sbuf, cbuf.base, &consumed, NULL);
    ok(ret == 0);
    ok(consumed < cbuf.off);
    memmove(cbuf.base, cbuf.base + consumed, cbuf.off - consumed);
    cbuf.off -= consumed;

    /* [server] read early data */
    consumed = cbuf.off;
    ret = ptls_receive(server, &decbuf, cbuf.base, &consumed);
    ok(ret == 0);
    ok(consumed == cbuf.off);
    cbuf.off = 0;
    ok(decbuf.off == 5);
    ok(memcmp(decbuf.base, "hello", 5) == 0);
    decbuf.off = 0;

    /* [server] write 0.5-RTT data */
    ret = ptls_send(server, &sbuf, "hi", 2);
    ok(ret == 0);

    /* [client] read up to ServerFinished */
    consumed = sbuf.off;
    ret = ptls_handshake(client, &cbuf, sbuf.base, &consumed, &client_prop);
    ok(ret == 0);
    ok(client_prop.client.early_data_acceptance == PTLS_EARLY_DATA_ACCEPTED);
    ok(consumed < sbuf.off);
    memmove(sbuf.base, sbuf.base + consumed, sbuf.off - consumed);
    sbuf.off -= consumed;

    /* [client] read 0.5-RTT data */
    consumed = sbuf.off;
    ret = ptls_receive(client, &decbuf, sbuf.base, &consumed);
    ok(ret == 0);
    ok(consumed == sbuf.off);
    sbuf.off = 0;
    ok(decbuf.off == 2);
    ok(memcmp(decbuf.base, "hi", 2) == 0);
    decbuf.off = 0;

    /* [client] write 1-RTT data */
    ret = ptls_send(client, &cbuf, "bye", 3);
    ok(ret == 0);

    /* [server] read ClientFinished and 1-RTT data */
    ok(!ptls_handshake_is_complete(server));
    consumed = cbuf.off;
    ret = ptls_receive(server, &decbuf, cbuf.base, &consumed);
    ok(ret == 0);
    ok(ptls_handshake_is_complete(server));
    ok(consumed == cbuf.off);
    cbuf.off = 0;
    ok(decbuf.off == 3);
    ok(memcmp(decbuf.base, "bye", 3) == 0);

    ptls_buffer_dispose(&cbuf);
    ptls_buffer_dispose(&sbuf);
    ptls_buffer_dispose(&decbuf);
    ptls_free(client);
    ptls_free(server);

    ctx->key_exchanges = backup.key_exchanges;
    ctx->max_early_data_size = backup.max_early_data_size;
    ctx->pre_shared_key.identity = ptls_iovec_init(NULL, 0);
    ctx->pre_shared_key.secret = ptls_iovec_init(NULL, 0);
    ctx->pre_shared_key.hash = NULL;
}

static void test_pre_shared_key(void)
{
    do_test_pre_shared_key(0);
    do_test_pre_shared_key(1);
}

typedef uint8_t traffic_secrets_t[2 /* is_enc */][4 /* epoch */][PTLS_MAX_DIGEST_SIZE /* octets */];

static int on_update_traffic_key(ptls_update_traffic_key_t *self, ptls_t *tls, int is_enc, size_t epoch, const void *secret)
{
    traffic_secrets_t *secrets = *ptls_get_data_ptr(tls);
    ok(memcmp((*secrets)[is_enc][epoch], zeroes_of_max_digest_size, PTLS_MAX_DIGEST_SIZE) == 0);

    size_t size = ptls_get_cipher(tls)->hash->digest_size;
    memcpy((*secrets)[is_enc][epoch], secret, size);
    return 0;
}

static int feed_messages(ptls_t *tls, ptls_buffer_t *outbuf, size_t *out_epoch_offsets, const uint8_t *input,
                         const size_t *in_epoch_offsets, ptls_handshake_properties_t *props)
{
    size_t i;
    int ret = PTLS_ERROR_IN_PROGRESS;

    outbuf->off = 0;
    memset(out_epoch_offsets, 0, sizeof(*out_epoch_offsets) * 5);

    for (i = 0; i != 4; ++i) {
        size_t len = in_epoch_offsets[i + 1] - in_epoch_offsets[i];
        if (len != 0) {
            ret = ptls_handle_message(tls, outbuf, out_epoch_offsets, i, input + in_epoch_offsets[i], len, props);
            if (!(ret == 0 || ret == PTLS_ERROR_IN_PROGRESS))
                break;
        }
    }

    return ret;
}

static void test_handshake_api(void)
{
    ptls_t *client, *server;
    traffic_secrets_t client_secrets = {{{0}}}, server_secrets = {{{0}}};
    ptls_buffer_t cbuf, sbuf;
    size_t coffs[5] = {0}, soffs[5];
    ptls_update_traffic_key_t update_traffic_key = {on_update_traffic_key};
    ptls_encrypt_ticket_t encrypt_ticket = {on_copy_ticket};
    ptls_save_ticket_t save_ticket = {on_save_ticket};
    int ret;

    ctx->update_traffic_key = &update_traffic_key;
    ctx->omit_end_of_early_data = 1;
    ctx->save_ticket = &save_ticket;
    ctx_peer->update_traffic_key = &update_traffic_key;
    ctx_peer->omit_end_of_early_data = 1;
    ctx_peer->encrypt_ticket = &encrypt_ticket;
    ctx_peer->ticket_lifetime = 86400;
    ctx_peer->max_early_data_size = 8192;

    saved_ticket = ptls_iovec_init(NULL, 0);

    ptls_buffer_init(&cbuf, "", 0);
    ptls_buffer_init(&sbuf, "", 0);

    client = ptls_new(ctx, 0);
    *ptls_get_data_ptr(client) = &client_secrets;
    server = ptls_new(ctx_peer, 1);
    *ptls_get_data_ptr(server) = &server_secrets;

    /* full handshake */
    ret = ptls_handle_message(client, &cbuf, coffs, 0, NULL, 0, NULL);
    ok(ret == PTLS_ERROR_IN_PROGRESS);
    ret = feed_messages(server, &sbuf, soffs, cbuf.base, coffs, NULL);
    ok(ret == 0);
    ok(sbuf.off != 0);
    ok(!ptls_handshake_is_complete(server));
    ok(memcmp(server_secrets[1][2], zeroes_of_max_digest_size, PTLS_MAX_DIGEST_SIZE) != 0);
    ok(memcmp(server_secrets[1][3], zeroes_of_max_digest_size, PTLS_MAX_DIGEST_SIZE) != 0);
    ok(memcmp(server_secrets[0][2], zeroes_of_max_digest_size, PTLS_MAX_DIGEST_SIZE) != 0);
    ok(memcmp(server_secrets[0][3], zeroes_of_max_digest_size, PTLS_MAX_DIGEST_SIZE) == 0);
    ret = feed_messages(client, &cbuf, coffs, sbuf.base, soffs, NULL);
    ok(ret == 0);
    ok(cbuf.off != 0);
    ok(ptls_handshake_is_complete(client));
    ok(memcmp(client_secrets[0][2], server_secrets[1][2], PTLS_MAX_DIGEST_SIZE) == 0);
    ok(memcmp(client_secrets[1][2], server_secrets[0][2], PTLS_MAX_DIGEST_SIZE) == 0);
    ok(memcmp(client_secrets[0][3], server_secrets[1][3], PTLS_MAX_DIGEST_SIZE) == 0);
    ok(memcmp(client_secrets[1][3], zeroes_of_max_digest_size, PTLS_MAX_DIGEST_SIZE) != 0);
    ret = feed_messages(server, &sbuf, soffs, cbuf.base, coffs, NULL);
    ok(ret == 0);
    ok(sbuf.off == 0);
    ok(ptls_handshake_is_complete(server));
    ok(memcmp(client_secrets[1][3], server_secrets[0][3], PTLS_MAX_DIGEST_SIZE) == 0);

    ptls_free(client);
    ptls_free(server);

    cbuf.off = 0;
    sbuf.off = 0;
    memset(client_secrets, 0, sizeof(client_secrets));
    memset(server_secrets, 0, sizeof(server_secrets));
    memset(coffs, 0, sizeof(coffs));
    memset(soffs, 0, sizeof(soffs));

    ctx->save_ticket = NULL; /* don't allow further test to update the saved ticket */

    /* 0-RTT resumption */
    size_t max_early_data_size = 0;
    ptls_handshake_properties_t client_hs_prop = {{{{NULL}, saved_ticket, &max_early_data_size}}};
    client = ptls_new(ctx, 0);
    *ptls_get_data_ptr(client) = &client_secrets;
    server = ptls_new(ctx_peer, 1);
    *ptls_get_data_ptr(server) = &server_secrets;
    ret = ptls_handle_message(client, &cbuf, coffs, 0, NULL, 0, &client_hs_prop);
    ok(ret == PTLS_ERROR_IN_PROGRESS);
    ok(max_early_data_size != 0);
    ok(memcmp(client_secrets[1][1], zeroes_of_max_digest_size, PTLS_MAX_DIGEST_SIZE) != 0);
    ret = feed_messages(server, &sbuf, soffs, cbuf.base, coffs, NULL);
    ok(ret == 0);
    ok(sbuf.off != 0);
    ok(!ptls_handshake_is_complete(server));
    ok(memcmp(client_secrets[1][1], server_secrets[0][1], PTLS_MAX_DIGEST_SIZE) == 0);
    ok(memcmp(server_secrets[0][2], zeroes_of_max_digest_size, PTLS_MAX_DIGEST_SIZE) != 0); /* !!!overlap!!! */
    ok(memcmp(server_secrets[1][2], zeroes_of_max_digest_size, PTLS_MAX_DIGEST_SIZE) != 0);
    ok(memcmp(server_secrets[1][3], zeroes_of_max_digest_size, PTLS_MAX_DIGEST_SIZE) != 0);
    ok(memcmp(server_secrets[0][3], zeroes_of_max_digest_size, PTLS_MAX_DIGEST_SIZE) == 0);
    ret = feed_messages(client, &cbuf, coffs, sbuf.base, soffs, &client_hs_prop);
    ok(ret == 0);
    ok(cbuf.off != 0);
    ok(ptls_handshake_is_complete(client));
    ok(memcmp(client_secrets[0][3], server_secrets[1][3], PTLS_MAX_DIGEST_SIZE) == 0);
    ok(memcmp(client_secrets[1][3], zeroes_of_max_digest_size, PTLS_MAX_DIGEST_SIZE) != 0);
    ret = feed_messages(server, &sbuf, soffs, cbuf.base, coffs, NULL);
    ok(ret == 0);
    ok(sbuf.off == 0);
    ok(ptls_handshake_is_complete(server));
    ok(memcmp(server_secrets[0][3], zeroes_of_max_digest_size, PTLS_MAX_DIGEST_SIZE) != 0);

    ptls_free(client);
    ptls_free(server);

    cbuf.off = 0;
    sbuf.off = 0;
    memset(client_secrets, 0, sizeof(client_secrets));
    memset(server_secrets, 0, sizeof(server_secrets));
    memset(coffs, 0, sizeof(coffs));
    memset(soffs, 0, sizeof(soffs));

    /* 0-RTT rejection */
    ctx_peer->max_early_data_size = 0;
    client_hs_prop = (ptls_handshake_properties_t){{{{NULL}, saved_ticket, &max_early_data_size}}};
    client = ptls_new(ctx, 0);
    *ptls_get_data_ptr(client) = &client_secrets;
    server = ptls_new(ctx_peer, 1);
    *ptls_get_data_ptr(server) = &server_secrets;
    ret = ptls_handle_message(client, &cbuf, coffs, 0, NULL, 0, &client_hs_prop);
    ok(ret == PTLS_ERROR_IN_PROGRESS);
    ok(max_early_data_size != 0);
    ok(memcmp(client_secrets[1][1], zeroes_of_max_digest_size, PTLS_MAX_DIGEST_SIZE) != 0);
    ret = feed_messages(server, &sbuf, soffs, cbuf.base, coffs, NULL);
    ok(ret == 0);
    ok(sbuf.off != 0);
    ok(!ptls_handshake_is_complete(server));
    ret = feed_messages(client, &cbuf, coffs, sbuf.base, soffs, &client_hs_prop);
    ok(ret == 0);
    ok(cbuf.off != 0);
    ok(ptls_handshake_is_complete(client));
    ok(client_hs_prop.client.early_data_acceptance == PTLS_EARLY_DATA_REJECTED);
    ok(memcmp(server_secrets[0][1], zeroes_of_max_digest_size, PTLS_MAX_DIGEST_SIZE) == 0);
    ret = feed_messages(server, &sbuf, soffs, cbuf.base, coffs, NULL);
    ok(ret == 0);
    ok(sbuf.off == 0);
    ok(ptls_handshake_is_complete(server));

    ptls_free(client);
    ptls_free(server);

    cbuf.off = 0;
    sbuf.off = 0;
    memset(client_secrets, 0, sizeof(client_secrets));
    memset(server_secrets, 0, sizeof(server_secrets));
    memset(coffs, 0, sizeof(coffs));
    memset(soffs, 0, sizeof(soffs));

    /* HRR rejects 0-RTT */
    ctx_peer->max_early_data_size = 8192;
    ptls_handshake_properties_t server_hs_prop = {{{{NULL}}}};
    server_hs_prop.server.enforce_retry = 1;
    client_hs_prop = (ptls_handshake_properties_t){{{{NULL}, saved_ticket, &max_early_data_size}}};
    client = ptls_new(ctx, 0);
    *ptls_get_data_ptr(client) = &client_secrets;
    server = ptls_new(ctx_peer, 1);
    *ptls_get_data_ptr(server) = &server_secrets;
    ret = ptls_handle_message(client, &cbuf, coffs, 0, NULL, 0, &client_hs_prop); /* -> CH */
    ok(ret == PTLS_ERROR_IN_PROGRESS);
    ok(max_early_data_size != 0);
    ok(memcmp(client_secrets[1][1], zeroes_of_max_digest_size, PTLS_MAX_DIGEST_SIZE) != 0);
    ret = feed_messages(server, &sbuf, soffs, cbuf.base, coffs, &server_hs_prop); /* CH -> HRR */
    ok(ret == PTLS_ERROR_IN_PROGRESS);
    ok(sbuf.off != 0);
    ok(!ptls_handshake_is_complete(server));
    ret = feed_messages(client, &cbuf, coffs, sbuf.base, soffs, &client_hs_prop); /* HRR  -> CH */
    ok(ret == PTLS_ERROR_IN_PROGRESS);
    ok(cbuf.off != 0);
    ok(!ptls_handshake_is_complete(client));
    ok(client_hs_prop.client.early_data_acceptance == PTLS_EARLY_DATA_REJECTED);
    ret = feed_messages(server, &sbuf, soffs, cbuf.base, coffs, &server_hs_prop); /* CH -> SH..SF */
    ok(ret == 0);
    ok(!ptls_handshake_is_complete(server));
    ok(memcmp(server_secrets[0][1], zeroes_of_max_digest_size, PTLS_MAX_DIGEST_SIZE) == 0);
    ok(sbuf.off != 0);
    ret = feed_messages(client, &cbuf, coffs, sbuf.base, soffs, &client_hs_prop); /* SH..SF -> CF */
    ok(ret == 0);
    ok(ptls_handshake_is_complete(client));
    ok(cbuf.off != 0);
    ret = feed_messages(server, &sbuf, soffs, cbuf.base, coffs, &server_hs_prop); /* CF -> */
    ok(ret == 0);
    ok(ptls_handshake_is_complete(server));

    ptls_free(client);
    ptls_free(server);

    cbuf.off = 0;
    sbuf.off = 0;

    /* shamelessly reuse this subtest for testing ordinary TLS 0-RTT with HRR rejection */
    ctx->update_traffic_key = NULL;
    ctx->omit_end_of_early_data = 0;
    ctx_peer->update_traffic_key = NULL;
    ctx_peer->omit_end_of_early_data = 0;
    client_hs_prop = (ptls_handshake_properties_t){{{{NULL}, saved_ticket, &max_early_data_size}}};
    server_hs_prop = (ptls_handshake_properties_t){{{{NULL}}}};
    server_hs_prop.server.enforce_retry = 1;
    client = ptls_new(ctx, 0);
    server = ptls_new(ctx_peer, 1);
    ret = ptls_handshake(client, &cbuf, NULL, NULL, &client_hs_prop); /* -> CH */
    ok(ret == PTLS_ERROR_IN_PROGRESS);
    ok(client_hs_prop.client.max_early_data_size != 0);
    ok(client_hs_prop.client.early_data_acceptance == PTLS_EARLY_DATA_ACCEPTANCE_UNKNOWN);
    ok(cbuf.off != 0);
    ret = ptls_send(client, &cbuf, "hello world", 11); /* send 0-RTT data that'll be rejected */
    ok(ret == 0);
    size_t inlen = cbuf.off;
    ret = ptls_handshake(server, &sbuf, cbuf.base, &inlen, &server_hs_prop); /* CH -> HRR */
    ok(ret == PTLS_ERROR_IN_PROGRESS);
    ok(cbuf.off == inlen);
    cbuf.off = 0;
    ok(sbuf.off != 0);
    inlen = sbuf.off;
    ret = ptls_handshake(client, &cbuf, sbuf.base, &inlen, &client_hs_prop); /* HRR -> CH */
    ok(ret == PTLS_ERROR_IN_PROGRESS);
    ok(client_hs_prop.client.early_data_acceptance == PTLS_EARLY_DATA_REJECTED);
    ok(sbuf.off == inlen);
    sbuf.off = 0;
    ok(cbuf.off != 0);
    inlen = cbuf.off;
    ret = ptls_handshake(server, &sbuf, cbuf.base, &inlen, &server_hs_prop); /* CH -> SH..SF,NST */
    ok(ret == 0);
    ok(!ptls_handshake_is_complete(server));
    ok(cbuf.off == inlen);
    cbuf.off = 0;
    ok(sbuf.off != 0);
    inlen = sbuf.off;
    ret = ptls_handshake(client, &cbuf, sbuf.base, &inlen, &client_hs_prop); /* SH..SF -> CF */
    ok(ret == 0);
    ok(ptls_handshake_is_complete(client));
    ok(inlen < sbuf.off); /* ignore NST */
    sbuf.off = 0;
    inlen = cbuf.off;
    ret = ptls_handshake(server, &sbuf, cbuf.base, &inlen, &server_hs_prop); /* CF -> */
    ok(ret == 0);
    ok(ptls_handshake_is_complete(server));
    ok(sbuf.off == 0);

    ptls_free(client);
    ptls_free(server);

    ptls_buffer_dispose(&cbuf);
    ptls_buffer_dispose(&sbuf);

    ctx->update_traffic_key = NULL;
    ctx->omit_end_of_early_data = 0;
    ctx->save_ticket = NULL;
    ctx_peer->update_traffic_key = NULL;
    ctx_peer->omit_end_of_early_data = 0;
    ctx_peer->encrypt_ticket = NULL;
    ctx_peer->save_ticket = NULL;
    ctx_peer->ticket_lifetime = 0;
    ctx_peer->max_early_data_size = 0;
}

static void test_all_handshakes_core(void)
{
    subtest("full-handshake", test_full_handshake);
    subtest("full-handshake+client-auth", test_full_handshake_with_client_authentication);
    subtest("hrr-handshake", test_hrr_handshake);
    /* resumption does not work when the client offers ECH but the server does not recognize that */
    if (!(can_ech(ctx, 0) && !can_ech(ctx_peer, 1))) {
        subtest("resumption", test_resumption);
        subtest("resumption-different-preferred-key-share", test_resumption_different_preferred_key_share);
        subtest("resumption-with-client-authentication", test_resumption_with_client_authentication);
    }
    subtest("async-sign-certificate", test_async_sign_certificate);
    subtest("enforce-retry-stateful", test_enforce_retry_stateful);
    if (!(can_ech(ctx_peer, 1) && can_ech(ctx, 0))) {
        subtest("hrr-stateless-handshake", test_hrr_stateless_handshake);
        subtest("enforce-retry-stateless", test_enforce_retry_stateless);
        subtest("stateless-hrr-aad-change", test_stateless_hrr_aad_change);
    }
    subtest("key-update", test_key_update);
    subtest("pre-shared-key", test_pre_shared_key);
    subtest("handshake-api", test_handshake_api);
}

static void test_all_handshakes(void)
{
    ptls_sign_certificate_t server_sc = {sign_certificate};
    sc_orig = ctx_peer->sign_certificate;
    ctx_peer->sign_certificate = &server_sc;

    ptls_sign_certificate_t client_sc = {second_sign_certificate};
    if (ctx_peer != ctx) {
        second_sc_orig = ctx->sign_certificate;
        ctx->sign_certificate = &client_sc;
    }

    struct {
        ptls_ech_create_opener_t *create_opener;
        ptls_hpke_cipher_suite_t **client_ciphers;
    } orig_ech = {ctx_peer->ech.server.create_opener, ctx->ech.client.ciphers};

    /* first run tests wo. ECH */
    ctx_peer->ech.server.create_opener = NULL;
    ctx->ech.client.ciphers = NULL;
    subtest("no-ech", test_all_handshakes_core);
    ctx_peer->ech.server.create_opener = orig_ech.create_opener;
    ctx->ech.client.ciphers = orig_ech.client_ciphers;

    if (can_ech(ctx_peer, 1) && can_ech(ctx, 0)) {
        subtest("ech", test_all_handshakes_core);
        if (ctx != ctx_peer) {
            ctx->ech.client.ciphers = NULL;
            subtest("ech (server-only)", test_all_handshakes_core);
            ctx->ech.client.ciphers = orig_ech.client_ciphers;
        }
        subtest("ech-config-mismatch", test_ech_config_mismatch);
    }

    ctx_peer->sign_certificate = sc_orig;

    if (ctx_peer != ctx)
        ctx->sign_certificate = second_sc_orig;
}

static void do_test_tlsblock(size_t len_encoded, size_t max_bytes)
{
    ptls_buffer_t buf;
    const uint8_t *src, *end;
    int expect_overflow = 0, ret;

    /* block that fits in */
    ptls_buffer_init(&buf, "", 0);
    ptls_buffer_push_block(&buf, len_encoded, {
        for (size_t i = 0; i < max_bytes; ++i)
            ptls_buffer_push(&buf, (uint8_t)i);
    });
    src = buf.base;
    end = buf.base + buf.off;
    ptls_decode_block(src, end, len_encoded, {
        ok(end - src == max_bytes);
        int bytes_eq = 1;
        for (size_t i = 0; i < max_bytes; ++i) {
            if (src[i] != (uint8_t)i)
                bytes_eq = 0;
        }
        ok(bytes_eq);
        src = end;
    });

    /* block that does not fit in */
    ptls_buffer_push_block(&buf, len_encoded, {
        for (size_t i = 0; i < max_bytes + 1; i++)
            ptls_buffer_push(&buf, 1);
        expect_overflow = 1;
    });
    ok(!"fail");

Exit:
    if (ret != 0) {
        if (expect_overflow) {
            ok(ret == PTLS_ERROR_BLOCK_OVERFLOW);
        } else {
            ok(!"fail");
        }
    }
    ptls_buffer_dispose(&buf);
}

static void test_tlsblock8(void)
{
    do_test_tlsblock(1, 255);
}

static void test_tlsblock16(void)
{
    do_test_tlsblock(2, 65535);
}

static void test_quicint(void)
{
#define CHECK_PATTERN(output, ...)                                                                                                 \
    do {                                                                                                                           \
        const uint8_t pat[] = {__VA_ARGS__}, *p = pat;                                                                             \
        ok(output == ptls_decode_quicint(&p, pat + sizeof(pat)));                                                                  \
        ok(p == pat + sizeof(pat));                                                                                                \
    } while (0)
    CHECK_PATTERN(0, 0);
    CHECK_PATTERN(0, 0x40, 0);
    CHECK_PATTERN(0, 0x80, 0, 0, 0);
    CHECK_PATTERN(0, 0xc0, 0, 0, 0, 0, 0, 0, 0);
    CHECK_PATTERN(9, 9);
    CHECK_PATTERN(9, 0x40, 9);
    CHECK_PATTERN(9, 0x80, 0, 0, 9);
    CHECK_PATTERN(9, 0xc0, 0, 0, 0, 0, 0, 0, 9);
    CHECK_PATTERN(0x1234, 0x52, 0x34);
    CHECK_PATTERN(0x1234, 0x80, 0, 0x12, 0x34);
    CHECK_PATTERN(0x1234, 0xc0, 0, 0, 0, 0, 0, 0x12, 0x34);
    CHECK_PATTERN(0x12345678, 0x92, 0x34, 0x56, 0x78);
    CHECK_PATTERN(0x12345678, 0xc0, 0, 0, 0, 0x12, 0x34, 0x56, 0x78);
    CHECK_PATTERN(0x123456789abcdef, 0xc1, 0x23, 0x45, 0x67, 0x89, 0xab, 0xcd, 0xef);
#undef CHECK_PATTERN

    static uint64_t inputs[] = {0, 1, 63, 64, 16383, 16384, 1073741823, 1073741824, UINT64_MAX};
    size_t i;

    for (i = 0; inputs[i] != UINT64_MAX; ++i) {
        uint8_t buf[PTLS_ENCODE_QUICINT_CAPACITY + 1];
        memset(buf, 123, sizeof(buf));
        uint8_t *enc_end = ptls_encode_quicint(buf, inputs[i]);
        assert(enc_end - buf <= PTLS_ENCODE_QUICINT_CAPACITY);
        const uint8_t *src = buf;
        uint64_t decoded = ptls_decode_quicint(&src, buf + sizeof(buf));
        ok(inputs[i] == decoded);
        ok(src == enc_end);
        ok(*src == 123);
    }
}

static void test_quicblock(void)
{
    ptls_buffer_t buf;
    const uint8_t *src, *end;
    int ret;

    ptls_buffer_init(&buf, "", 0);

    ptls_buffer_push_block(&buf, -1, { ptls_buffer_pushv(&buf, "abc", 3); });
    src = buf.base;
    end = buf.base + buf.off;
    ptls_decode_block(src, end, -1, {
        ok(end - src == 3);
        ok(memcmp(src, "abc", 3) == 0);
        src += 3;
    });

    buf.off = 0;
    ptls_buffer_push_block(&buf, -1, {
        if ((ret = ptls_buffer_reserve(&buf, 123)) != 0)
            goto Exit;
        memset(buf.base + buf.off, 0x55, 123);
        buf.off += 123;
    });
    src = buf.base;
    end = buf.base + buf.off;
    ptls_decode_block(src, end, -1, {
        ok(end - src == 123);
        size_t i;
        for (i = 0; i != 123; ++i)
            ok(*src++ == 0x55);
    });

Exit:
    if (ret != 0)
        ok(!"fail");
    ptls_buffer_dispose(&buf);
}

static void test_quic(void)
{
    subtest("varint", test_quicint);
    subtest("block", test_quicblock);
}

static ptls_on_client_hello_parameters_t *legacy_params;

static int test_legacy_ch_tls12_callback(ptls_on_client_hello_t *self, ptls_t *tls, ptls_on_client_hello_parameters_t *params)
{
    assert(legacy_params == NULL);
    legacy_params = malloc(sizeof(*legacy_params));
    *legacy_params = *params;
    return 0;
}

static void test_legacy_ch(void)
{
    static const uint8_t tls12[] = {
        0x16, 0x03, 0x01, 0x00, 0xd2, 0x01, 0x00, 0x00, 0xce, 0x03, 0x03, 0xd1, 0x01, 0x0e, 0x39, 0xea, 0x22, 0x28, 0x89, 0x99,
        0x42, 0xec, 0x70, 0xfa, 0xb3, 0x47, 0x01, 0xce, 0x61, 0x8d, 0xee, 0x0e, 0x3e, 0xf7, 0xe9, 0x4f, 0x0a, 0x8e, 0x94, 0x28,
        0xe5, 0xe3, 0xd3, 0x00, 0x00, 0x5c, 0xc0, 0x30, 0xc0, 0x2c, 0xc0, 0x28, 0xc0, 0x24, 0xc0, 0x14, 0xc0, 0x0a, 0x00, 0x9f,
        0x00, 0x6b, 0x00, 0x39, 0xcc, 0xa9, 0xcc, 0xa8, 0xcc, 0xaa, 0xff, 0x85, 0x00, 0xc4, 0x00, 0x88, 0x00, 0x81, 0x00, 0x9d,
        0x00, 0x3d, 0x00, 0x35, 0x00, 0xc0, 0x00, 0x84, 0xc0, 0x2f, 0xc0, 0x2b, 0xc0, 0x27, 0xc0, 0x23, 0xc0, 0x13, 0xc0, 0x09,
        0x00, 0x9e, 0x00, 0x67, 0x00, 0x33, 0x00, 0xbe, 0x00, 0x45, 0x00, 0x9c, 0x00, 0x3c, 0x00, 0x2f, 0x00, 0xba, 0x00, 0x41,
        0xc0, 0x11, 0xc0, 0x07, 0x00, 0x05, 0x00, 0x04, 0xc0, 0x12, 0xc0, 0x08, 0x00, 0x16, 0x00, 0x0a, 0x00, 0xff, 0x01, 0x00,
        0x00, 0x49, 0x00, 0x00, 0x00, 0x0f, 0x00, 0x0d, 0x00, 0x00, 0x0a, 0x69, 0x5f, 0x6e, 0x65, 0x65, 0x64, 0x5f, 0x73, 0x6e,
        0x69, 0x00, 0x0b, 0x00, 0x02, 0x01, 0x00, 0x00, 0x0a, 0x00, 0x08, 0x00, 0x06, 0x00, 0x1d, 0x00, 0x17, 0x00, 0x18, 0x00,
        0x23, 0x00, 0x00, 0x00, 0x0d, 0x00, 0x1c, 0x00, 0x1a, 0x06, 0x01, 0x06, 0x03, 0xef, 0xef, 0x05, 0x01, 0x05, 0x03, 0x04,
        0x01, 0x04, 0x03, 0xee, 0xee, 0xed, 0xed, 0x03, 0x01, 0x03, 0x03, 0x02, 0x01, 0x02, 0x03};
    static const uint8_t tls11[] = {
        0x16, 0x03, 0x01, 0x00, 0x71, 0x01, 0x00, 0x00, 0x6d, 0x03, 0x02, 0xa5, 0xac, 0xfc, 0xef, 0x36, 0xa0, 0x4e, 0x1b, 0xa1,
        0x9d, 0x01, 0x98, 0x3e, 0xae, 0x07, 0x2e, 0x23, 0xdc, 0xce, 0x62, 0xc8, 0xb6, 0x7e, 0xd0, 0x5c, 0x2e, 0xeb, 0x63, 0x26,
        0x74, 0xe7, 0x61, 0x00, 0x00, 0x2e, 0xc0, 0x14, 0xc0, 0x0a, 0x00, 0x39, 0xff, 0x85, 0x00, 0x88, 0x00, 0x81, 0x00, 0x35,
        0x00, 0x84, 0xc0, 0x13, 0xc0, 0x09, 0x00, 0x33, 0x00, 0x45, 0x00, 0x2f, 0x00, 0x41, 0xc0, 0x11, 0xc0, 0x07, 0x00, 0x05,
        0x00, 0x04, 0xc0, 0x12, 0xc0, 0x08, 0x00, 0x16, 0x00, 0x0a, 0x00, 0xff, 0x01, 0x00, 0x00, 0x16, 0x00, 0x0b, 0x00, 0x02,
        0x01, 0x00, 0x00, 0x0a, 0x00, 0x08, 0x00, 0x06, 0x00, 0x1d, 0x00, 0x17, 0x00, 0x18, 0x00, 0x23, 0x00, 0x00};
    static const uint8_t tls10_no_exts[] = {
        0x16, 0x03, 0x01, 0x00, 0x4b, 0x01, 0x00, 0x00, 0x47, 0x03, 0x01, 0x00, 0x00, 0x00, 0x00, 0x00, 0x00, 0x00, 0x00, 0x00,
        0x00, 0x00, 0x00, 0x00, 0x00, 0x00, 0x00, 0x00, 0x00, 0x00, 0x00, 0x00, 0x00, 0x00, 0x00, 0x00, 0x00, 0x00, 0x00, 0x00,
        0x00, 0x00, 0x00, 0x00, 0x00, 0x20, 0x00, 0x04, 0x00, 0x05, 0x00, 0x2f, 0x00, 0x33, 0x00, 0x32, 0x00, 0x0a, 0x00, 0x16,
        0x00, 0x13, 0x00, 0x09, 0x00, 0x15, 0x00, 0x12, 0x00, 0x03, 0x00, 0x08, 0x00, 0x14, 0x00, 0x11, 0x00, 0xff, 0x01, 0x00};
    static const uint8_t tls12_no_exts[] = {
        0x16, 0x03, 0x01, 0x00, 0x67, 0x01, 0x00, 0x00, 0x63, 0x03, 0x03, 0x00, 0x00, 0x00, 0x00, 0x00, 0x00, 0x00,
        0x00, 0x00, 0x00, 0x00, 0x00, 0x00, 0x00, 0x00, 0x00, 0x00, 0x00, 0x00, 0x00, 0x00, 0x00, 0x00, 0x00, 0x00,
        0x00, 0x00, 0x00, 0x00, 0x00, 0x00, 0x00, 0x20, 0xee, 0x8a, 0x29, 0xdd, 0xcf, 0x6d, 0x64, 0xfd, 0xd0, 0xcd,
        0xa0, 0x9b, 0xc1, 0x32, 0x46, 0xbf, 0x53, 0xda, 0x29, 0x23, 0x81, 0x5f, 0x54, 0x1f, 0xbd, 0xe0, 0x8e, 0x97,
        0x17, 0x5b, 0x03, 0x5d, 0x00, 0x1c, 0x00, 0xff, 0x00, 0x9c, 0xc0, 0x2b, 0xc0, 0x2f, 0xc0, 0x0a, 0xc0, 0x09,
        0xc0, 0x13, 0xc0, 0x14, 0x00, 0x2f, 0x00, 0x35, 0x00, 0x9e, 0x00, 0x33, 0x00, 0x39, 0x00, 0x0a, 0x01, 0x00};
    /* client hello generated by openssl 1.0.0s; s_client -bugs -no_ticket -cipher DES-CBC-SHA -connect */
    static const uint8_t tls10_with_exts[] = {0x16, 0x03, 0x01, 0x00, 0x2f, 0x01, 0x00, 0x00, 0x2b, 0x03, 0x01, 0x63, 0xfc,
                                              0x5a, 0x16, 0xde, 0x7a, 0xfc, 0xc1, 0x0c, 0x54, 0x12, 0xa6, 0xd3, 0x8c, 0xcf,
                                              0xda, 0xd3, 0xcc, 0x50, 0x19, 0x42, 0x5c, 0xb0, 0x81, 0xf6, 0xe2, 0xf9, 0x4b,
                                              0x06, 0x71, 0x68, 0x38, 0x00, 0x00, 0x04, 0x00, 0x09, 0x00, 0xff, 0x01, 0x00};
    /* client hello generated by openssl 0.9.8; we do not bother parsing it */
    static const uint8_t ssl2[] = {
        0x80, 0x80, 0x01, 0x03, 0x01, 0x00, 0x57, 0x00, 0x00, 0x00, 0x20, 0x00, 0x00, 0x16, 0x00, 0x00, 0x13, 0x00, 0x00,
        0x0a, 0x07, 0x00, 0xc0, 0x00, 0x00, 0x66, 0x00, 0x00, 0x07, 0x00, 0x00, 0x05, 0x00, 0x00, 0x04, 0x05, 0x00, 0x80,
        0x03, 0x00, 0x80, 0x01, 0x00, 0x80, 0x08, 0x00, 0x80, 0x00, 0x00, 0x65, 0x00, 0x00, 0x64, 0x00, 0x00, 0x63, 0x00,
        0x00, 0x62, 0x00, 0x00, 0x61, 0x00, 0x00, 0x60, 0x00, 0x00, 0x15, 0x00, 0x00, 0x12, 0x00, 0x00, 0x09, 0x06, 0x00,
        0x40, 0x00, 0x00, 0x14, 0x00, 0x00, 0x11, 0x00, 0x00, 0x08, 0x00, 0x00, 0x06, 0x00, 0x00, 0x03, 0x04, 0x00, 0x80,
        0x02, 0x00, 0x80, 0xfb, 0xb8, 0x0c, 0x85, 0xac, 0x46, 0x33, 0x39, 0x70, 0x40, 0x8e, 0x39, 0x05, 0x92, 0x9f, 0xa6,
        0x6d, 0x34, 0xd3, 0x91, 0x23, 0xaf, 0xbe, 0x51, 0x50, 0x72, 0x32, 0xbb, 0xda, 0x8c, 0xf4, 0x35};

    ptls_on_client_hello_t on_client_hello = {test_legacy_ch_tls12_callback}, *orig = ctx->on_client_hello;
    ctx->on_client_hello = &on_client_hello;

    ptls_buffer_t sendbuf;
    ptls_buffer_init(&sendbuf, "", 0);

    ptls_t *tls = ptls_new(ctx, 1);
    size_t len = sizeof(tls12);
    int ret = ptls_handshake(tls, &sendbuf, tls12, &len, NULL);
    ptls_free(tls);
    ok(ret == PTLS_ALERT_PROTOCOL_VERSION);
    ok(legacy_params != NULL);
    ok(legacy_params->incompatible_version);
    ok(sizeof(tls12) - 5 == legacy_params->raw_message.len);
    ok(memcmp(tls12 + 5, legacy_params->raw_message.base, legacy_params->raw_message.len) == 0);
    ok(legacy_params->server_name.len == sizeof("i-need_sni") - 1);
    ok(memcmp(legacy_params->server_name.base, "i_need_sni", sizeof("i-need_sni") - 1) == 0);
    free(legacy_params);
    legacy_params = NULL;

    tls = ptls_new(ctx, 1);
    len = sizeof(tls11);
    ret = ptls_handshake(tls, &sendbuf, tls11, &len, NULL);
    ptls_free(tls);
    ok(ret == PTLS_ALERT_PROTOCOL_VERSION);
    ok(legacy_params->incompatible_version);
    ok(sizeof(tls11) - 5 == legacy_params->raw_message.len);
    ok(memcmp(tls11 + 5, legacy_params->raw_message.base, legacy_params->raw_message.len) == 0);
    ok(legacy_params->server_name.len == 0);
    ok(legacy_params->server_name.base == NULL);
    free(legacy_params);
    legacy_params = NULL;

    tls = ptls_new(ctx, 1);
    len = sizeof(tls10_no_exts);
    ret = ptls_handshake(tls, &sendbuf, tls10_no_exts, &len, NULL);
    ptls_free(tls);
    ok(ret == PTLS_ALERT_PROTOCOL_VERSION);
    ok(legacy_params->incompatible_version);
    ok(sizeof(tls10_no_exts) - 5 == legacy_params->raw_message.len);
    ok(memcmp(tls10_no_exts + 5, legacy_params->raw_message.base, legacy_params->raw_message.len) == 0);
    ok(legacy_params->server_name.len == 0);
    ok(legacy_params->server_name.base == NULL);
    free(legacy_params);
    legacy_params = NULL;

    tls = ptls_new(ctx, 1);
    len = sizeof(tls12_no_exts);
    ret = ptls_handshake(tls, &sendbuf, tls12_no_exts, &len, NULL);
    ptls_free(tls);
    ok(ret == PTLS_ALERT_PROTOCOL_VERSION);
    free(legacy_params);
    legacy_params = NULL;

    tls = ptls_new(ctx, 1);
    len = sizeof(tls10_with_exts);
    ret = ptls_handshake(tls, &sendbuf, tls10_with_exts, &len, NULL);
    ptls_free(tls);
    ok(ret == PTLS_ALERT_PROTOCOL_VERSION);
    ok(legacy_params->incompatible_version);
    ok(sizeof(tls10_with_exts) - 5 == legacy_params->raw_message.len);
    ok(memcmp(tls10_with_exts + 5, legacy_params->raw_message.base, legacy_params->raw_message.len) == 0);
    ok(legacy_params->server_name.len == 0);
    ok(legacy_params->server_name.base == NULL);
    free(legacy_params);
    legacy_params = NULL;

    tls = ptls_new(ctx, 1);
    len = sizeof(ssl2);
    ret = ptls_handshake(tls, &sendbuf, ssl2, &len, NULL);
    ptls_free(tls);
    ok(ret == PTLS_ALERT_DECODE_ERROR);
    ok(legacy_params == NULL); /* SSL2 is not even parsed */

    ctx->on_client_hello = orig;
}

static void test_escape_json_unsafe_string(void)
{
#define STRLIT(s) s, sizeof(s) - 1
    char buf[100];
    size_t escaped_len;

    escaped_len = ptls_jsonescape(buf, STRLIT("\" \\ / \b \f \n \r \t foo bar")) - buf;
    ok(escaped_len == strlen(buf));
    ok(strcmp(buf, "\\\" \\\\ \\/ \\b \\f \\n \\r \\t foo bar") == 0);

    escaped_len = ptls_jsonescape(buf, STRLIT("こんにちは、🌏！")) - buf;
    ok(strcmp(buf, "こんにちは、🌏！") == 0);

    escaped_len = ptls_jsonescape(buf, STRLIT("\x00 \x1f \x7f")) - buf;
    ok(strcmp(buf, "\\u0000 \\u001f \\u007f") == 0);
#undef STRLIT
}

void test_picotls(void)
{
    subtest("is_ipaddr", test_is_ipaddr);
    subtest("extension_bitmap", test_extension_bitmap);
    subtest("select_cipher", test_select_cipher);
    subtest("sha256", test_sha256);
    subtest("sha384", test_sha384);
    subtest("hmac-sha256", test_hmac_sha256);
    subtest("hkdf", test_hkdf);
    subtest("aes128gcm", test_aes128gcm);
    subtest("aes256gcm", test_aes256gcm);
    subtest("chacha20poly1305", test_chacha20poly1305);
#ifdef PTLS_HAVE_AEGIS
    subtest("aegis-128l", test_aegis128l);
    subtest("aegis-256", test_aegis256);
#endif
    subtest("aes128ecb", test_aes128ecb);
    subtest("aes256ecb", test_aes256ecb);
    subtest("aes128ctr", test_aes128ctr);
    subtest("chacha20", test_chacha20);
    subtest("ffx", test_ffx);
    subtest("base64-decode", test_base64_decode);
    subtest("tls-block8", test_tlsblock8);
    subtest("tls-block16", test_tlsblock16);
    subtest("ech", test_ech);
    subtest("fragmented-message", test_fragmented_message);
    subtest("handshake", test_all_handshakes);
    subtest("quic", test_quic);
    subtest("legacy-ch", test_legacy_ch);
    subtest("ptls_escape_json_unsafe_string", test_escape_json_unsafe_string);
}

void test_key_exchange(ptls_key_exchange_algorithm_t *client, ptls_key_exchange_algorithm_t *server)
{
    ptls_key_exchange_context_t *ctx;
    ptls_iovec_t client_secret, server_pubkey, server_secret;
    int ret;

    /* fail */
    ret = server->exchange(server, &server_pubkey, &server_secret, (ptls_iovec_t){NULL});
    ok(ret != 0);

    /* perform ecdh */
    ret = client->create(client, &ctx);
    ok(ret == 0);
    ret = server->exchange(server, &server_pubkey, &server_secret, ctx->pubkey);
    ok(ret == 0);
    ret = ctx->on_exchange(&ctx, 1, &client_secret, server_pubkey);
    ok(ret == 0);
    ok(client_secret.len == server_secret.len);
    ok(memcmp(client_secret.base, server_secret.base, client_secret.len) == 0);

    free(client_secret.base);
    free(server_pubkey.base);
    free(server_secret.base);

    /* client abort */
    ret = client->create(client, &ctx);
    ok(ret == 0);
    ret = ctx->on_exchange(&ctx, 1, NULL, ptls_iovec_init(NULL, 0));
    ok(ret == 0);
    ok(ctx == NULL);

    /* test derivation failure. In case of X25519, the outcome is derived key becoming all-zero and rejected. In case of others, it
     * is most likely that the provided key would be rejected. */
    static uint8_t zeros[32] = {0};
    ret = server->exchange(server, &server_pubkey, &server_secret, ptls_iovec_init(zeros, sizeof(zeros)));
    ok(ret != 0);
}<|MERGE_RESOLUTION|>--- conflicted
+++ resolved
@@ -58,7 +58,7 @@
 
 static void test_select_cipher(void)
 {
-#define C(x) ((x) >> 8) & 0xff, (x)&0xff
+#define C(x) ((x) >> 8) & 0xff, (x) & 0xff
 
     ptls_cipher_suite_t *selected;
 
@@ -97,17 +97,11 @@
     }
 
     {
-<<<<<<< HEAD
-        ptls_cipher_suite_t *candidates[] = {&ptls_minicrypto_aes256gcmsha384, &ptls_minicrypto_chacha20poly1305sha256, &ptls_minicrypto_aes128gcmsha256, NULL};
-        static const uint8_t input[] = {C(PTLS_CIPHER_SUITE_CHACHA20_POLY1305_SHA256), C(PTLS_CIPHER_SUITE_AES_128_GCM_SHA256), C(PTLS_CIPHER_SUITE_AES_256_GCM_SHA384)};
-        ok(select_cipher(&selected, candidates, input, input + sizeof(input), 1, 0, 0) == 0);
-=======
         ptls_cipher_suite_t *candidates[] = {&ptls_minicrypto_aes256gcmsha384, &ptls_minicrypto_chacha20poly1305sha256,
                                              &ptls_minicrypto_aes128gcmsha256, NULL};
         static const uint8_t input[] = {C(PTLS_CIPHER_SUITE_CHACHA20_POLY1305_SHA256), C(PTLS_CIPHER_SUITE_AES_128_GCM_SHA256),
                                         C(PTLS_CIPHER_SUITE_AES_256_GCM_SHA384)};
-        ok(select_cipher(&selected, candidates, input, input + sizeof(input), 1, 0) == 0);
->>>>>>> 703553c9
+        ok(select_cipher(&selected, candidates, input, input + sizeof(input), 1, 0, 0) == 0);
         ok(selected == &ptls_minicrypto_aes256gcmsha384);
         ok(select_cipher(&selected, candidates, input, input + sizeof(input), 1, 1, 0) == 0);
         ok(selected == &ptls_minicrypto_chacha20poly1305sha256);
@@ -116,17 +110,11 @@
     }
 
     {
-<<<<<<< HEAD
-        ptls_cipher_suite_t *candidates[] = {&ptls_minicrypto_aes256gcmsha384, &ptls_minicrypto_chacha20poly1305sha256, &ptls_minicrypto_aes128gcmsha256, NULL};
-        static const uint8_t input[] = {C(PTLS_CIPHER_SUITE_AES_128_GCM_SHA256), C(PTLS_CIPHER_SUITE_CHACHA20_POLY1305_SHA256), C(PTLS_CIPHER_SUITE_AES_256_GCM_SHA384)};
-        ok(select_cipher(&selected, candidates, input, input + sizeof(input), 1, 1, 0) == 0);
-=======
         ptls_cipher_suite_t *candidates[] = {&ptls_minicrypto_aes256gcmsha384, &ptls_minicrypto_chacha20poly1305sha256,
                                              &ptls_minicrypto_aes128gcmsha256, NULL};
         static const uint8_t input[] = {C(PTLS_CIPHER_SUITE_AES_128_GCM_SHA256), C(PTLS_CIPHER_SUITE_CHACHA20_POLY1305_SHA256),
                                         C(PTLS_CIPHER_SUITE_AES_256_GCM_SHA384)};
-        ok(select_cipher(&selected, candidates, input, input + sizeof(input), 1, 1) == 0);
->>>>>>> 703553c9
+        ok(select_cipher(&selected, candidates, input, input + sizeof(input), 1, 1, 0) == 0);
         ok(selected == &ptls_minicrypto_aes256gcmsha384);
         ok(select_cipher(&selected, candidates, input, input + sizeof(input), 1, 1, 0) == 0);
         ok(selected == &ptls_minicrypto_aes256gcmsha384);
@@ -134,14 +122,9 @@
 
     {
         ptls_cipher_suite_t *candidates[] = {&ptls_minicrypto_aes256gcmsha384, &ptls_minicrypto_aes128gcmsha256, NULL};
-<<<<<<< HEAD
-        static const uint8_t input[] = {C(PTLS_CIPHER_SUITE_CHACHA20_POLY1305_SHA256), C(PTLS_CIPHER_SUITE_AES_128_GCM_SHA256), C(PTLS_CIPHER_SUITE_AES_256_GCM_SHA384)};
-        ok(select_cipher(&selected, candidates, input, input + sizeof(input), 1, 0, 0) == 0);
-=======
         static const uint8_t input[] = {C(PTLS_CIPHER_SUITE_CHACHA20_POLY1305_SHA256), C(PTLS_CIPHER_SUITE_AES_128_GCM_SHA256),
                                         C(PTLS_CIPHER_SUITE_AES_256_GCM_SHA384)};
-        ok(select_cipher(&selected, candidates, input, input + sizeof(input), 1, 0) == 0);
->>>>>>> 703553c9
+        ok(select_cipher(&selected, candidates, input, input + sizeof(input), 1, 0, 0) == 0);
         ok(selected == &ptls_minicrypto_aes256gcmsha384);
         ok(select_cipher(&selected, candidates, input, input + sizeof(input), 1, 1, 0) == 0);
         ok(selected == &ptls_minicrypto_aes256gcmsha384);
