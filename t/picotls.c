--- conflicted
+++ resolved
@@ -1723,6 +1723,7 @@
         subtest("resumption-different-preferred-key-share", test_resumption_different_preferred_key_share);
         subtest("resumption-with-client-authentication", test_resumption_with_client_authentication);
     }
+    subtest("async-sign-certificate", test_async_sign_certificate);
     subtest("enforce-retry-stateful", test_enforce_retry_stateful);
     if (!(can_ech(ctx_peer, 1) && can_ech(ctx, 0))) {
         subtest("hrr-stateless-handshake", test_hrr_stateless_handshake);
@@ -1745,7 +1746,6 @@
         ctx->sign_certificate = &client_sc;
     }
 
-<<<<<<< HEAD
     struct {
         ptls_hpke_cipher_suite_t **server, **client;
     } orig_ech_ciphers = {ctx_peer->ech.ciphers, ctx->ech.ciphers};
@@ -1766,26 +1766,6 @@
         }
         subtest("ech-config-mismatch", test_ech_config_mismatch);
     }
-=======
-    subtest("full-handshake", test_full_handshake);
-    subtest("full-handshake-with-client-authentication", test_full_handshake_with_client_authentication);
-    subtest("hrr-handshake", test_hrr_handshake);
-    subtest("hrr-stateless-handshake", test_hrr_stateless_handshake);
-    subtest("resumption", test_resumption);
-    subtest("resumption-different-preferred-key-share", test_resumption_different_preferred_key_share);
-    subtest("resumption-with-client-authentication", test_resumption_with_client_authentication);
-
-    subtest("async-sign-certificate", test_async_sign_certificate);
-
-    subtest("enforce-retry-stateful", test_enforce_retry_stateful);
-    subtest("enforce-retry-stateless", test_enforce_retry_stateless);
-
-    subtest("stateless-hrr-aad-change", test_stateless_hrr_aad_change);
-
-    subtest("key-update", test_key_update);
-
-    subtest("handshake-api", test_handshake_api);
->>>>>>> a4c3e531
 
     ctx_peer->sign_certificate = sc_orig;
 
