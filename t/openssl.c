/*
 * Copyright (c) 2016 DeNA Co., Ltd., Kazuho Oku
 *
 * Permission is hereby granted, free of charge, to any person obtaining a copy
 * of this software and associated documentation files (the "Software"), to
 * deal in the Software without restriction, including without limitation the
 * rights to use, copy, modify, merge, publish, distribute, sublicense, and/or
 * sell copies of the Software, and to permit persons to whom the Software is
 * furnished to do so, subject to the following conditions:
 *
 * The above copyright notice and this permission notice shall be included in
 * all copies or substantial portions of the Software.
 *
 * THE SOFTWARE IS PROVIDED "AS IS", WITHOUT WARRANTY OF ANY KIND, EXPRESS OR
 * IMPLIED, INCLUDING BUT NOT LIMITED TO THE WARRANTIES OF MERCHANTABILITY,
 * FITNESS FOR A PARTICULAR PURPOSE AND NONINFRINGEMENT. IN NO EVENT SHALL THE
 * AUTHORS OR COPYRIGHT HOLDERS BE LIABLE FOR ANY CLAIM, DAMAGES OR OTHER
 * LIABILITY, WHETHER IN AN ACTION OF CONTRACT, TORT OR OTHERWISE, ARISING
 * FROM, OUT OF OR IN CONNECTION WITH THE SOFTWARE OR THE USE OR OTHER DEALINGS
 * IN THE SOFTWARE.
 */
#ifdef _WINDOWS
#include "wincompat.h"
#endif
#include <assert.h>
#include <stdio.h>
#include <string.h>
#define OPENSSL_API_COMPAT 0x00908000L
#include <openssl/opensslv.h>
#include <openssl/bio.h>
#include <openssl/pem.h>
#include <openssl/engine.h>
#if !defined(LIBRESSL_VERSION_NUMBER) && OPENSSL_VERSION_NUMBER >= 0x30000000L
#include <openssl/provider.h>
#endif
#include "picotls.h"
#include "picotls/minicrypto.h"
#include "picotls/openssl.h"
#if PTLS_OPENSSL_HAVE_ASYNC && PTLS_OPENSSL_HAVE_X25519 && !defined(_WINDOWS)
#include <sys/select.h>
#include <sys/time.h>
#define ASYNC_TESTS 1
#endif
#include "../deps/picotest/picotest.h"
#undef OPENSSL_API_COMPAT
#include "../lib/openssl.c"

#include "test.h"

#define RSA_PRIVATE_KEY                                                                                                            \
    "-----BEGIN RSA PRIVATE KEY-----\n"                                                                                            \
    "MIIEowIBAAKCAQEA5soWzSG7iyawQlHM1yaX2dUAATUkhpbg2WPFOEem7E3zYzc6\n"                                                           \
    "A/Z+bViFlfEgL37cbDUb4pnOAHrrsjGgkyBYh5i9iCTVfCk+H6SOHZJORO1Tq8X9\n"                                                           \
    "C7WcNcshpSdm2Pa8hmv9hsHbLSeoPNeg8NkTPwMVaMZ2GpdmiyAmhzSZ2H9mzNI7\n"                                                           \
    "ntPW/XCchVf+ax2yt9haZ+mQE2NPYwHDjqCtdGkP5ZXXnYhJSBzSEhxfGckIiKDy\n"                                                           \
    "OxiNkLFLvUdT4ERSFBjauP2cSI0XoOUsiBxJNwHH310AU8jZbveSTcXGYgEuu2MI\n"                                                           \
    "uDo7Vhkq5+TCqXsIFNbjy0taOoPRvUbPsbqFlQIDAQABAoIBAQCWcUv1wjR/2+Nw\n"                                                           \
    "B+Swp267R9bt8pdxyK6f5yKrskGErremiFygMrFtVBQYjws9CsRjISehSkN4GqjE\n"                                                           \
    "CweygJZVJeL++YvUmQnvFJSzgCjXU6GEStbOKD/A7T5sa0fmzMhOE907V+kpAT3x\n"                                                           \
    "E1rNRaP/ImJ1X1GjuefVb0rOPiK/dehFQWfsUkOvh+J3PU76wcnexxzJgxhVxdfX\n"                                                           \
    "qNa7UDsWzTImUjcHIfnhXc1K/oSKk6HjImQi/oE4lgoJUCEDaUbq0nXNrM0EmTTv\n"                                                           \
    "OQ5TVP5Lds9p8UDEa55eZllGXam0zKjhDKtkQ/5UfnxsAv2adY5cuH+XN0ExfKD8\n"                                                           \
    "wIZ5qINtAoGBAPRbQGZZkP/HOYA4YZ9HYAUQwFS9IZrQ8Y7C/UbL01Xli13nKalH\n"                                                           \
    "xXdG6Zv6Yv0FCJKA3N945lEof9rwriwhuZbyrA1TcKok/s7HR8Bhcsm2DzRD5OiC\n"                                                           \
    "3HK+Xy+6fBaMebffqBPp3Lfj/lSPNt0w/8DdrKBTw/cAy40g0n1zEu07AoGBAPHJ\n"                                                           \
    "V4IfQBiblCqDh77FfQRUNR4hVbbl00Gviigiw563nk7sxdrOJ1edTyTOUBHtM3zg\n"                                                           \
    "AT9sYz2CUXvsyEPqzMDANWMb9e2R//NcP6aM4k7WQRnwkZkp0WOIH95U2o1MHCYc\n"                                                           \
    "5meAHVf2UMl+64xU2ZfY3rjMmPLjWMt0hKYsOmtvAoGAClIQVkJSLXtsok2/Ucrh\n"                                                           \
    "81TRysJyOOe6TB1QNT1Gn8oiKMUqrUuqu27zTvM0WxtrUUTAD3A7yhG71LN1p8eE\n"                                                           \
    "3ytAuQ9dItKNMI6aKTX0czCNU9fKQ0fDp9UCkDGALDOisHFx1+V4vQuUIl4qIw1+\n"                                                           \
    "v9adA+iFzljqP/uy6DmEAyECgYAyWCgecf9YoFxzlbuYH2rukdIVmf9M/AHG9ZQg\n"                                                           \
    "00xEKhuOd4KjErXiamDmWwcVFHzaDZJ08E6hqhbpZN42Nhe4Ms1q+5FzjCjtNVIT\n"                                                           \
    "jdY5cCdSDWNjru9oeBmao7R2I1jhHrdi6awyeplLu1+0cp50HbYSaJeYS3pbssFE\n"                                                           \
    "EIWBhQKBgG3xleD4Sg9rG2OWQz5IrvLFg/Hy7YWyushVez61kZeLDnt9iM2um76k\n"                                                           \
    "/xFNIW0a+eL2VxRTCbXr9z86hjc/6CeSJHKYFQl4zsSAZkaIJ0+HbrhDNBAYh9b2\n"                                                           \
    "mRdX+OMdZ7Z5J3Glt8ENFRqe8RlESMpAKxjR+dID0bjwAjVr2KCh\n"                                                                       \
    "-----END RSA PRIVATE KEY-----\n"

#define RSA_CERTIFICATE                                                                                                            \
    "-----BEGIN CERTIFICATE-----\n"                                                                                                \
    "MIIDQjCCAiqgAwIBAgIBBTANBgkqhkiG9w0BAQsFADAaMRgwFgYDVQQDEw9waWNv\n"                                                           \
    "dGxzIHRlc3QgY2EwHhcNMjExMjEzMDY1MzQwWhcNMzExMjExMDY1MzQwWjAbMRkw\n"                                                           \
    "FwYDVQQDExB0ZXN0LmV4YW1wbGUuY29tMIIBIjANBgkqhkiG9w0BAQEFAAOCAQ8A\n"                                                           \
    "MIIBCgKCAQEA5soWzSG7iyawQlHM1yaX2dUAATUkhpbg2WPFOEem7E3zYzc6A/Z+\n"                                                           \
    "bViFlfEgL37cbDUb4pnOAHrrsjGgkyBYh5i9iCTVfCk+H6SOHZJORO1Tq8X9C7Wc\n"                                                           \
    "NcshpSdm2Pa8hmv9hsHbLSeoPNeg8NkTPwMVaMZ2GpdmiyAmhzSZ2H9mzNI7ntPW\n"                                                           \
    "/XCchVf+ax2yt9haZ+mQE2NPYwHDjqCtdGkP5ZXXnYhJSBzSEhxfGckIiKDyOxiN\n"                                                           \
    "kLFLvUdT4ERSFBjauP2cSI0XoOUsiBxJNwHH310AU8jZbveSTcXGYgEuu2MIuDo7\n"                                                           \
    "Vhkq5+TCqXsIFNbjy0taOoPRvUbPsbqFlQIDAQABo4GRMIGOMAkGA1UdEwQCMAAw\n"                                                           \
    "LAYJYIZIAYb4QgENBB8WHU9wZW5TU0wgR2VuZXJhdGVkIENlcnRpZmljYXRlMB0G\n"                                                           \
    "A1UdDgQWBBQTW9cOMFPyPZ60/hut8dD0N4qemDAfBgNVHSMEGDAWgBS/ecqXsmB4\n"                                                           \
    "IJaqRlec36eyI/UlYzATBgNVHSUEDDAKBggrBgEFBQcDATANBgkqhkiG9w0BAQsF\n"                                                           \
    "AAOCAQEAYTglgIYqxhbmErQar8yFmRRJp93Zul+PnCuq1nkGPokJoytszoQtGBfw\n"                                                           \
    "ftgcMyTH3TOR22XThQafi/qWj3gz//oicZ09AuDfk/GMweWPjPGSs2lNUCbC9FqW\n"                                                           \
    "75JpYWsKqk8s0GwetZ710rX/65wJQAb4EcibMdWq98C/HUwQspXiXBXkEMDbMF5Q\n"                                                           \
    "s41vyeASk03jff+ofvTZl33sPurltO2oyRtDfUKWFAMBS7Bk/h/d3ZIwmv7DjXVw\n"                                                           \
    "ZKjxMZbXSmlgdngzBCBYZb5p+VkGXHqVjd07KhZd4nn5sqLy2i1COWB4OCb0xUHr\n"                                                           \
    "QxHvmJiqQ57FTFDypV0sKZRLuY9ovQ==\n"                                                                                           \
    "-----END CERTIFICATE-----\n"

static void test_bf(void)
{
#if PTLS_OPENSSL_HAVE_BF
    /* vectors from http://www.herongyang.com/Blowfish/Perl-Crypt-Blowfish-Test-Vector-128-Bit-Key.html */
    static const uint8_t key[PTLS_BLOWFISH_KEY_SIZE] = {0},
                         plaintext[PTLS_BLOWFISH_BLOCK_SIZE] = {0x4e, 0xf9, 0x97, 0x45, 0x61, 0x98, 0xdd, 0x78},
                         expected[PTLS_BLOWFISH_BLOCK_SIZE] = {0xe1, 0xc0, 0x30, 0xe7, 0x4c, 0x14, 0xd2, 0x61};
    uint8_t encrypted[PTLS_BLOWFISH_BLOCK_SIZE], decrypted[PTLS_BLOWFISH_BLOCK_SIZE];

    /* encrypt */
    ptls_cipher_context_t *ctx = ptls_cipher_new(&ptls_openssl_bfecb, 1, key);
    ptls_cipher_encrypt(ctx, encrypted, plaintext, PTLS_BLOWFISH_BLOCK_SIZE);
    ptls_cipher_free(ctx);
    ok(memcmp(encrypted, expected, PTLS_BLOWFISH_BLOCK_SIZE) == 0);

    /* decrypt */
    ctx = ptls_cipher_new(&ptls_openssl_bfecb, 0, key);
    ptls_cipher_encrypt(ctx, decrypted, "deadbeef", PTLS_BLOWFISH_BLOCK_SIZE);
    ptls_cipher_encrypt(ctx, decrypted, encrypted, PTLS_BLOWFISH_BLOCK_SIZE);
    ptls_cipher_free(ctx);
    ok(memcmp(decrypted, plaintext, PTLS_BLOWFISH_BLOCK_SIZE) == 0);
#endif
}

static void test_key_exchanges(void)
{
    test_key_exchange(&ptls_openssl_secp256r1, &ptls_openssl_secp256r1);
    test_key_exchange(&ptls_openssl_secp256r1, &ptls_minicrypto_secp256r1);
    test_key_exchange(&ptls_minicrypto_secp256r1, &ptls_openssl_secp256r1);

#if PTLS_OPENSSL_HAVE_SECP384R1
    test_key_exchange(&ptls_openssl_secp384r1, &ptls_openssl_secp384r1);
#endif

#if PTLS_OPENSSL_HAVE_SECP521R1
    test_key_exchange(&ptls_openssl_secp521r1, &ptls_openssl_secp521r1);
#endif

#if PTLS_OPENSSL_HAVE_X25519
    test_key_exchange(&ptls_openssl_x25519, &ptls_openssl_x25519);
    test_key_exchange(&ptls_openssl_x25519, &ptls_minicrypto_x25519);
    test_key_exchange(&ptls_minicrypto_x25519, &ptls_openssl_x25519);
#endif
}

static void test_sign_verify(EVP_PKEY *key, const struct st_ptls_openssl_signature_scheme_t *schemes)
{
    for (size_t i = 0; schemes[i].scheme_id != UINT16_MAX; ++i) {
        note("scheme 0x%04x", schemes[i].scheme_id);
        const void *message = "hello world";
        ptls_buffer_t sigbuf;
        uint8_t sigbuf_small[1024];

        ptls_buffer_init(&sigbuf, sigbuf_small, sizeof(sigbuf_small));
        ok(do_sign(key, schemes + i, &sigbuf, ptls_iovec_init(message, strlen(message)), NULL) == 0);
        EVP_PKEY_up_ref(key);
        ok(verify_sign(key, schemes[i].scheme_id, ptls_iovec_init(message, strlen(message)),
                       ptls_iovec_init(sigbuf.base, sigbuf.off)) == 0);

        ptls_buffer_dispose(&sigbuf);
    }
}

static void test_sha(void)
{
    static const char *text =
        "Alice was beginning to get very tired of sitting by her sister on the bank, and of having nothing to do: once or twice "
        "she had peeped into the book her sister was reading, but it had no pictures or conversations in it, and where is the use "
        "of a book, thought Alice, without pictures or conversations?";
    static const struct {
        ptls_hash_algorithm_t *algo;
        uint8_t expected[PTLS_MAX_DIGEST_SIZE];
    } all[] = {
        {&ptls_openssl_sha256, {0x9b, 0x5d, 0x38, 0x9a, 0xa5, 0xfd, 0xc8, 0x3a, 0xf5, 0x59, 0x8e, 0x90, 0xd7, 0x4e, 0x99, 0xb2,
                                0xbc, 0xeb, 0x97, 0x45, 0x7a, 0xc5, 0xda, 0xde, 0xd5, 0xd2, 0x18, 0x1c, 0x33, 0x5c, 0x93, 0x41}},
        {&ptls_openssl_sha384, {0x41, 0x7a, 0x7e, 0xda, 0x89, 0x55, 0xc6, 0xb4, 0x31, 0xde, 0x73, 0x2c, 0x8d, 0xc9, 0x3b, 0xcc,
                                0xc7, 0xbc, 0xe8, 0x96, 0x91, 0x7a, 0xa6, 0xa2, 0xf8, 0x73, 0x7e, 0xb9, 0xff, 0x09, 0xc6, 0x32,
                                0x31, 0x7b, 0xe1, 0x5b, 0xd7, 0xaa, 0xf2, 0xbd, 0x2a, 0x5c, 0x3a, 0xda, 0x3b, 0x24, 0x75, 0x92}},
        {&ptls_openssl_sha512, {0x40, 0x9d, 0x7f, 0x12, 0x8e, 0x32, 0x96, 0x89, 0xdc, 0xa5, 0x72, 0xe4, 0xa5, 0x39, 0xb4, 0x2b,
                                0xf0, 0x24, 0xe5, 0x42, 0x7a, 0x61, 0x77, 0x69, 0xda, 0xd5, 0xfd, 0x72, 0x85, 0x83, 0x39, 0x01,
                                0x31, 0xa6, 0xc8, 0x2f, 0x6a, 0x09, 0xfe, 0xa0, 0x54, 0x0c, 0xe3, 0x89, 0xdb, 0x8c, 0x4a, 0x83,
                                0x2f, 0x90, 0x94, 0x54, 0x93, 0x3f, 0xe9, 0x8a, 0x32, 0x3f, 0x85, 0x24, 0xa5, 0x9b, 0x5b, 0x02}},

        {NULL}};

    for (size_t i = 0; all[i].algo != NULL; ++i) {
        uint8_t actual[PTLS_MAX_DIGEST_SIZE];
        note("%s", all[i].algo->name);
        int ret = ptls_calc_hash(all[i].algo, actual, text, strlen(text));
        ok(ret == 0);
        ok(memcmp(actual, all[i].expected, all[i].algo->digest_size) == 0);
    }
}

static void test_rsa_sign(void)
{
    ptls_openssl_sign_certificate_t *sc = (ptls_openssl_sign_certificate_t *)ctx->sign_certificate;
    test_sign_verify(sc->key, sc->schemes);
}

static void do_test_ecdsa_sign(int nid, const struct st_ptls_openssl_signature_scheme_t *schemes)
{
    EVP_PKEY *pkey;

    { /* create pkey */
        EC_KEY *eckey = EC_KEY_new_by_curve_name(nid);
        EC_KEY_generate_key(eckey);
        pkey = EVP_PKEY_new();
        EVP_PKEY_set1_EC_KEY(pkey, eckey);
        EC_KEY_free(eckey);
    }

    test_sign_verify(pkey, schemes);
    EVP_PKEY_free(pkey);
}

static void test_ecdsa_sign(void)
{
    do_test_ecdsa_sign(NID_X9_62_prime256v1, secp256r1_signature_schemes);
#if PTLS_OPENSSL_HAVE_SECP384R1
    do_test_ecdsa_sign(NID_secp384r1, secp384r1_signature_schemes);
#endif
#if PTLS_OPENSSL_HAVE_SECP521R1
    do_test_ecdsa_sign(NID_secp521r1, secp521r1_signature_schemes);
#endif
}

static void test_ed25519_sign(void)
{
#if PTLS_OPENSSL_HAVE_ED25519
    EVP_PKEY *pkey = NULL;

    { /* create pkey */
        EVP_PKEY_CTX *pctx = EVP_PKEY_CTX_new_id(EVP_PKEY_ED25519, NULL);
        EVP_PKEY_keygen_init(pctx);
        EVP_PKEY_keygen(pctx, &pkey);
        EVP_PKEY_CTX_free(pctx);
    }

    test_sign_verify(pkey, ed25519_signature_schemes);
    EVP_PKEY_free(pkey);
#endif
}

static X509 *x509_from_pem(const char *pem)
{
    BIO *bio = BIO_new_mem_buf((void *)pem, (int)strlen(pem));
    X509 *cert = PEM_read_bio_X509(bio, NULL, NULL, NULL);
    assert(cert != NULL && "failed to load certificate");
    BIO_free(bio);
    return cert;
}

static ptls_key_exchange_context_t *key_from_pem(const char *pem)
{
    BIO *bio = BIO_new_mem_buf((void *)pem, (int)strlen(pem));
    EVP_PKEY *pkey = PEM_read_bio_PrivateKey(bio, NULL, NULL, NULL);
    assert(pkey != NULL && "failed to load private key");
    BIO_free(bio);

    ptls_key_exchange_context_t *ctx;
    int ret = ptls_openssl_create_key_exchange(&ctx, pkey);
    assert(ret == 0 && "failed to setup private key");

    EVP_PKEY_free(pkey);
    return ctx;
}

static void test_cert_verify(void)
{
    X509 *cert = x509_from_pem(RSA_CERTIFICATE);
    STACK_OF(X509) *chain = sk_X509_new_null();
    X509_STORE *store = X509_STORE_new();
    int ret, ossl_x509_err;

    /* expect fail when no CA is registered */
    ret = verify_cert_chain(store, cert, chain, 0, "test.example.com", &ossl_x509_err);
    ok(ret == PTLS_ALERT_UNKNOWN_CA);

    /* expect success after registering the CA */
    X509_LOOKUP *lookup = X509_STORE_add_lookup(store, X509_LOOKUP_file());
    ret = X509_LOOKUP_load_file(lookup, "t/assets/test-ca.crt", X509_FILETYPE_PEM);
    ok(ret);
    ret = verify_cert_chain(store, cert, chain, 0, "test.example.com", &ossl_x509_err);
    ok(ret == 0);

#ifdef X509_CHECK_FLAG_NO_PARTIAL_WILDCARDS
    /* different server_name */
    ret = verify_cert_chain(store, cert, chain, 0, "test2.example.com", &ossl_x509_err);
    ok(ret == PTLS_ALERT_BAD_CERTIFICATE);
#else
    fprintf(stderr, "**** skipping test for hostname validation failure ***\n");
#endif

    X509_free(cert);
    sk_X509_free(chain);
    X509_STORE_free(store);
}

static void setup_certificate(ptls_iovec_t *dst)
{
    X509 *cert = x509_from_pem(RSA_CERTIFICATE);

    dst->base = NULL;
    dst->len = i2d_X509(cert, &dst->base);

    X509_free(cert);
}

static void setup_sign_certificate(ptls_openssl_sign_certificate_t *sc)
{
    BIO *bio = BIO_new_mem_buf(RSA_PRIVATE_KEY, (int)strlen(RSA_PRIVATE_KEY));
    EVP_PKEY *pkey = PEM_read_bio_PrivateKey(bio, NULL, NULL, NULL);
    assert(pkey != NULL || !"failed to load private key");
    BIO_free(bio);

    ptls_openssl_init_sign_certificate(sc, pkey);

    EVP_PKEY_free(pkey);
}

static int verify_cert_cb(int ok, X509_STORE_CTX *ctx)
{
    /* ignore certificate verification errors */
    return 1;
}

DEFINE_FFX_AES128_ALGORITHMS(openssl);
#if PTLS_OPENSSL_HAVE_CHACHA20_POLY1305
DEFINE_FFX_CHACHA20_ALGORITHMS(openssl);
#endif

static void test_all_hpke(void)
{
    test_hpke(ptls_openssl_hpke_kems, ptls_openssl_hpke_cipher_suites);
}

static ptls_aead_context_t *create_ech_opener(ptls_ech_create_opener_t *self, ptls_hpke_kem_t **kem, ptls_t *tls, uint8_t config_id,
                                              ptls_hpke_cipher_suite_t *cipher, ptls_iovec_t enc, ptls_iovec_t info_prefix)
{
    static ptls_key_exchange_context_t *pem = NULL;
    if (pem == NULL) {
        pem = key_from_pem(ECH_PRIVATE_KEY);
        assert(pem != NULL);
    }

    ptls_aead_context_t *aead = NULL;
    ptls_buffer_t infobuf;
    int ret;

    ptls_buffer_init(&infobuf, "", 0);
    ptls_buffer_pushv(&infobuf, info_prefix.base, info_prefix.len);
    ptls_buffer_pushv(&infobuf, (const uint8_t *)ECH_CONFIG_LIST + 2,
                      sizeof(ECH_CONFIG_LIST) - 3); /* choose the only ECHConfig from the list */
    ret = ptls_hpke_setup_base_r(&ptls_openssl_hpke_kem_p256sha256, cipher, pem, &aead, enc,
                                 ptls_iovec_init(infobuf.base, infobuf.off));

Exit:
    ptls_buffer_dispose(&infobuf);
    return aead;
}

<<<<<<< HEAD
=======
#if ASYNC_TESTS

static ENGINE *load_engine(const char *name)
{
    ENGINE *e;

    if ((e = ENGINE_by_id("dynamic")) == NULL)
        return NULL;
    if (!ENGINE_ctrl_cmd_string(e, "SO_PATH", name, 0) || !ENGINE_ctrl_cmd_string(e, "LOAD", NULL, 0)) {
        ENGINE_free(e);
        return NULL;
    }

    return e;
}

static struct {
    struct {
        size_t next_pending;
        ptls_t *tls;
        int wait_fd;
    } conns[10];
    size_t first_pending;
} qat;

static void qat_set_pending(size_t index)
{
    qat.conns[index].next_pending = qat.first_pending;
    qat.first_pending = index;
}

static void many_handshakes(void)
{
    ptls_t *client = ptls_new(ctx, 0), *resp_sample_conn = NULL;
    ptls_buffer_t clientbuf, resp_sample;
    int ret;

    { /* generate ClientHello that we would be sent to all the server-side objects */
        ptls_buffer_init(&clientbuf, "", 0);
        ret = ptls_handshake(client, &clientbuf, NULL, NULL, NULL);
        ok(ret == PTLS_ERROR_IN_PROGRESS);
    }

    ptls_buffer_init(&resp_sample, "", 0);

    qat.first_pending = 0;
    for (size_t i = 0; i < PTLS_ELEMENTSOF(qat.conns); ++i) {
        qat.conns[i].next_pending = i + 1;
        qat.conns[i].tls = NULL;
        qat.conns[i].wait_fd = -1;
    }
    qat.conns[PTLS_ELEMENTSOF(qat.conns) - 1].next_pending = SIZE_MAX;

    struct timeval start, end;
    gettimeofday(&start, NULL);

    static const size_t num_total = 10000;
    size_t num_issued = 0, num_running = 0;
    while (1) {
        while (qat.first_pending != SIZE_MAX) {
            size_t offending = qat.first_pending;
            /* detach the offending entry from pending list */
            qat.first_pending = qat.conns[offending].next_pending;
            qat.conns[offending].next_pending = SIZE_MAX;
            /* run the offending entry */
            if (qat.conns[offending].tls == NULL) {
                qat.conns[offending].tls = ptls_new(ctx_peer, 1);
                if (resp_sample_conn == NULL)
                    resp_sample_conn = qat.conns[offending].tls;
                ++num_issued;
                ++num_running;
            }
            ptls_buffer_t hsbuf;
            uint8_t hsbuf_small[8192];
            ptls_buffer_init(&hsbuf, hsbuf_small, sizeof(hsbuf_small));
            size_t inlen = ptls_get_cipher(qat.conns[offending].tls) == NULL ? clientbuf.off : 0; /* feed CH only as first flight */
            int hsret = ptls_handshake(qat.conns[offending].tls, &hsbuf, clientbuf.base, &inlen, NULL);
            if (resp_sample_conn == qat.conns[offending].tls) {
                ptls_buffer_pushv(&resp_sample, hsbuf.base, hsbuf.off);
            }
            ptls_buffer_dispose(&hsbuf);
            /* advance the handshake context */
            switch (hsret) {
            case 0:
                if (qat.conns[offending].tls == resp_sample_conn)
                    resp_sample_conn = (void *)1;
                ptls_free(qat.conns[offending].tls);
                qat.conns[offending].tls = NULL;
                --num_running;
                if (num_issued < num_total)
                    qat_set_pending(offending);
                break;
            case PTLS_ERROR_ASYNC_OPERATION:
                qat.conns[offending].wait_fd = ptls_openssl_get_async_fd(qat.conns[offending].tls);
                assert(qat.conns[offending].wait_fd != -1);
                break;
            default:
                fprintf(stderr, "ptls_handshake returned %d\n", hsret);
                abort();
                break;
            }
        }
        if (num_running == 0)
            break;
        /* poll for next action */
        fd_set rfds;
        FD_ZERO(&rfds);
        int nfds = 0;
        for (size_t i = 0; i < PTLS_ELEMENTSOF(qat.conns); ++i) {
            if (qat.conns[i].wait_fd != -1) {
                FD_SET(qat.conns[i].wait_fd, &rfds);
                if (nfds <= qat.conns[i].wait_fd)
                    nfds = qat.conns[i].wait_fd + 1;
            }
        }
        if (select(nfds, &rfds, NULL, NULL, NULL) > 0) {
            for (size_t i = 0; i < PTLS_ELEMENTSOF(qat.conns); ++i) {
                if (qat.conns[i].wait_fd != -1 && FD_ISSET(qat.conns[i].wait_fd, &rfds)) {
                    qat.conns[i].wait_fd = -1;
                    qat_set_pending(i);
                }
            }
        }
    }

    gettimeofday(&end, NULL);

    note("run %zu handshakes in %f seconds", num_total,
         (end.tv_sec + end.tv_usec / 1000000.) - (start.tv_sec + start.tv_usec / 1000000.));

    clientbuf.off = 0;

    /* confirm that the response looks okay */
    size_t resplen = resp_sample.off;
    ok(ptls_handshake(client, &clientbuf, resp_sample.base, &resplen, NULL) == 0);

    ptls_buffer_dispose(&clientbuf);
    ptls_buffer_dispose(&resp_sample);
    ptls_free(client);

    return;
Exit:
    assert("unreachable");
}

#endif

>>>>>>> e8fe79e0
int main(int argc, char **argv)
{
    ptls_openssl_sign_certificate_t openssl_sign_certificate;
    ptls_openssl_verify_certificate_t openssl_verify_certificate;
    ptls_ech_create_opener_t ech_create_opener = {.cb = create_ech_opener};

    ERR_load_crypto_strings();
    OpenSSL_add_all_algorithms();

#if !defined(LIBRESSL_VERSION_NUMBER) && OPENSSL_VERSION_NUMBER >= 0x30000000L
    /* Explicitly load the legacy provider in addition to default, as we test Blowfish in one of the tests. */
    OSSL_PROVIDER *legacy = OSSL_PROVIDER_load(NULL, "legacy");
    OSSL_PROVIDER *dflt = OSSL_PROVIDER_load(NULL, "default");
#elif !defined(OPENSSL_NO_ENGINE)
    /* Load all compiled-in ENGINEs */
    ENGINE_load_builtin_engines();
    ENGINE_register_all_ciphers();
    ENGINE_register_all_digests();
#endif

    subtest("bf", test_bf);

    subtest("key-exchange", test_key_exchanges);

    ptls_iovec_t cert;
    setup_certificate(&cert);
    setup_sign_certificate(&openssl_sign_certificate);
    X509_STORE *cert_store = X509_STORE_new();
    X509_STORE_set_verify_cb(cert_store, verify_cert_cb);
    ptls_openssl_init_verify_certificate(&openssl_verify_certificate, cert_store);
    /* we should call X509_STORE_free on OpenSSL 1.1 or in prior versions decrement refount then call _free */
    ptls_context_t openssl_ctx = {.random_bytes = ptls_openssl_random_bytes,
                                  .get_time = &ptls_get_time,
                                  .key_exchanges = ptls_openssl_key_exchanges,
                                  .cipher_suites = ptls_openssl_cipher_suites,
                                  .tls12_cipher_suites = ptls_openssl_tls12_cipher_suites,
                                  .certificates = {&cert, 1},
                                  .ech = {.ciphers = ptls_openssl_hpke_cipher_suites,
                                          .kems = ptls_openssl_hpke_kems,
                                          .create_opener = &ech_create_opener,
                                          .retry_configs = {(uint8_t *)ECH_CONFIG_LIST, sizeof(ECH_CONFIG_LIST) - 1}},
                                  .sign_certificate = &openssl_sign_certificate.super};
    assert(openssl_ctx.cipher_suites[0]->hash->digest_size == 48); /* sha384 */
    ptls_context_t openssl_ctx_sha256only = openssl_ctx;
    ++openssl_ctx_sha256only.cipher_suites;
    assert(openssl_ctx_sha256only.cipher_suites[0]->hash->digest_size == 32); /* sha256 */

    ctx = ctx_peer = &openssl_ctx;
    verify_certificate = &openssl_verify_certificate.super;
    ADD_FFX_AES128_ALGORITHMS(openssl);
#if PTLS_OPENSSL_HAVE_CHACHA20_POLY1305
    ADD_FFX_CHACHA20_ALGORITHMS(openssl);
#endif

    subtest("sha", test_sha);
    subtest("rsa-sign", test_rsa_sign);
    subtest("ecdsa-sign", test_ecdsa_sign);
    subtest("ed25519-sign", test_ed25519_sign);
    subtest("cert-verify", test_cert_verify);
    subtest("picotls", test_picotls);

    ctx = ctx_peer = &openssl_ctx_sha256only;
    subtest("picotls", test_picotls);

    ctx = &openssl_ctx_sha256only;
    ctx_peer = &openssl_ctx;
    subtest("picotls", test_picotls);

    ctx = &openssl_ctx;
    ctx_peer = &openssl_ctx_sha256only;
    subtest("picotls", test_picotls);

    ptls_minicrypto_secp256r1sha256_sign_certificate_t minicrypto_sign_certificate;
    ptls_iovec_t minicrypto_certificate = ptls_iovec_init(SECP256R1_CERTIFICATE, sizeof(SECP256R1_CERTIFICATE) - 1);
    ptls_minicrypto_init_secp256r1sha256_sign_certificate(
        &minicrypto_sign_certificate, ptls_iovec_init(SECP256R1_PRIVATE_KEY, sizeof(SECP256R1_PRIVATE_KEY) - 1));
    ptls_context_t minicrypto_ctx = {ptls_minicrypto_random_bytes,
                                     &ptls_get_time,
                                     ptls_minicrypto_key_exchanges,
                                     ptls_minicrypto_cipher_suites,
                                     {&minicrypto_certificate, 1},
                                     {NULL},
                                     NULL,
                                     NULL,
                                     &minicrypto_sign_certificate.super};
    ctx = &openssl_ctx;
    ctx_peer = &minicrypto_ctx;
    subtest("vs. minicrypto", test_picotls);

    ctx = &minicrypto_ctx;
    ctx_peer = &openssl_ctx;
    subtest("minicrypto vs.", test_picotls);

    subtest("hpke", test_all_hpke);

#if ASYNC_TESTS
    // switch to x25519 / aes128gcmsha256 as we run benchmarks
    static ptls_key_exchange_algorithm_t *fast_keyex[] = {&ptls_openssl_x25519, NULL}; // use x25519 for speed
    static ptls_cipher_suite_t *fast_cipher[] = {&ptls_openssl_aes128gcmsha256, NULL};
    openssl_ctx.key_exchanges = fast_keyex;
    openssl_ctx.cipher_suites = fast_cipher;
    ctx = &openssl_ctx;
    ctx_peer = &openssl_ctx;
    openssl_sign_certificate.async = 0;
    subtest("many-handshakes-non-async", many_handshakes);
    openssl_sign_certificate.async = 0;
    subtest("many-handshakes-async", many_handshakes);
    { /* qatengine should be tested at last, because we do not have the code to unload or un-default it */
        const char *engine_name = "qatengine";
        ENGINE *qatengine;
        if ((qatengine = ENGINE_by_id(engine_name)) != NULL || (qatengine = load_engine(engine_name)) != NULL) {
            ENGINE_set_default_RSA(qatengine);
            ptls_openssl_dispose_sign_certificate(&openssl_sign_certificate); // reload cert to use qatengine
            setup_sign_certificate(&openssl_sign_certificate);
            subtest("many-handshakes-qatengine", many_handshakes);
        } else {
            note("%s not found", engine_name);
        }
    }
#endif

    int ret = done_testing();
#if !defined(LIBRESSL_VERSION_NUMBER) && OPENSSL_VERSION_NUMBER >= 0x30000000L
    OSSL_PROVIDER_unload(dflt);
    OSSL_PROVIDER_unload(legacy);
#endif
    return ret;
}<|MERGE_RESOLUTION|>--- conflicted
+++ resolved
@@ -360,8 +360,6 @@
     return aead;
 }
 
-<<<<<<< HEAD
-=======
 #if ASYNC_TESTS
 
 static ENGINE *load_engine(const char *name)
@@ -509,7 +507,6 @@
 
 #endif
 
->>>>>>> e8fe79e0
 int main(int argc, char **argv)
 {
     ptls_openssl_sign_certificate_t openssl_sign_certificate;
