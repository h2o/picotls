/*
 * Copyright (c) 2016 DeNA Co., Ltd., Kazuho Oku
 *
 * Permission is hereby granted, free of charge, to any person obtaining a copy
 * of this software and associated documentation files (the "Software"), to
 * deal in the Software without restriction, including without limitation the
 * rights to use, copy, modify, merge, publish, distribute, sublicense, and/or
 * sell copies of the Software, and to permit persons to whom the Software is
 * furnished to do so, subject to the following conditions:
 *
 * The above copyright notice and this permission notice shall be included in
 * all copies or substantial portions of the Software.
 *
 * THE SOFTWARE IS PROVIDED "AS IS", WITHOUT WARRANTY OF ANY KIND, EXPRESS OR
 * IMPLIED, INCLUDING BUT NOT LIMITED TO THE WARRANTIES OF MERCHANTABILITY,
 * FITNESS FOR A PARTICULAR PURPOSE AND NONINFRINGEMENT. IN NO EVENT SHALL THE
 * AUTHORS OR COPYRIGHT HOLDERS BE LIABLE FOR ANY CLAIM, DAMAGES OR OTHER
 * LIABILITY, WHETHER IN AN ACTION OF CONTRACT, TORT OR OTHERWISE, ARISING
 * FROM, OUT OF OR IN CONNECTION WITH THE SOFTWARE OR THE USE OR OTHER DEALINGS
 * IN THE SOFTWARE.
 */
#ifndef picotls_h
#define picotls_h

#ifdef __cplusplus
extern "C" {
#endif

#ifdef _WINDOWS
#include "wincompat.h"
#endif

#include <assert.h>
#include <inttypes.h>
#include <sys/types.h>
#include <stddef.h>
#include "picotcpls.h"


#if __GNUC__ >= 3
#define PTLS_LIKELY(x) __builtin_expect(!!(x), 1)
#define PTLS_UNLIKELY(x) __builtin_expect(!!(x), 0)
#define PTLS_BUILD_ASSERT_EXPR(cond) (sizeof(char[2 * !!(!__builtin_constant_p(cond) || (cond)) - 1]) != 0)
#define PTLS_BUILD_ASSERT(cond) ((void)PTLS_BUILD_ASSERT_EXPR(cond))
#else
#define PTLS_LIKELY(x) (x)
#define PTLS_UNLIKELY(x) (x)
#define PTLS_BUILD_ASSERT(cond) 1
#endif

/* __builtin_types_compatible_p yields incorrect results when older versions of GCC is used; see #303 */
#if defined(__clang__) || __GNUC__ >= 6
#define PTLS_ASSERT_IS_ARRAY_EXPR(a) PTLS_BUILD_ASSERT_EXPR(__builtin_types_compatible_p(__typeof__(a[0])[], __typeof__(a)))
#else
#define PTLS_ASSERT_IS_ARRAY_EXPR(a) 1
#endif

#define PTLS_ELEMENTSOF(x) (PTLS_ASSERT_IS_ARRAY_EXPR(x) * sizeof(x) / sizeof((x)[0]))

#ifdef _WINDOWS
#define PTLS_THREADLOCAL __declspec(thread)
#else
#define PTLS_THREADLOCAL __thread
#endif

#ifndef PTLS_FUZZ_HANDSHAKE
#define PTLS_FUZZ_HANDSHAKE 0
#endif

#define PTLS_HELLO_RANDOM_SIZE 32

#define PTLS_AES128_KEY_SIZE 16
#define PTLS_AES256_KEY_SIZE 32
#define PTLS_AES_BLOCK_SIZE 16
#define PTLS_AES_IV_SIZE 16
#define PTLS_AESGCM_IV_SIZE 12
#define PTLS_AESGCM_TAG_SIZE 16

#define PTLS_CHACHA20_KEY_SIZE 32
#define PTLS_CHACHA20_IV_SIZE 16
#define PTLS_CHACHA20POLY1305_IV_SIZE 12
#define PTLS_CHACHA20POLY1305_TAG_SIZE 16

#define PTLS_BLOWFISH_KEY_SIZE 16
#define PTLS_BLOWFISH_BLOCK_SIZE 8

#define PTLS_SHA256_BLOCK_SIZE 64
#define PTLS_SHA256_DIGEST_SIZE 32

#define PTLS_SHA384_BLOCK_SIZE 128
#define PTLS_SHA384_DIGEST_SIZE 48

#define PTLS_MAX_SECRET_SIZE 32
#define PTLS_MAX_IV_SIZE 16
#define PTLS_MAX_DIGEST_SIZE 64

  /* cipher-suites */
#define PTLS_CIPHER_SUITE_AES_128_GCM_SHA256 0x1301
#define PTLS_CIPHER_SUITE_AES_256_GCM_SHA384 0x1302
#define PTLS_CIPHER_SUITE_CHACHA20_POLY1305_SHA256 0x1303

  /* negotiated_groups */
#define PTLS_GROUP_SECP256R1 23
#define PTLS_GROUP_SECP384R1 24
#define PTLS_GROUP_SECP521R1 25
#define PTLS_GROUP_X25519 29
#define PTLS_GROUP_X448 30

  /* signature algorithms */
#define PTLS_SIGNATURE_RSA_PKCS1_SHA1 0x0201
#define PTLS_SIGNATURE_RSA_PKCS1_SHA256 0x0401
#define PTLS_SIGNATURE_ECDSA_SECP256R1_SHA256 0x0403
#define PTLS_SIGNATURE_ECDSA_SECP384R1_SHA384 0x0503
#define PTLS_SIGNATURE_ECDSA_SECP521R1_SHA512 0x0603
#define PTLS_SIGNATURE_RSA_PSS_RSAE_SHA256 0x0804
#define PTLS_SIGNATURE_RSA_PSS_RSAE_SHA384 0x0805
#define PTLS_SIGNATURE_RSA_PSS_RSAE_SHA512 0x0806

  /* ESNI */
#define PTLS_ESNI_VERSION_DRAFT03 0xff02

#define PTLS_ESNI_RESPONSE_TYPE_ACCEPT 0
#define PTLS_ESNI_RESPONSE_TYPE_RETRY_REQUEST 1

  /* error classes and macros */
#define PTLS_ERROR_CLASS_SELF_ALERT 0
#define PTLS_ERROR_CLASS_PEER_ALERT 0x100
#define PTLS_ERROR_CLASS_INTERNAL 0x200

#define PTLS_ERROR_GET_CLASS(e) ((e) & ~0xff)
#define PTLS_ALERT_TO_SELF_ERROR(e) ((e) + PTLS_ERROR_CLASS_SELF_ALERT)
#define PTLS_ALERT_TO_PEER_ERROR(e) ((e) + PTLS_ERROR_CLASS_PEER_ALERT)
#define PTLS_ERROR_TO_ALERT(e) ((e)&0xff)

  /* the HKDF prefix */
#define PTLS_HKDF_EXPAND_LABEL_PREFIX "tls13 "

  /* alerts */
#define PTLS_ALERT_LEVEL_WARNING 1
#define PTLS_ALERT_LEVEL_FATAL 2

#define PTLS_ALERT_CLOSE_NOTIFY 0
#define PTLS_ALERT_UNEXPECTED_MESSAGE 10
#define PTLS_ALERT_BAD_RECORD_MAC 20
#define PTLS_ALERT_HANDSHAKE_FAILURE 40
#define PTLS_ALERT_BAD_CERTIFICATE 42
#define PTLS_ALERT_CERTIFICATE_REVOKED 44
#define PTLS_ALERT_CERTIFICATE_EXPIRED 45
#define PTLS_ALERT_CERTIFICATE_UNKNOWN 46
#define PTLS_ALERT_ILLEGAL_PARAMETER 47
#define PTLS_ALERT_UNKNOWN_CA 48
#define PTLS_ALERT_DECODE_ERROR 50
#define PTLS_ALERT_DECRYPT_ERROR 51
#define PTLS_ALERT_PROTOCOL_VERSION 70
#define PTLS_ALERT_INTERNAL_ERROR 80
#define PTLS_ALERT_USER_CANCELED 90
#define PTLS_ALERT_MISSING_EXTENSION 109
#define PTLS_ALERT_UNRECOGNIZED_NAME 112
#define PTLS_ALERT_CERTIFICATE_REQUIRED 116
#define PTLS_ALERT_NO_APPLICATION_PROTOCOL 120

  /* internal errors */
#define PTLS_ERROR_NO_MEMORY (PTLS_ERROR_CLASS_INTERNAL + 1)
#define PTLS_ERROR_IN_PROGRESS (PTLS_ERROR_CLASS_INTERNAL + 2)
#define PTLS_ERROR_LIBRARY (PTLS_ERROR_CLASS_INTERNAL + 3)
#define PTLS_ERROR_INCOMPATIBLE_KEY (PTLS_ERROR_CLASS_INTERNAL + 4)
#define PTLS_ERROR_SESSION_NOT_FOUND (PTLS_ERROR_CLASS_INTERNAL + 5)
#define PTLS_ERROR_STATELESS_RETRY (PTLS_ERROR_CLASS_INTERNAL + 6)
#define PTLS_ERROR_NOT_AVAILABLE (PTLS_ERROR_CLASS_INTERNAL + 7)
#define PTLS_ERROR_COMPRESSION_FAILURE (PTLS_ERROR_CLASS_INTERNAL + 8)
#define PTLS_ERROR_ESNI_RETRY (PTLS_ERROR_CLASS_INTERNAL + 8)
#define PTLS_ERROR_REJECT_EARLY_DATA (PTLS_ERROR_CLASS_INTERNAL + 9)
#define PTLS_ERROR_DELEGATE (PTLS_ERROR_CLASS_INTERNAL + 10)

#define PTLS_ERROR_INCORRECT_BASE64 (PTLS_ERROR_CLASS_INTERNAL + 50)
#define PTLS_ERROR_PEM_LABEL_NOT_FOUND (PTLS_ERROR_CLASS_INTERNAL + 51)
#define PTLS_ERROR_BER_INCORRECT_ENCODING (PTLS_ERROR_CLASS_INTERNAL + 52)
#define PTLS_ERROR_BER_MALFORMED_TYPE (PTLS_ERROR_CLASS_INTERNAL + 53)
#define PTLS_ERROR_BER_MALFORMED_LENGTH (PTLS_ERROR_CLASS_INTERNAL + 54)
#define PTLS_ERROR_BER_EXCESSIVE_LENGTH (PTLS_ERROR_CLASS_INTERNAL + 55)
#define PTLS_ERROR_BER_ELEMENT_TOO_SHORT (PTLS_ERROR_CLASS_INTERNAL + 56)
#define PTLS_ERROR_BER_UNEXPECTED_EOC (PTLS_ERROR_CLASS_INTERNAL + 57)
#define PTLS_ERROR_DER_INDEFINITE_LENGTH (PTLS_ERROR_CLASS_INTERNAL + 58)
#define PTLS_ERROR_INCORRECT_ASN1_SYNTAX (PTLS_ERROR_CLASS_INTERNAL + 59)
#define PTLS_ERROR_INCORRECT_PEM_KEY_VERSION (PTLS_ERROR_CLASS_INTERNAL + 60)
#define PTLS_ERROR_INCORRECT_PEM_ECDSA_KEY_VERSION (PTLS_ERROR_CLASS_INTERNAL + 61)
#define PTLS_ERROR_INCORRECT_PEM_ECDSA_CURVE (PTLS_ERROR_CLASS_INTERNAL + 62)
#define PTLS_ERROR_INCORRECT_PEM_ECDSA_KEYSIZE (PTLS_ERROR_CLASS_INTERNAL + 63)
#define PTLS_ERROR_INCORRECT_ASN1_ECDSA_KEY_SYNTAX (PTLS_ERROR_CLASS_INTERNAL + 64)

#define PTLS_HANDSHAKE_TYPE_CLIENT_HELLO 1
#define PTLS_HANDSHAKE_TYPE_SERVER_HELLO 2
#define PTLS_HANDSHAKE_TYPE_NEW_SESSION_TICKET 4
#define PTLS_HANDSHAKE_TYPE_END_OF_EARLY_DATA 5
#define PTLS_HANDSHAKE_TYPE_ENCRYPTED_EXTENSIONS 8
#define PTLS_HANDSHAKE_TYPE_CERTIFICATE 11
#define PTLS_HANDSHAKE_TYPE_CERTIFICATE_REQUEST 13
#define PTLS_HANDSHAKE_TYPE_CERTIFICATE_VERIFY 15
#define PTLS_HANDSHAKE_TYPE_FINISHED 20
#define PTLS_HANDSHAKE_TYPE_KEY_UPDATE 24
#define PTLS_HANDSHAKE_TYPE_COMPRESSED_CERTIFICATE 25
#define PTLS_HANDSHAKE_TYPE_MESSAGE_HASH 254


#define PTLS_MAX_PLAINTEXT_RECORD_SIZE 16384
#define PTLS_MAX_ENCRYPTED_RECORD_SIZE (16384 + 256)

#define PTLS_RECORD_VERSION_MAJOR 3
#define PTLS_RECORD_VERSION_MINOR 3

#define PTLS_CONTENT_TYPE_CHANGE_CIPHER_SPEC 20
#define PTLS_CONTENT_TYPE_ALERT 21
#define PTLS_CONTENT_TYPE_HANDSHAKE 22
#define PTLS_CONTENT_TYPE_APPDATA 23
#define PTLS_CONTENT_TYPE_TCPLS_OPTION 24

#define PTLS_PSK_KE_MODE_PSK 0
#define PTLS_PSK_KE_MODE_PSK_DHE 1

#define PTLS_HANDSHAKE_HEADER_SIZE 4

#define PTLS_EXTENSION_TYPE_SERVER_NAME 0
#define PTLS_EXTENSION_TYPE_STATUS_REQUEST 5
#define PTLS_EXTENSION_TYPE_SUPPORTED_GROUPS 10
#define PTLS_EXTENSION_TYPE_SIGNATURE_ALGORITHMS 13
#define PTLS_EXTENSION_TYPE_ALPN 16
#define PTLS_EXTENSION_TYPE_COMPRESS_CERTIFICATE 27
#define PTLS_EXTENSION_TYPE_PRE_SHARED_KEY 41
#define PTLS_EXTENSION_TYPE_EARLY_DATA 42
#define PTLS_EXTENSION_TYPE_SUPPORTED_VERSIONS 43
#define PTLS_EXTENSION_TYPE_COOKIE 44
#define PTLS_EXTENSION_TYPE_PSK_KEY_EXCHANGE_MODES 45
#define PTLS_EXTENSION_TYPE_KEY_SHARE 51
#define PTLS_EXTENSION_TYPE_ENCRYPTED_SERVER_NAME 0xffce

  /** Server to client encrypted extension  */
#define PTLS_EXTENSION_TYPE_ENCRYPTED_TCP_OPTIONS 100
  /** Define TCP extensions to be used as TLS extensions during the handshake */
#define PTLS_EXTENSION_TYPE_ENCRYPTED_TCP_OPTIONS_USERTIMEOUT 101

#define PTLS_PROTOCOL_VERSION_TLS13_FINAL 0x0304
#define PTLS_PROTOCOL_VERSION_TLS13_DRAFT26 0x7f1a
#define PTLS_PROTOCOL_VERSION_TLS13_DRAFT27 0x7f1b
#define PTLS_PROTOCOL_VERSION_TLS13_DRAFT28 0x7f1c

#define PTLS_SERVER_NAME_TYPE_HOSTNAME 0

#define PTLS_SERVER_CERTIFICATE_VERIFY_CONTEXT_STRING "TLS 1.3, server CertificateVerify"
#define PTLS_CLIENT_CERTIFICATE_VERIFY_CONTEXT_STRING "TLS 1.3, client CertificateVerify"
#define PTLS_MAX_CERTIFICATE_VERIFY_SIGNDATA_SIZE                                                                                  \
  (64 + sizeof(PTLS_SERVER_CERTIFICATE_VERIFY_CONTEXT_STRING) + PTLS_MAX_DIGEST_SIZE * 2)

#define PTLS_EARLY_DATA_MAX_DELAY 10000 /* max. RTT (in msec) to permit early data */

#ifndef PTLS_MAX_EARLY_DATA_SKIP_SIZE
#define PTLS_MAX_EARLY_DATA_SKIP_SIZE 65536
#endif
#if defined(PTLS_DEBUG) && PTLS_DEBUG
#define PTLS_DEBUGF(...) fprintf(stderr, __VA_ARGS__)
#else
#define PTLS_DEBUGF(...)
#endif

#ifndef PTLS_MEMORY_DEBUG
#define PTLS_MEMORY_DEBUG 0
#endif

#if PICOTLS_USE_DTRACE
#define PTLS_SHOULD_PROBE(LABEL, tls) (PTLS_UNLIKELY(PICOTLS_##LABEL##_ENABLED()) && !(tls)->skip_tracing)
#define PTLS_PROBE0(LABEL, tls)                                                                                                    \
  do {                                                                                                                           \
    ptls_t *_tls = (tls);                                                                                                      \
    if (PTLS_SHOULD_PROBE(LABEL, _tls))                                                                                        \
    PICOTLS_##LABEL(_tls);                                                                                                 \
  } while (0)
#define PTLS_PROBE(LABEL, tls, ...)                                                                                                \
  do {                                                                                                                           \
    ptls_t *_tls = (tls);                                                                                                      \
    if (PTLS_SHOULD_PROBE(LABEL, _tls))                                                                                        \
    PICOTLS_##LABEL(_tls, __VA_ARGS__);                                                                                    \
  } while (0)
#else
#define PTLS_PROBE0(LABEL, tls)
#define PTLS_PROBE(LABEL, tls, ...)
#endif



#define PTLS_ZERO_DIGEST_SHA256                                                                                                    \
  {                                                                                                                              \
    0xe3, 0xb0, 0xc4, 0x42, 0x98, 0xfc, 0x1c, 0x14, 0x9a, 0xfb, 0xf4, 0xc8, 0x99, 0x6f, 0xb9, 0x24, 0x27, 0xae, 0x41, 0xe4,    \
    0x64, 0x9b, 0x93, 0x4c, 0xa4, 0x95, 0x99, 0x1b, 0x78, 0x52, 0xb8, 0x55                                                 \
  }

#define PTLS_ZERO_DIGEST_SHA384                                                                                                    \
  {                                                                                                                              \
    0x38, 0xb0, 0x60, 0xa7, 0x51, 0xac, 0x96, 0x38, 0x4c, 0xd9, 0x32, 0x7e, 0xb1, 0xb1, 0xe3, 0x6a, 0x21, 0xfd, 0xb7, 0x11,    \
    0x14, 0xbe, 0x07, 0x43, 0x4c, 0x0c, 0xc7, 0xbf, 0x63, 0xf6, 0xe1, 0xda, 0x27, 0x4e, 0xde, 0xbf, 0xe7, 0x6f, 0x65,      \
    0xfb, 0xd5, 0x1a, 0xd2, 0xf1, 0x48, 0x98, 0xb9, 0x5b                                                                   \
  }

  typedef struct st_ptls_key_schedule_t ptls_key_schedule_t;

  /**
   * represents a sequence of octets
   */
  typedef struct st_ptls_iovec_t {
    uint8_t *base;
    size_t len;
  }ptls_iovec_t;

  /**
   * used for storing output
   */
  typedef struct st_ptls_buffer_t {
    uint8_t *base;
    size_t capacity;
    size_t off;
    int is_allocated;
  } ptls_buffer_t;

  /**
   * key exchange context built by ptls_key_exchange_algorithm::create.
   */
  typedef struct st_ptls_key_exchange_context_t {
    /**
     * the underlying algorithm
     */
    const struct st_ptls_key_exchange_algorithm_t *algo;
    /**
     * the public key
     */
    ptls_iovec_t pubkey;
    /**
     * If `release` is set, the callee frees resources allocated to the context and set *keyex to NULL
     */
    int (*on_exchange)(struct st_ptls_key_exchange_context_t **keyex, int release, ptls_iovec_t *secret, ptls_iovec_t peerkey);
  } ptls_key_exchange_context_t;

  /**
   * A key exchange algorithm.
   */
  typedef const struct st_ptls_key_exchange_algorithm_t {
    /**
     * ID defined by the TLS specification
     */
    uint16_t id;
    /**
     * creates a context for asynchronous key exchange. The function is called when ClientHello is generated. The on_exchange
     * callback of the created context is called when the client receives ServerHello.
     */
    int (*create)(const struct st_ptls_key_exchange_algorithm_t *algo, ptls_key_exchange_context_t **ctx);
    /**
     * implements synchronous key exchange. Called when receiving a ServerHello.
     */
    int (*exchange)(const struct st_ptls_key_exchange_algorithm_t *algo, ptls_iovec_t *pubkey, ptls_iovec_t *secret,
        ptls_iovec_t peerkey);
    /**
     * crypto-specific data
     */
    intptr_t data;
  } ptls_key_exchange_algorithm_t;

  /**
   * context of a symmetric cipher
   */
  typedef struct st_ptls_cipher_context_t {
    const struct st_ptls_cipher_algorithm_t *algo;
    /* field above this line must not be altered by the crypto binding */
    void (*do_dispose)(struct st_ptls_cipher_context_t *ctx);
    void (*do_init)(struct st_ptls_cipher_context_t *ctx, const void *iv);
    void (*do_transform)(struct st_ptls_cipher_context_t *ctx, void *output, const void *input, size_t len);
  } ptls_cipher_context_t;

  /**
   * a symmetric cipher
   */
  typedef const struct st_ptls_cipher_algorithm_t {
    const char *name;
    size_t key_size;
    size_t block_size;
    size_t iv_size;
    size_t context_size;
    int (*setup_crypto)(ptls_cipher_context_t *ctx, int is_enc, const void *key);
  } ptls_cipher_algorithm_t;

  /**
   * AEAD context. AEAD implementations are allowed to stuff data at the end of the struct. The size of the memory allocated for the
   * struct is governed by ptls_aead_algorithm_t::context_size.
   */
  typedef struct st_ptls_aead_context_t {
    const struct st_ptls_aead_algorithm_t *algo;
    uint8_t static_iv[PTLS_MAX_IV_SIZE];
    /* field above this line must not be altered by the crypto binding */
    void (*dispose_crypto)(struct st_ptls_aead_context_t *ctx);
    void (*do_encrypt_init)(struct st_ptls_aead_context_t *ctx, const void *iv, const void *aad, size_t aadlen);
    size_t (*do_encrypt_update)(struct st_ptls_aead_context_t *ctx, void *output, const void *input, size_t inlen);
    size_t (*do_encrypt_final)(struct st_ptls_aead_context_t *ctx, void *output);
    size_t (*do_decrypt)(struct st_ptls_aead_context_t *ctx, void *output, const void *input, size_t inlen, const void *iv,
        const void *aad, size_t aadlen);
  } ptls_aead_context_t;

  /**
   * An AEAD cipher.
   */
  typedef const struct st_ptls_aead_algorithm_t {
    /**
     * name (following the convention of `openssl ciphers -v ALL`)
     */
    const char *name;
    /**
     * the underlying key stream
     */
    ptls_cipher_algorithm_t *ctr_cipher;
    /**
     * the underlying ecb cipher (might not be available)
     */
    ptls_cipher_algorithm_t *ecb_cipher;
    /**
     * key size
     */
    size_t key_size;
    /**
     * size of the IV
     */
    size_t iv_size;
    /**
     * size of the tag
     */
    size_t tag_size;
    /**
     * size of memory allocated for ptls_aead_context_t. AEAD implementations can set this value to something greater than
     * sizeof(ptls_aead_context_t) and stuff additional data at the bottom of the struct.
     */
    size_t context_size;
    /**
     * callback that sets up the crypto
     */
    int (*setup_crypto)(ptls_aead_context_t *ctx, int is_enc, const void *key);
  } ptls_aead_algorithm_t;

  /**
   *
   */
  typedef enum en_ptls_hash_final_mode_t {
    /**
     * obtains the digest and frees the context
     */
    PTLS_HASH_FINAL_MODE_FREE = 0,
    /**
     * obtains the digest and reset the context to initial state
     */
    PTLS_HASH_FINAL_MODE_RESET = 1,
    /**
     * obtains the digest while leaving the context as-is
     */
    PTLS_HASH_FINAL_MODE_SNAPSHOT = 2
  } ptls_hash_final_mode_t;

  /**
   * A hash context.
   */
  typedef struct st_ptls_hash_context_t {
    /**
     * feeds additional data into the hash context
     */
    void (*update)(struct st_ptls_hash_context_t *ctx, const void *src, size_t len);
    /**
     * returns the digest and performs necessary operation specified by mode
     */
    void (*final)(struct st_ptls_hash_context_t *ctx, void *md, ptls_hash_final_mode_t mode);
    /**
     * creates a copy of the hash context
     */
    struct st_ptls_hash_context_t *(*clone_)(struct st_ptls_hash_context_t *src);
  } ptls_hash_context_t;

  /**
   * A hash algorithm and its properties.
   */
  typedef const struct st_ptls_hash_algorithm_t {
    /**
     * block size
     */
    size_t block_size;
    /**
     * digest size
     */
    size_t digest_size;
    /**
     * constructor that creates the hash context
     */
    ptls_hash_context_t *(*create)(void);
    /**
     * digest of zero-length octets
     */
    uint8_t empty_digest[PTLS_MAX_DIGEST_SIZE];
  } ptls_hash_algorithm_t;

  typedef const struct st_ptls_cipher_suite_t {
    uint16_t id;
    ptls_aead_algorithm_t *aead;
    ptls_hash_algorithm_t *hash;
  } ptls_cipher_suite_t;

  struct st_ptls_traffic_protection_t;

  typedef struct st_ptls_message_emitter_t {
    ptls_buffer_t *buf;
    struct st_ptls_traffic_protection_t *enc;
    size_t record_header_length;
    int (*begin_message)(struct st_ptls_message_emitter_t *self);
    int (*commit_message)(struct st_ptls_message_emitter_t *self);
  } ptls_message_emitter_t;

  /**
   * holds ESNIKeys and the private key (instantiated by ptls_esni_parse, freed using ptls_esni_dispose)
   */
  typedef struct st_ptls_esni_context_t {
    ptls_key_exchange_context_t **key_exchanges;
    struct {
      ptls_cipher_suite_t *cipher_suite;
      uint8_t record_digest[PTLS_MAX_DIGEST_SIZE];
    } * cipher_suites;
    uint16_t padded_length;
    uint64_t not_before;
    uint64_t not_after;
    uint16_t version;
  } ptls_esni_context_t;

  /**
   * holds the ESNI secret, as exchanged during the handshake
   */

#define PTLS_ESNI_NONCE_SIZE 16

  typedef struct st_ptls_esni_secret_t {
    ptls_iovec_t secret;
    uint8_t nonce[PTLS_ESNI_NONCE_SIZE];
    uint8_t esni_contents_hash[PTLS_MAX_DIGEST_SIZE];
    struct {
      ptls_key_exchange_algorithm_t *key_share;
      ptls_cipher_suite_t *cipher;
      ptls_iovec_t pubkey;
      uint8_t record_digest[PTLS_MAX_DIGEST_SIZE];
      uint16_t padded_length;
    } client;
    uint16_t version;
  } ptls_esni_secret_t;

#define PTLS_CALLBACK_TYPE0(ret, name)                                                                                             \
  typedef struct st_ptls_##name##_t {                                                                                            \
    ret (*cb)(struct st_ptls_##name##_t * self);                                                                               \
  } ptls_##name##_t

#define PTLS_CALLBACK_TYPE(ret, name, ...)                                                                                         \
  typedef struct st_ptls_##name##_t {                                                                                            \
    ret (*cb)(struct st_ptls_##name##_t * self, __VA_ARGS__);                                                                  \
  } ptls_##name##_t

  /**
   * arguments passsed to the on_client_hello callback
   */
  typedef struct st_ptls_on_client_hello_parameters_t {
    /**
     * SNI value received from the client. The value is {NULL, 0} if the extension was absent.
     */
    ptls_iovec_t server_name;
    /**
     * Raw value of the client_hello message.
     */
    ptls_iovec_t raw_message;
    /**
     *
     */
    struct {
      ptls_iovec_t *list;
      size_t count;
    } negotiated_protocols;
    struct {
      const uint16_t *list;
      size_t count;
    } signature_algorithms;
    struct {
      const uint16_t *list;
      size_t count;
    } certificate_compression_algorithms;
    struct {
      const uint16_t *list;
      size_t count;
    } cipher_suites;
    /**
     * if ESNI was used
     */
    unsigned esni : 1;
<<<<<<< HEAD
  } ptls_on_client_hello_parameters_t;

  /**
   * returns current time in milliseconds (ptls_get_time can be used to return the physical time)
   */
  PTLS_CALLBACK_TYPE0(uint64_t, get_time);
  /**
   * after receiving ClientHello, the core calls the optional callback to give a chance to the swap the context depending on the input
   * values. The callback is required to call `ptls_set_server_name` if an SNI extension needs to be sent to the client.
   */
  PTLS_CALLBACK_TYPE(int, on_client_hello, ptls_t *tls, ptls_on_client_hello_parameters_t *params);
  /**
   * callback to generate the certificate message. `ptls_context::certificates` are set when the callback is set to NULL.
   */
  PTLS_CALLBACK_TYPE(int, emit_certificate, ptls_t *tls, ptls_message_emitter_t *emitter, ptls_key_schedule_t *key_sched,
      ptls_iovec_t context, int push_status_request);
  /**
   * when gerenating CertificateVerify, the core calls the callback to sign the handshake context using the certificate.
   */
  PTLS_CALLBACK_TYPE(int, sign_certificate, ptls_t *tls, uint16_t *selected_algorithm, ptls_buffer_t *output, ptls_iovec_t input,
      const uint16_t *algorithms, size_t num_algorithms);
  /**
   * after receiving Certificate, the core calls the callback to verify the certificate chain and to obtain a pointer to a
   * callback that should be used for verifying CertificateVerify. If an error occurs between a successful return from this
   * callback to the invocation of the verify_sign callback, verify_sign is called with both data and sign set to an empty buffer.
   * The implementor of the callback should use that as the opportunity to free any temporary data allocated for the verify_sign
   * callback.
   */
  PTLS_CALLBACK_TYPE(int, verify_certificate, ptls_t *tls,
      int (**verify_sign)(void *verify_ctx, ptls_iovec_t data, ptls_iovec_t sign), void **verify_data,
      ptls_iovec_t *certs, size_t num_certs);
  /**
   * Encrypt-and-signs (or verify-and-decrypts) a ticket (server-only).
   * When used for encryption (i.e., is_encrypt being set), the function should return 0 if successful, or else a non-zero value.
   * When used for decryption, the function should return 0 (successful), PTLS_ERROR_REJECT_EARLY_DATA (successful, but 0-RTT is
   * forbidden), or any other value to indicate failure.
   */
  PTLS_CALLBACK_TYPE(int, encrypt_ticket, ptls_t *tls, int is_encrypt, ptls_buffer_t *dst, ptls_iovec_t src);
  /**
   * saves a ticket (client-only)
   */
  PTLS_CALLBACK_TYPE(int, save_ticket, ptls_t *tls, ptls_iovec_t input);
  /**
   * event logging (incl. secret logging)
   */
  typedef struct st_ptls_log_event_t {
=======
} ptls_on_client_hello_parameters_t;

/**
 * returns current time in milliseconds (ptls_get_time can be used to return the physical time)
 */
PTLS_CALLBACK_TYPE0(uint64_t, get_time);
/**
 * after receiving ClientHello, the core calls the optional callback to give a chance to the swap the context depending on the input
 * values. The callback is required to call `ptls_set_server_name` if an SNI extension needs to be sent to the client.
 */
PTLS_CALLBACK_TYPE(int, on_client_hello, ptls_t *tls, ptls_on_client_hello_parameters_t *params);
/**
 * callback to generate the certificate message. `ptls_context::certificates` are set when the callback is set to NULL.
 */
PTLS_CALLBACK_TYPE(int, emit_certificate, ptls_t *tls, ptls_message_emitter_t *emitter, ptls_key_schedule_t *key_sched,
                   ptls_iovec_t context, int push_status_request, const uint16_t *compress_algos, size_t num_compress_algos);
/**
 * when gerenating CertificateVerify, the core calls the callback to sign the handshake context using the certificate.
 */
PTLS_CALLBACK_TYPE(int, sign_certificate, ptls_t *tls, uint16_t *selected_algorithm, ptls_buffer_t *output, ptls_iovec_t input,
                   const uint16_t *algorithms, size_t num_algorithms);
/**
 * after receiving Certificate, the core calls the callback to verify the certificate chain and to obtain a pointer to a
 * callback that should be used for verifying CertificateVerify. If an error occurs between a successful return from this
 * callback to the invocation of the verify_sign callback, verify_sign is called with both data and sign set to an empty buffer.
 * The implementor of the callback should use that as the opportunity to free any temporary data allocated for the verify_sign
 * callback.
 */
PTLS_CALLBACK_TYPE(int, verify_certificate, ptls_t *tls,
                   int (**verify_sign)(void *verify_ctx, ptls_iovec_t data, ptls_iovec_t sign), void **verify_data,
                   ptls_iovec_t *certs, size_t num_certs);
/**
 * Encrypt-and-signs (or verify-and-decrypts) a ticket (server-only).
 * When used for encryption (i.e., is_encrypt being set), the function should return 0 if successful, or else a non-zero value.
 * When used for decryption, the function should return 0 (successful), PTLS_ERROR_REJECT_EARLY_DATA (successful, but 0-RTT is
 * forbidden), or any other value to indicate failure.
 */
PTLS_CALLBACK_TYPE(int, encrypt_ticket, ptls_t *tls, int is_encrypt, ptls_buffer_t *dst, ptls_iovec_t src);
/**
 * saves a ticket (client-only)
 */
PTLS_CALLBACK_TYPE(int, save_ticket, ptls_t *tls, ptls_iovec_t input);
/**
 * event logging (incl. secret logging)
 */
typedef struct st_ptls_log_event_t {
>>>>>>> c5e7c8a7
    void (*cb)(struct st_ptls_log_event_t *self, ptls_t *tls, const char *type, const char *fmt, ...)
      __attribute__((format(printf, 4, 5)));
  } ptls_log_event_t;
  /**
   * reference counting
   */
  PTLS_CALLBACK_TYPE(void, update_open_count, ssize_t delta);
  /**
   * applications that have their own record layer can set this function to derive their own traffic keys from the traffic secret.
   * The cipher-suite that is being associated to the connection can be obtained by calling the ptls_get_cipher function.
   */
  PTLS_CALLBACK_TYPE(int, update_traffic_key, ptls_t *tls, int is_enc, size_t epoch, const void *secret);
  /**
   * callback for every extension detected during decoding
   */
  PTLS_CALLBACK_TYPE(int, on_extension, ptls_t *tls, uint8_t hstype, uint16_t exttype, ptls_iovec_t extdata);
  /**
   *
   */
  typedef struct st_ptls_decompress_certificate_t {
    /**
     * list of supported algorithms terminated by UINT16_MAX
     */
    const uint16_t *supported_algorithms;
    /**
     * callback that decompresses the message
     */
    int (*cb)(struct st_ptls_decompress_certificate_t *self, ptls_t *tls, uint16_t algorithm, ptls_iovec_t output,
        ptls_iovec_t input);
  } ptls_decompress_certificate_t;
  /**
   * provides access to the ESNI shared secret (Zx).  API is subject to change.
   */
  PTLS_CALLBACK_TYPE(int, update_esni_key, ptls_t *tls, ptls_iovec_t secret, ptls_hash_algorithm_t *hash,
      const void *hashed_esni_contents);

  /**
   * the configuration
   */
  struct st_ptls_context_t {
    /**
     * PRNG to be used
     */
    void (*random_bytes)(void *buf, size_t len);
    /**
     *
     */
    ptls_get_time_t *get_time;
    /**
     * list of supported key-exchange algorithms terminated by NULL
     */
    ptls_key_exchange_algorithm_t **key_exchanges;
    /**
     * list of supported cipher-suites terminated by NULL
     */
    ptls_cipher_suite_t **cipher_suites;
    /**
     * list of certificates
     */
    struct {
      ptls_iovec_t *list;
      size_t count;
    } certificates;

    /**
     * list of ESNI data terminated by NULL
     */
    ptls_esni_context_t **esni;
    /**
     *
     */
    ptls_on_client_hello_t *on_client_hello;
    /**
     *
     */
    ptls_emit_certificate_t *emit_certificate;
    /**
     *
     */
    ptls_sign_certificate_t *sign_certificate;
    /**
     *
     */
    ptls_verify_certificate_t *verify_certificate;
    /**
     * lifetime of a session ticket (server-only)
     */
    uint32_t ticket_lifetime;
    /**
     * maximum permitted size of early data (server-only)
     */
    uint32_t max_early_data_size;
    /**
     * maximum size of the message buffer (default: 0 = unlimited = 3 + 2^24 bytes)
     */
    size_t max_buffer_size;
    /**
     * the field is obsolete; should be set to NULL for QUIC draft-17.  Note also that even though everybody did, it was incorrect
     * to set the value to "quic " in the earlier versions of the draft.
     */
    const char *hkdf_label_prefix__obsolete;
    /**
     * if set, psk handshakes use (ec)dhe
     */
    unsigned require_dhe_on_psk : 1;
    /**
     * if exporter master secrets should be recorded
     */
    unsigned use_exporter : 1;
    /**
     * if ChangeCipherSpec record should be sent during handshake. If the client sends CCS, the server sends one in response
     * regardless of the value of this flag. See RFC 8446 Appendix D.3.
     */
    unsigned send_change_cipher_spec : 1;
    /**
     * if set, the server requests client certificates
     * to authenticate the client.
     */
    unsigned require_client_authentication : 1;
    /**
     * if set, EOED will not be emitted or accepted
     */
    unsigned omit_end_of_early_data : 1;
    /**
     * if set, we will communicate our ability to send TCP options
     * at the handshake
     */
    unsigned support_tcpls_options : 1;

    /**
     * Set to 1 if the other peer also announced it supports Encrypted TCP
     * options
     */
    unsigned tcpls_options_confirmed : 1;
    /**
     * Socket on which eventually applies local and received tcpls_options
     */
    int sockfd;
    /**
     *
     */
    ptls_encrypt_ticket_t *encrypt_ticket;
    /**
     *
     */
    ptls_save_ticket_t *save_ticket;
    /**
     *
     */
    ptls_log_event_t *log_event;
    /**
     *
     */
    ptls_update_open_count_t *update_open_count;
    /**
     *
     */
    ptls_update_traffic_key_t *update_traffic_key;
    /**
     *
     */
    ptls_decompress_certificate_t *decompress_certificate;
    /**
     *
     */
    ptls_update_esni_key_t *update_esni_key;
    /**
     *
     */
    ptls_on_extension_t *on_extension;
  };

  typedef struct st_ptls_raw_extension_t {
    uint16_t type;
    ptls_iovec_t data;
  } ptls_raw_extension_t;

  typedef enum en_ptls_early_data_acceptance_t {
    PTLS_EARLY_DATA_ACCEPTANCE_UNKNOWN = 0,
    PTLS_EARLY_DATA_REJECTED,
    PTLS_EARLY_DATA_ACCEPTED
  } ptls_early_data_acceptance_t;

  /**
   * optional arguments to client-driven handshake
   */
#ifdef _WINDOWS
  /* suppress warning C4201: nonstandard extension used: nameless struct/union */
#pragma warning(push)
#pragma warning(disable : 4201)
#endif
  typedef struct st_ptls_handshake_properties_t {
    union {
      struct {
        /**
         * list of protocols offered through ALPN
         */
        struct {
          const ptls_iovec_t *list;
          size_t count;
        } negotiated_protocols;
        /**
         * session ticket sent to the application via save_ticket callback
         */
        ptls_iovec_t session_ticket;
        /**
         * pointer to store the maximum size of early-data that can be sent immediately. If set to non-NULL, the first call to
         * ptls_handshake (or ptls_handle_message) will set `*max_early_data` to the value obtained from the session ticket, or
         * to zero if early-data cannot be sent. If NULL, early data will not be used.
         */
        size_t *max_early_data_size;
        /**
         * If early-data has been accepted by peer, or if the state is still unknown. The state changes anytime after handshake
         * keys become available. Applications can peek the tri-state variable every time it calls `ptls_hanshake` or
         * `ptls_handle_message` to determine the result at the earliest moment. This is an output parameter.
         */
        ptls_early_data_acceptance_t early_data_acceptance;
        /**
         * negotiate the key exchange method before sending key_share
         */
        unsigned negotiate_before_key_exchange : 1;
        /**
         * ESNIKeys (the value of the TXT record, after being base64-"decoded")
         */
        ptls_iovec_t esni_keys;
      } client;
      struct {
        /**
         * psk binder being selected (len is set to zero if none)
         */
        struct {
          uint8_t base[PTLS_MAX_DIGEST_SIZE];
          size_t len;
        } selected_psk_binder;
        /**
         * parameters related to use of the Cookie extension
         */
        struct {
          /**
           * HMAC key to protect the integrity of the cookie. The key should be as long as the digest size of the first
           * ciphersuite specified in ptls_context_t (i.e. the hash algorithm of the best ciphersuite that can be chosen).
           */
          const void *key;
          /**
           * additional data to be used for verifying the cookie
           */
          ptls_iovec_t additional_data;
        } cookie;
        /**
         * if HRR should always be sent
         */
        unsigned enforce_retry : 1;
        /**
         * if retry should be stateless (cookie.key MUST be set when this option is used)
         */
        unsigned retry_uses_cookie : 1;
      } server;
    };
    /**
     * an optional list of additional extensions to send either in CH or EE, terminated by type == UINT16_MAX
     */
    ptls_raw_extension_t *additional_extensions;
    /**
     * an optional callback that returns a boolean value indicating if a particular extension should be collected
     */
    int (*collect_extension)(ptls_t *tls, struct st_ptls_handshake_properties_t *properties, uint16_t type);
    /**
     * an optional callback that reports the extensions being collected
     */
    int (*collected_extensions)(ptls_t *tls, struct st_ptls_handshake_properties_t *properties, ptls_raw_extension_t *extensions);
  } ptls_handshake_properties_t;
#ifdef _WINDOWS
#pragma warning(pop)
#endif

  struct st_ptls_traffic_protection_t {
      uint8_t secret[PTLS_MAX_DIGEST_SIZE];
      size_t epoch;
      /* the following fields are not used if the key_change callback is set */
      ptls_aead_context_t *aead;
      uint64_t seq;
  };

  struct st_ptls_record_message_emitter_t {
      ptls_message_emitter_t super;
      size_t rec_start;
  };

  struct st_ptls_signature_algorithms_t {
      uint16_t list[16]; /* expand? */
      size_t count;
  };

  struct st_ptls_certificate_request_t {
      /**
       * context.base becomes non-NULL when a CertificateRequest is pending for processing
       */
      ptls_iovec_t context;
      struct st_ptls_signature_algorithms_t signature_algorithms;
  };


  struct st_ptls_record_t {
      uint8_t type;
      uint16_t version;
      size_t length;
      const uint8_t *fragment;
  };

  struct st_ptls_client_hello_psk_t {
      ptls_iovec_t identity;
      uint32_t obfuscated_ticket_age;
      ptls_iovec_t binder;
  };

#define MAX_UNKNOWN_EXTENSIONS 16
#define MAX_CLIENT_CIPHERS 32

  struct st_ptls_client_hello_t {
      const uint8_t *random_bytes;
      ptls_iovec_t legacy_session_id;
      struct {
          const uint8_t *ids;
          size_t count;
      } compression_methods;
      uint16_t selected_version;
      ptls_iovec_t cipher_suites;
      ptls_iovec_t negotiated_groups;
      ptls_iovec_t key_shares;
      struct st_ptls_signature_algorithms_t signature_algorithms;
      ptls_iovec_t server_name;
      struct {
          ptls_cipher_suite_t *cipher; /* selected cipher-suite, or NULL if esni extension is not used */
          ptls_key_exchange_algorithm_t *key_share;
          ptls_iovec_t peer_key;
          const uint8_t *record_digest;
          ptls_iovec_t encrypted_sni;
      } esni;
      struct {
          ptls_iovec_t list[16];
          size_t count;
      } alpn;
      struct {
          uint16_t list[16];
          size_t count;
      } cert_compression_algos;
      struct {
          uint16_t list[MAX_CLIENT_CIPHERS];
          size_t count;
      } client_ciphers;
      struct {
          ptls_iovec_t all;
          ptls_iovec_t tbs;
          ptls_iovec_t ch1_hash;
          ptls_iovec_t signature;
          unsigned sent_key_share : 1;
      } cookie;
      struct {
          const uint8_t *hash_end;
          struct {
              struct st_ptls_client_hello_psk_t list[4];
              size_t count;
          } identities;
          unsigned ke_modes;
          int early_data_indication;
      } psk;
      ptls_raw_extension_t unknown_extensions[MAX_UNKNOWN_EXTENSIONS + 1];
      unsigned status_request : 1;
  };

  struct st_ptls_server_hello_t {
      uint8_t random_[PTLS_HELLO_RANDOM_SIZE];
      ptls_iovec_t legacy_session_id;
      int is_retry_request;
      union {
          ptls_iovec_t peerkey;
          struct {
              uint16_t selected_group;
              ptls_iovec_t cookie;
          } retry_request;
      };
  };

  struct st_ptls_key_schedule_t {
      unsigned generation; /* early secret (1), hanshake secret (2), master secret (3) */
      const char *hkdf_label_prefix;
      uint8_t secret[PTLS_MAX_DIGEST_SIZE];
      size_t num_hashes;
      struct {
          ptls_hash_algorithm_t *algo;
          ptls_hash_context_t *ctx;
      } hashes[1];
  };

  struct st_ptls_extension_decoder_t {
      uint16_t type;
      int (*cb)(ptls_t *tls, void *arg, const uint8_t *src, const uint8_t *const end);
  };

  struct st_ptls_extension_bitmap_t {
      uint8_t bits[8]; /* only ids below 64 is tracked */
  };
  struct st_ptls_t {
      /**
       * the context
       */
      ptls_context_t *ctx;
      /**
       * the state
       */
      enum en_ptls_state_t {
          PTLS_STATE_CLIENT_HANDSHAKE_START,
          PTLS_STATE_CLIENT_EXPECT_SERVER_HELLO,
          PTLS_STATE_CLIENT_EXPECT_SECOND_SERVER_HELLO,
          PTLS_STATE_CLIENT_EXPECT_ENCRYPTED_EXTENSIONS,
          PTLS_STATE_CLIENT_EXPECT_CERTIFICATE_REQUEST_OR_CERTIFICATE,
          PTLS_STATE_CLIENT_EXPECT_CERTIFICATE,
          PTLS_STATE_CLIENT_EXPECT_CERTIFICATE_VERIFY,
          PTLS_STATE_CLIENT_EXPECT_FINISHED,
          PTLS_STATE_SERVER_EXPECT_CLIENT_HELLO,
          PTLS_STATE_SERVER_EXPECT_SECOND_CLIENT_HELLO,
          PTLS_STATE_SERVER_EXPECT_CERTIFICATE,
          PTLS_STATE_SERVER_EXPECT_CERTIFICATE_VERIFY,
          /* ptls_send can be called if the state is below here */
          PTLS_STATE_SERVER_EXPECT_END_OF_EARLY_DATA,
          PTLS_STATE_SERVER_EXPECT_FINISHED,
          PTLS_STATE_POST_HANDSHAKE_MIN,
          PTLS_STATE_CLIENT_POST_HANDSHAKE = PTLS_STATE_POST_HANDSHAKE_MIN,
          PTLS_STATE_SERVER_POST_HANDSHAKE
      } state;
      /**
       * receive buffers
       */
      struct {
          ptls_buffer_t rec;
          ptls_buffer_t mess;
      } recvbuf;
      /**
       * key schedule
       */
      ptls_key_schedule_t *key_schedule;
      /**
       * values used for record protection
       */
      struct {
          struct st_ptls_traffic_protection_t dec;
          struct st_ptls_traffic_protection_t enc;
      } traffic_protection;
      /**
       * server-name passed using SNI
       */
      char *server_name;
      /**
       * result of ALPN
       */
      char *negotiated_protocol;
      /**
       * selected key-exchange
       */
      ptls_key_exchange_algorithm_t *key_share;
      /**
       * selected cipher-suite
       */
      ptls_cipher_suite_t *cipher_suite;
      /**
       * clienthello.random
       */
      uint8_t client_random[PTLS_HELLO_RANDOM_SIZE];
      /**
       * esni
       */
      ptls_esni_secret_t *esni;
      /**
       * exporter master secret (either 0rtt or 1rtt)
       */
      struct {
          uint8_t *early;
          uint8_t *one_rtt;
      } exporter_master_secret;
      /* flags */
      unsigned is_server : 1;
      unsigned is_psk_handshake : 1;
      unsigned send_change_cipher_spec : 1;
      unsigned needs_key_update : 1;
      unsigned key_update_send_request : 1;
      unsigned skip_tracing : 1;
      /**
       * misc.
       */
      union {
          struct {
              uint8_t legacy_session_id[32];
              ptls_key_exchange_context_t *key_share_ctx;
              unsigned offered_psk : 1;
              /**
               * if 1-RTT write key is active
               */
              unsigned using_early_data : 1;
              struct st_ptls_certificate_request_t certificate_request;
          } client;
          struct {
              uint8_t pending_traffic_secret[PTLS_MAX_DIGEST_SIZE];
              uint32_t early_data_skipped_bytes; /* if not UINT32_MAX, the server is skipping early data */
          } server;
      };
      /**
       * certificate verify
       * will be used by the client and the server (if require_client_authentication is set).
       */
      struct {
          int (*cb)(void *verify_ctx, ptls_iovec_t data, ptls_iovec_t signature);
          void *verify_ctx;
      } certificate_verify;
      /**
       * handshake traffic secret to be commisioned (an array of `uint8_t [PTLS_MAX_DIGEST_SIZE]` or NULL)
       */
      uint8_t *pending_handshake_secret;
      /**
       * user data
       */
      void *data_ptr;
    /**
       * List of user configured options
       */
      tcpls_options_t *tcpls_options;

      /**
       * Buffer tcpls options that might span over multiple records (e.g., eBPF
       * bytcod)
       */
      ptls_buffer_t *tcpls_buf;
  };



  uint16_t ntoh16(const uint8_t *src);
  uint32_t ntoh24(const uint8_t *src);
  uint32_t ntoh32(const uint8_t *src);
  uint64_t ntoh64(const uint8_t *src);

  /**
   * builds a new ptls_iovec_t instance using the supplied parameters
   */
  static ptls_iovec_t ptls_iovec_init(const void *p, size_t len);
  /**
   * initializes a buffer, setting the default destination to the small buffer provided as the argument.
   */
  static void ptls_buffer_init(ptls_buffer_t *buf, void *smallbuf, size_t smallbuf_size);
  /**
   * disposes a buffer, freeing resources allocated by the buffer itself (if any)
   */
  static void ptls_buffer_dispose(ptls_buffer_t *buf);
  /**
   * internal
   */

  void ptls_buffer__release_memory(ptls_buffer_t *buf);
  /**
   * reserves space for additional amount of memory
   */
  int ptls_buffer_reserve(ptls_buffer_t *buf, size_t delta);
  /**
   * internal
   */
  int ptls_buffer__do_pushv(ptls_buffer_t *buf, const void *src, size_t len);
  /**
   * internal
   */
  int ptls_buffer__adjust_quic_blocksize(ptls_buffer_t *buf, size_t body_size);
  /**
   * internal
   */
  int ptls_buffer__adjust_asn1_blocksize(ptls_buffer_t *buf, size_t body_size);
  /**
   * pushes an unsigned bigint
   */
  int ptls_buffer_push_asn1_ubigint(ptls_buffer_t *buf, const void *bignum, size_t size);
  /**
   * encodes a quic varint (maximum length is PTLS_ENCODE_QUICINT_CAPACITY)
   */
  static uint8_t *ptls_encode_quicint(uint8_t *p, uint64_t v);
#define PTLS_ENCODE_QUICINT_CAPACITY 8

#define ptls_buffer_pushv(buf, src, len)                                                                                           \
  do {                                                                                                                           \
    if ((ret = ptls_buffer__do_pushv((buf), (src), (len))) != 0)                                                               \
    goto Exit;                                                                                                             \
  } while (0)

#define ptls_buffer_push(buf, ...)                                                                                                 \
  do {                                                                                                                           \
    if ((ret = ptls_buffer__do_pushv((buf), (uint8_t[]){__VA_ARGS__}, sizeof((uint8_t[]){__VA_ARGS__}))) != 0)                 \
    goto Exit;                                                                                                             \
  } while (0)

#define ptls_buffer_push16(buf, v)                                                                                                 \
  do {                                                                                                                           \
    uint16_t _v = (v);                                                                                                         \
    ptls_buffer_push(buf, (uint8_t)(_v >> 8), (uint8_t)_v);                                                                    \
  } while (0)

#define ptls_buffer_push24(buf, v)                                                                                                 \
  do {                                                                                                                           \
    uint32_t _v = (v);                                                                                                         \
    ptls_buffer_push(buf, (uint8_t)(_v >> 16), (uint8_t)(_v >> 8), (uint8_t)_v);                                               \
  } while (0)

#define ptls_buffer_push32(buf, v)                                                                                                 \
  do {                                                                                                                           \
    uint32_t _v = (v);                                                                                                         \
    ptls_buffer_push(buf, (uint8_t)(_v >> 24), (uint8_t)(_v >> 16), (uint8_t)(_v >> 8), (uint8_t)_v);                          \
  } while (0)

#define ptls_buffer_push64(buf, v)                                                                                                 \
  do {                                                                                                                           \
    uint64_t _v = (v);                                                                                                         \
    ptls_buffer_push(buf, (uint8_t)(_v >> 56), (uint8_t)(_v >> 48), (uint8_t)(_v >> 40), (uint8_t)(_v >> 32),                  \
        (uint8_t)(_v >> 24), (uint8_t)(_v >> 16), (uint8_t)(_v >> 8), (uint8_t)_v);                               \
  } while (0)

#define ptls_buffer_push_quicint(buf, v)                                                                                           \
  do {                                                                                                                           \
    if ((ret = ptls_buffer_reserve((buf), PTLS_ENCODE_QUICINT_CAPACITY)) != 0)                                                 \
    goto Exit;                                                                                                             \
    uint8_t *d = ptls_encode_quicint((buf)->base + (buf)->off, (v));                                                           \
    (buf)->off = d - (buf)->base;                                                                                              \
  } while (0)

#define ptls_buffer_push_block(buf, _capacity, block)                                                                              \
  do {                                                                                                                           \
    size_t capacity = (_capacity);                                                                                             \
    ptls_buffer_pushv((buf), (uint8_t *)"\0\0\0\0\0\0\0", capacity != -1 ? capacity : 1);                                      \
    size_t body_start = (buf)->off;                                                                                            \
    do {                                                                                                                       \
      block                                                                                                                  \
    } while (0);                                                                                                               \
    size_t body_size = (buf)->off - body_start;                                                                                \
    if (capacity != -1) {                                                                                                      \
      for (; capacity != 0; --capacity)                                                                                      \
      (buf)->base[body_start - capacity] = (uint8_t)(body_size >> (8 * (capacity - 1)));                                 \
    } else {                                                                                                                   \
      if ((ret = ptls_buffer__adjust_quic_blocksize((buf), body_size)) != 0)                                                 \
      goto Exit;                                                                                                         \
    }                                                                                                                          \
  } while (0)

#define ptls_buffer_push_asn1_block(buf, block)                                                                                    \
  do {                                                                                                                           \
    ptls_buffer_push((buf), 0xff); /* dummy */                                                                                 \
    size_t body_start = (buf)->off;                                                                                            \
    do {                                                                                                                       \
      block                                                                                                                  \
    } while (0);                                                                                                               \
    size_t body_size = (buf)->off - body_start;                                                                                \
    if (body_size < 128) {                                                                                                     \
      (buf)->base[body_start - 1] = (uint8_t)body_size;                                                                      \
    } else {                                                                                                                   \
      if ((ret = ptls_buffer__adjust_asn1_blocksize((buf), body_size)) != 0)                                                 \
      goto Exit;                                                                                                         \
    }                                                                                                                          \
  } while (0)

#define ptls_buffer_push_asn1_sequence(buf, block)                                                                                 \
  do {                                                                                                                           \
    ptls_buffer_push((buf), 0x30);                                                                                             \
    ptls_buffer_push_asn1_block((buf), block);                                                                                 \
  } while (0)

#define ptls_buffer_push_message_body(buf, key_sched, type, block)                                                                 \
  do {                                                                                                                           \
    ptls_buffer_t *_buf = (buf);                                                                                               \
    ptls_key_schedule_t *_key_sched = (key_sched);                                                                             \
    size_t mess_start = _buf->off;                                                                                             \
    ptls_buffer_push(_buf, (type));                                                                                            \
    ptls_buffer_push_block(_buf, 3, block);                                                                                    \
    if (_key_sched != NULL)                                                                                                    \
            ptls__key_schedule_update_hash(_key_sched, _buf->base + mess_start, _buf->off - mess_start);                           \
    } while (0)

#define ptls_push_message(emitter, key_sched, type, block)                                                                         \
    do {                                                                                                                           \
        ptls_message_emitter_t *_emitter = (emitter);                                                                              \
        if ((ret = _emitter->begin_message(_emitter)) != 0)                                                                        \
            goto Exit;                                                                                                             \
        ptls_buffer_push_message_body(_emitter->buf, (key_sched), (type), block);                                                  \
        if ((ret = _emitter->commit_message(_emitter)) != 0)                                                                       \
            goto Exit;                                                                                                             \
    } while (0)

int ptls_decode16(uint16_t *value, const uint8_t **src, const uint8_t *end);
int ptls_decode24(uint32_t *value, const uint8_t **src, const uint8_t *end);
int ptls_decode32(uint32_t *value, const uint8_t **src, const uint8_t *end);
int ptls_decode64(uint64_t *value, const uint8_t **src, const uint8_t *end);
uint64_t ptls_decode_quicint(const uint8_t **src, const uint8_t *end);

#define ptls_decode_open_block(src, end, capacity, block)                                                                          \
    do {                                                                                                                           \
        size_t _capacity = (capacity);                                                                                             \
        size_t _block_size;                                                                                                        \
        if (_capacity == -1) {                                                                                                     \
            uint64_t _block_size64;                                                                                                \
            const uint8_t *_src = (src);                                                                                           \
            if ((_block_size64 = ptls_decode_quicint(&_src, end)) == UINT64_MAX ||                                                 \
                (sizeof(size_t) < 8 && (_block_size64 >> (8 * sizeof(size_t))) != 0)) {                                            \
                ret = PTLS_ALERT_DECODE_ERROR;                                                                                     \
                goto Exit;                                                                                                         \
            }                                                                                                                      \
            (src) = _src;                                                                                                          \
            _block_size = (size_t)_block_size64;                                                                                   \
        } else {                                                                                                                   \
            if (_capacity > (size_t)(end - (src))) {                                                                               \
                ret = PTLS_ALERT_DECODE_ERROR;                                                                                     \
                goto Exit;                                                                                                         \
            }                                                                                                                      \
            _block_size = 0;                                                                                                       \
            do {                                                                                                                   \
                _block_size = _block_size << 8 | *(src)++;                                                                         \
            } while (--_capacity != 0);                                                                                            \
        }                                                                                                                          \
        if (_block_size > (size_t)(end - (src))) {                                                                                 \
            ret = PTLS_ALERT_DECODE_ERROR;                                                                                         \
            goto Exit;                                                                                                             \
        }                                                                                                                          \
        do {                                                                                                                       \
            const uint8_t *const end = (src) + _block_size;                                                                        \
            do {                                                                                                                   \
                block                                                                                                              \
            } while (0);                                                                                                           \
            if ((src) != end) {                                                                                                    \
                ret = PTLS_ALERT_DECODE_ERROR;                                                                                     \
                goto Exit;                                                                                                         \
            }                                                                                                                      \
        } while (0);                                                                                                               \
    } while (0)

#define ptls_decode_assert_block_close(src, end)                                                                                   \
    do {                                                                                                                           \
        if ((src) != end) {                                                                                                        \
            ret = PTLS_ALERT_DECODE_ERROR;                                                                                         \
            goto Exit;                                                                                                             \
        }                                                                                                                          \
    } while (0);

#define ptls_decode_block(src, end, capacity, block)                                                                               \
    do {                                                                                                                           \
        ptls_decode_open_block((src), end, capacity, block);                                                                       \
        ptls_decode_assert_block_close((src), end);                                                                                \
    } while (0)

/**
 * create a client object to handle new TLS connection
 */
ptls_t *ptls_client_new(ptls_context_t *ctx);
/**
 * create a server object to handle new TLS connection
 */
ptls_t *ptls_server_new(ptls_context_t *ctx);
/**
 * creates a object handle new TLS connection
 */
static ptls_t *ptls_new(ptls_context_t *ctx, int is_server);
/**
 * releases all resources associated to the object
 */
void ptls_free(ptls_t *tls);
/**
 * returns address of the crypto callbacks that the connection is using
 */
ptls_context_t *ptls_get_context(ptls_t *tls);
/**
 * updates the context of a connection. Can be called from `on_client_hello` callback.
 */
void ptls_set_context(ptls_t *tls, ptls_context_t *ctx);
/**
 * returns the client-random
 */
ptls_iovec_t ptls_get_client_random(ptls_t *tls);
/**
 * returns the cipher-suite being used
 */
ptls_cipher_suite_t *ptls_get_cipher(ptls_t *tls);
/**
 * returns the server-name (NULL if SNI is not used or failed to negotiate)
 */
const char *ptls_get_server_name(ptls_t *tls);
/**
 * sets the server-name associated to the TLS connection. If server_name_len is zero, then strlen(server_name) is called to
 * determine the length of the name.
 * On the client-side, the value is used for certificate validation. The value will be also sent as an SNI extension, if it looks
 * like a DNS name.
 * On the server-side, it can be called from on_client_hello to indicate the acceptance of the SNI extension to the client.
 */
int ptls_set_server_name(ptls_t *tls, const char *server_name, size_t server_name_len);
/**
 * returns the negotiated protocol (or NULL)
 */
const char *ptls_get_negotiated_protocol(ptls_t *tls);
/**
 * sets the negotiated protocol. If protocol_len is zero, strlen(protocol) is called to determine the length of the protocol name.
 */
int ptls_set_negotiated_protocol(ptls_t *tls, const char *protocol, size_t protocol_len);
/**
 * returns if the handshake has been completed
 */
int ptls_handshake_is_complete(ptls_t *tls);
/**
 * returns if a PSK (or PSK-DHE) handshake was performed
 */
int ptls_is_psk_handshake(ptls_t *tls);
/**
 * returns a pointer to user data pointer (client is reponsible for freeing the associated data prior to calling ptls_free)
 */

void **ptls_get_data_ptr(ptls_t *tls);
/**
 *
 */
int ptls_skip_tracing(ptls_t *tls);
/**
 *
 */
void ptls_set_skip_tracing(ptls_t *tls, int skip_tracing);
/**
 * proceeds with the handshake, optionally taking some input from peer. The function returns zero in case the handshake completed
 * successfully. PTLS_ERROR_IN_PROGRESS is returned in case the handshake is incomplete. Otherwise, an error value is returned. The
 * contents of sendbuf should be sent to the client, regardless of whether if an error is returned. inlen is an argument used for
 * both input and output. As an input, the arguments takes the size of the data available as input. Upon return the value is updated
 * to the number of bytes consumed by the handshake. In case the returned value is PTLS_ERROR_IN_PROGRESS there is a guarantee that
 * all the input are consumed (i.e. the value of inlen does not change).
 */
int ptls_handshake(ptls_t *tls, ptls_buffer_t *sendbuf, const void *input, size_t *inlen, ptls_handshake_properties_t *args);
/**
 * decrypts the first record within given buffer
 */
int ptls_receive(ptls_t *tls, ptls_buffer_t *plaintextbuf, const void *input, size_t *len);
/**
 * encrypts given buffer into multiple TLS records
 */
int ptls_send(ptls_t *tls, ptls_buffer_t *sendbuf, const void *input, size_t inlen);


/**
 * Application level set of value for a given option to transmit through the TLS
 * extension handshake mechanism, or throught the connection lifetime
 */
void ptls_set_tcpls_option(ptls_cipher_context_t *ctx, const void *data,
    tcpls_enum_t type);

/**
 * sends a given tcp option during the connection lifetime
 *
 * return -1 if the the option has not been set
 */
int ptls_send_tcpoptions(ptls_t *tls, ptls_buffer_t *sendbuf, tcpls_enum_t type);
/**
 * updates the send traffic key (as well as asks the peer to update)
 */
int ptls_update_key(ptls_t *tls, int request_update);
/**
 * Returns if the context is a server context.
 */
int ptls_is_server(ptls_t *tls);
/**
 * returns per-record overhead
 */
size_t ptls_get_record_overhead(ptls_t *tls);
/**
 * sends an alert
 */
int ptls_send_alert(ptls_t *tls, ptls_buffer_t *sendbuf, uint8_t level, uint8_t description);
/**
 *
 */
int ptls_export_secret(ptls_t *tls, void *output, size_t outlen, const char *label, ptls_iovec_t context_value, int is_early);
/**
 * build the body of a Certificate message. Can be called with tls set to NULL in order to create a precompressed message.
 */
int ptls_build_certificate_message(ptls_buffer_t *buf, ptls_iovec_t request_context, ptls_iovec_t *certificates,
                                   size_t num_certificates, ptls_iovec_t ocsp_status);
/**
 *
 */
int ptls_calc_hash(ptls_hash_algorithm_t *algo, void *output, const void *src, size_t len);
/**
 *
 */
ptls_hash_context_t *ptls_hmac_create(ptls_hash_algorithm_t *algo, const void *key, size_t key_size);
/**
 *
 */
int ptls_hkdf_extract(ptls_hash_algorithm_t *hash, void *output, ptls_iovec_t salt, ptls_iovec_t ikm);
/**
 *
 */
int ptls_hkdf_expand(ptls_hash_algorithm_t *hash, void *output, size_t outlen, ptls_iovec_t prk, ptls_iovec_t info);
/**
 *
 */
int ptls_hkdf_expand_label(ptls_hash_algorithm_t *algo, void *output, size_t outlen, ptls_iovec_t secret, const char *label,
                           ptls_iovec_t hash_value, const char *label_prefix);
/**
 * instantiates a symmetric cipher
 */
ptls_cipher_context_t *ptls_cipher_new(ptls_cipher_algorithm_t *algo, int is_enc, const void *key);
/**
 * destroys a symmetric cipher
 */
void ptls_cipher_free(ptls_cipher_context_t *ctx);
/**
 * initializes the IV; this function must be called prior to calling ptls_cipher_encrypt
 */
static void ptls_cipher_init(ptls_cipher_context_t *ctx, const void *iv);
/**
 * Encrypts given text. The function must be used in a way that the output length would be equal to the input length. For example,
 * when using a block cipher in ECB mode, `len` must be a multiple of the block size when using a block cipher. The length can be
 * of any value when using a stream cipher or a block cipher in CTR mode.
 */
static void ptls_cipher_encrypt(ptls_cipher_context_t *ctx, void *output, const void *input, size_t len);
/**
 * instantiates an AEAD cipher given a secret, which is expanded using hkdf to a set of key and iv
 * @param aead
 * @param hash
 * @param is_enc 1 if creating a context for encryption, 0 if creating a context for decryption
 * @param secret the secret. The size must be the digest length of the hash algorithm
 * @return pointer to an AEAD context if successful, otherwise NULL
 */
ptls_aead_context_t *ptls_aead_new(ptls_aead_algorithm_t *aead, ptls_hash_algorithm_t *hash, int is_enc, const void *secret,
                                   const char *label_prefix);
/**
 * destroys an AEAD cipher context
 */
void ptls_aead_free(ptls_aead_context_t *ctx);
/**
 *
 */
size_t ptls_aead_encrypt(ptls_aead_context_t *ctx, void *output, const void *input, size_t inlen, uint64_t seq, const void *aad,
                         size_t aadlen);
/**
 * initializes the internal state of the encryptor
 */
static void ptls_aead_encrypt_init(ptls_aead_context_t *ctx, uint64_t seq, const void *aad, size_t aadlen);
/**
 * encrypts the input and updates the GCM state
 * @return number of bytes emitted to output
 */
static size_t ptls_aead_encrypt_update(ptls_aead_context_t *ctx, void *output, const void *input, size_t inlen);
/**
 * emits buffered data (if any) and the GCM tag
 * @return number of bytes emitted to output
 */
static size_t ptls_aead_encrypt_final(ptls_aead_context_t *ctx, void *output);
/**
 * decrypts an AEAD record
 * @return number of bytes emitted to output if successful, or SIZE_MAX if the input is invalid (e.g. broken MAC)
 */
static size_t ptls_aead_decrypt(ptls_aead_context_t *ctx, void *output, const void *input, size_t inlen, uint64_t seq,
                                const void *aad, size_t aadlen);


int buffer_encrypt_record(ptls_buffer_t *buf, size_t rec_start, struct st_ptls_traffic_protection_t *enc);

#define buffer_push_record(buf, type, block)                                                                                       \
    do {                                                                                                                           \
        ptls_buffer_push((buf), (type), PTLS_RECORD_VERSION_MAJOR, PTLS_RECORD_VERSION_MINOR);                                     \
        ptls_buffer_push_block((buf), 2, block);                                                                                   \
    } while (0)

int buffer_push_encrypted_records(ptls_buffer_t *buf, uint8_t type, const uint8_t *src, size_t len,
                                         struct st_ptls_traffic_protection_t *enc);

int update_send_key(ptls_t *tls, ptls_buffer_t *_sendbuf, int request_update);
/**
 * Return the current read epoch.
 */
size_t ptls_get_read_epoch(ptls_t *tls);
/**
 * Runs the handshake by dealing directly with handshake messages. Callers MUST delay supplying input to this function until the
 * epoch of the input becomes equal to the value returned by `ptls_get_read_epoch()`.
 * @param tls            the TLS context
 * @param sendbuf        buffer to which the output will be written
 * @param epoch_offsets  start and end offset of the messages in each epoch. For example, when the server emits ServerHello between
 *                       offset 0 and 38, the following handshake messages between offset 39 and 348, and a post-handshake message
 *                       between 349 and 451, epoch_offsets will be {0,39,39,349,452} and the length of the sendbuf will be 452.
 *                       This argument is an I/O argument. Applications can either reset sendbuf to empty and epoch_offsets and to
 *                       all zero every time they invoke the function, or retain the values until the handshake completes so that
 *                       data will be appended to sendbuf and epoch_offsets will be adjusted.
 * @param in_epoch       epoch of the input
 * @param input          input bytes (must be NULL when starting the handshake on the client side)
 * @param inlen          length of the input
 * @param properties     properties specific to the running handshake
 * @return same as `ptls_handshake`
 */
int ptls_handle_message(ptls_t *tls, ptls_buffer_t *sendbuf, size_t epoch_offsets[5], size_t in_epoch, const void *input,
                        size_t inlen, ptls_handshake_properties_t *properties);
int ptls_client_handle_message(ptls_t *tls, ptls_buffer_t *sendbuf, size_t epoch_offsets[5], size_t in_epoch, const void *input,
                               size_t inlen, ptls_handshake_properties_t *properties);
int ptls_server_handle_message(ptls_t *tls, ptls_buffer_t *sendbuf, size_t epoch_offsets[5], size_t in_epoch, const void *input,
                               size_t inlen, ptls_handshake_properties_t *properties);
/**
 * internal
 */
void ptls_aead__build_iv(ptls_aead_context_t *ctx, uint8_t *iv, uint64_t seq);
/**
 * internal
 */
void ptls__key_schedule_update_hash(ptls_key_schedule_t *sched, const uint8_t *msg, size_t msglen);
/**
 * clears memory
 */
extern void (*volatile ptls_clear_memory)(void *p, size_t len);
/**
 * constant-time memcmp
 */
extern int (*volatile ptls_mem_equal)(const void *x, const void *y, size_t len);
/**
 *
 */
static ptls_iovec_t ptls_iovec_init(const void *p, size_t len);
/**
 * checks if a server name is an IP address.
 */
int ptls_server_name_is_ipaddr(const char *name);
/**
 * loads a certificate chain to ptls_context_t::certificates. `certificate.list` and each element of the list is allocated by
 * malloc.  It is the responsibility of the user to free them when discarding the TLS context.
 */
int ptls_load_certificates(ptls_context_t *ctx, char const *cert_pem_file);
/**
 *
 */
int ptls_esni_init_context(ptls_context_t *ctx, ptls_esni_context_t *esni, ptls_iovec_t esni_keys,
                           ptls_key_exchange_context_t **key_exchanges);
/**
 *
 */
void ptls_esni_dispose_context(ptls_esni_context_t *esni);
/**
 * Obtain the ESNI secrets negotiated during the handshake.
 */
ptls_esni_secret_t *ptls_get_esni_secret(ptls_t *ctx);
/**
 *
 */
char *ptls_hexdump(char *dst, const void *src, size_t len);
/**
 * the default get_time callback
 */
extern ptls_get_time_t ptls_get_time;
#if PICOTLS_USE_DTRACE
/**
 *
 */
extern PTLS_THREADLOCAL unsigned ptls_default_skip_tracing;
#else
#define ptls_default_skip_tracing 0
#endif

/* inline functions */

inline ptls_t *ptls_new(ptls_context_t *ctx, int is_server)
{
    return is_server ? ptls_server_new(ctx) : ptls_client_new(ctx);
}

inline ptls_iovec_t ptls_iovec_init(const void *p, size_t len)
{
    /* avoid the "return (ptls_iovec_t){(uint8_t *)p, len};" construct because it requires C99
     * and triggers a warning "C4204: nonstandard extension used: non-constant aggregate initializer"
     * in Visual Studio */
    ptls_iovec_t r;
    r.base = (uint8_t *)p;
    r.len = len;
    return r;
}

inline void ptls_buffer_init(ptls_buffer_t *buf, void *smallbuf, size_t smallbuf_size)
{
    assert(smallbuf != NULL);
    buf->base = (uint8_t *)smallbuf;
    buf->off = 0;
    buf->capacity = smallbuf_size;
    buf->is_allocated = 0;
}

inline void ptls_buffer_dispose(ptls_buffer_t *buf)
{
    ptls_buffer__release_memory(buf);
    *buf = (ptls_buffer_t){NULL};
}

inline uint8_t *ptls_encode_quicint(uint8_t *p, uint64_t v)
{
    if (PTLS_UNLIKELY(v > 63)) {
        if (PTLS_UNLIKELY(v > 16383)) {
            unsigned sb;
            if (PTLS_UNLIKELY(v > 1073741823)) {
                assert(v <= 4611686018427387903);
                *p++ = 0xc0 | (uint8_t)(v >> 56);
                sb = 6 * 8;
            } else {
                *p++ = 0x80 | (uint8_t)(v >> 24);
                sb = 2 * 8;
            }
            do {
                *p++ = (uint8_t)(v >> sb);
            } while ((sb -= 8) != 0);
        } else {
            *p++ = 0x40 | (uint8_t)((uint16_t)v >> 8);
        }
    }
    *p++ = (uint8_t)v;
    return p;
}

inline void ptls_cipher_init(ptls_cipher_context_t *ctx, const void *iv)
{
    ctx->do_init(ctx, iv);
}

inline void ptls_cipher_encrypt(ptls_cipher_context_t *ctx, void *output, const void *input, size_t len)
{
    ctx->do_transform(ctx, output, input, len);
}

inline void ptls_aead_encrypt_init(ptls_aead_context_t *ctx, uint64_t seq, const void *aad, size_t aadlen)
{
    uint8_t iv[PTLS_MAX_IV_SIZE];

    ptls_aead__build_iv(ctx, iv, seq);
    ctx->do_encrypt_init(ctx, iv, aad, aadlen);
}

inline size_t ptls_aead_encrypt_update(ptls_aead_context_t *ctx, void *output, const void *input, size_t inlen)
{
    return ctx->do_encrypt_update(ctx, output, input, inlen);
}

inline size_t ptls_aead_encrypt_final(ptls_aead_context_t *ctx, void *output)
{
    return ctx->do_encrypt_final(ctx, output);
}

inline size_t ptls_aead_decrypt(ptls_aead_context_t *ctx, void *output, const void *input, size_t inlen, uint64_t seq,
                                const void *aad, size_t aadlen)
{
    uint8_t iv[PTLS_MAX_IV_SIZE];

    ptls_aead__build_iv(ctx, iv, seq);
    return ctx->do_decrypt(ctx, output, input, inlen, iv, aad, aadlen);
}

#define ptls_define_hash(name, ctx_type, init_func, update_func, final_func)                                                       \
                                                                                                                                   \
    struct name##_context_t {                                                                                                      \
        ptls_hash_context_t super;                                                                                                 \
        ctx_type ctx;                                                                                                              \
    };                                                                                                                             \
                                                                                                                                   \
    static void name##_update(ptls_hash_context_t *_ctx, const void *src, size_t len)                                              \
    {                                                                                                                              \
        struct name##_context_t *ctx = (struct name##_context_t *)_ctx;                                                            \
        update_func(&ctx->ctx, src, len);                                                                                          \
    }                                                                                                                              \
                                                                                                                                   \
    static void name##_final(ptls_hash_context_t *_ctx, void *md, ptls_hash_final_mode_t mode)                                     \
    {                                                                                                                              \
        struct name##_context_t *ctx = (struct name##_context_t *)_ctx;                                                            \
        if (mode == PTLS_HASH_FINAL_MODE_SNAPSHOT) {                                                                               \
            ctx_type copy = ctx->ctx;                                                                                              \
            final_func(&copy, md);                                                                                                 \
            ptls_clear_memory(&copy, sizeof(copy));                                                                                \
            return;                                                                                                                \
        }                                                                                                                          \
        if (md != NULL)                                                                                                            \
            final_func(&ctx->ctx, md);                                                                                             \
        switch (mode) {                                                                                                            \
        case PTLS_HASH_FINAL_MODE_FREE:                                                                                            \
            ptls_clear_memory(&ctx->ctx, sizeof(ctx->ctx));                                                                        \
            free(ctx);                                                                                                             \
            break;                                                                                                                 \
        case PTLS_HASH_FINAL_MODE_RESET:                                                                                           \
            init_func(&ctx->ctx);                                                                                                  \
            break;                                                                                                                 \
        default:                                                                                                                   \
            assert(!"FIXME");                                                                                                      \
            break;                                                                                                                 \
        }                                                                                                                          \
    }                                                                                                                              \
                                                                                                                                   \
    static ptls_hash_context_t *name##_clone(ptls_hash_context_t *_src)                                                            \
    {                                                                                                                              \
        struct name##_context_t *dst, *src = (struct name##_context_t *)_src;                                                      \
        if ((dst = malloc(sizeof(*dst))) == NULL)                                                                                  \
            return NULL;                                                                                                           \
        *dst = *src;                                                                                                               \
        return &dst->super;                                                                                                        \
    }                                                                                                                              \
                                                                                                                                   \
    static ptls_hash_context_t *name##_create(void)                                                                                \
    {                                                                                                                              \
        struct name##_context_t *ctx;                                                                                              \
        if ((ctx = malloc(sizeof(*ctx))) == NULL)                                                                                  \
            return NULL;                                                                                                           \
        ctx->super = (ptls_hash_context_t){name##_update, name##_final, name##_clone};                                             \
        init_func(&ctx->ctx);                                                                                                      \
        return &ctx->super;                                                                                                        \
    }

#ifdef __cplusplus
}
#endif

#endif<|MERGE_RESOLUTION|>--- conflicted
+++ resolved
@@ -593,54 +593,6 @@
      * if ESNI was used
      */
     unsigned esni : 1;
-<<<<<<< HEAD
-  } ptls_on_client_hello_parameters_t;
-
-  /**
-   * returns current time in milliseconds (ptls_get_time can be used to return the physical time)
-   */
-  PTLS_CALLBACK_TYPE0(uint64_t, get_time);
-  /**
-   * after receiving ClientHello, the core calls the optional callback to give a chance to the swap the context depending on the input
-   * values. The callback is required to call `ptls_set_server_name` if an SNI extension needs to be sent to the client.
-   */
-  PTLS_CALLBACK_TYPE(int, on_client_hello, ptls_t *tls, ptls_on_client_hello_parameters_t *params);
-  /**
-   * callback to generate the certificate message. `ptls_context::certificates` are set when the callback is set to NULL.
-   */
-  PTLS_CALLBACK_TYPE(int, emit_certificate, ptls_t *tls, ptls_message_emitter_t *emitter, ptls_key_schedule_t *key_sched,
-      ptls_iovec_t context, int push_status_request);
-  /**
-   * when gerenating CertificateVerify, the core calls the callback to sign the handshake context using the certificate.
-   */
-  PTLS_CALLBACK_TYPE(int, sign_certificate, ptls_t *tls, uint16_t *selected_algorithm, ptls_buffer_t *output, ptls_iovec_t input,
-      const uint16_t *algorithms, size_t num_algorithms);
-  /**
-   * after receiving Certificate, the core calls the callback to verify the certificate chain and to obtain a pointer to a
-   * callback that should be used for verifying CertificateVerify. If an error occurs between a successful return from this
-   * callback to the invocation of the verify_sign callback, verify_sign is called with both data and sign set to an empty buffer.
-   * The implementor of the callback should use that as the opportunity to free any temporary data allocated for the verify_sign
-   * callback.
-   */
-  PTLS_CALLBACK_TYPE(int, verify_certificate, ptls_t *tls,
-      int (**verify_sign)(void *verify_ctx, ptls_iovec_t data, ptls_iovec_t sign), void **verify_data,
-      ptls_iovec_t *certs, size_t num_certs);
-  /**
-   * Encrypt-and-signs (or verify-and-decrypts) a ticket (server-only).
-   * When used for encryption (i.e., is_encrypt being set), the function should return 0 if successful, or else a non-zero value.
-   * When used for decryption, the function should return 0 (successful), PTLS_ERROR_REJECT_EARLY_DATA (successful, but 0-RTT is
-   * forbidden), or any other value to indicate failure.
-   */
-  PTLS_CALLBACK_TYPE(int, encrypt_ticket, ptls_t *tls, int is_encrypt, ptls_buffer_t *dst, ptls_iovec_t src);
-  /**
-   * saves a ticket (client-only)
-   */
-  PTLS_CALLBACK_TYPE(int, save_ticket, ptls_t *tls, ptls_iovec_t input);
-  /**
-   * event logging (incl. secret logging)
-   */
-  typedef struct st_ptls_log_event_t {
-=======
 } ptls_on_client_hello_parameters_t;
 
 /**
@@ -687,7 +639,6 @@
  * event logging (incl. secret logging)
  */
 typedef struct st_ptls_log_event_t {
->>>>>>> c5e7c8a7
     void (*cb)(struct st_ptls_log_event_t *self, ptls_t *tls, const char *type, const char *fmt, ...)
       __attribute__((format(printf, 4, 5)));
   } ptls_log_event_t;
@@ -1090,6 +1041,7 @@
   struct st_ptls_extension_bitmap_t {
       uint8_t bits[8]; /* only ids below 64 is tracked */
   };
+
   struct st_ptls_t {
       /**
        * the context
@@ -1179,7 +1131,8 @@
        */
       union {
           struct {
-              uint8_t legacy_session_id[32];
+              ptls_iovec_t legacy_session_id;
+              uint8_t legacy_session_id_buf[32];
               ptls_key_exchange_context_t *key_share_ctx;
               unsigned offered_psk : 1;
               /**
