/*
 * Copyright (c) 2016 DeNA Co., Ltd., Kazuho Oku
 *
 * Permission is hereby granted, free of charge, to any person obtaining a copy
 * of this software and associated documentation files (the "Software"), to
 * deal in the Software without restriction, including without limitation the
 * rights to use, copy, modify, merge, publish, distribute, sublicense, and/or
 * sell copies of the Software, and to permit persons to whom the Software is
 * furnished to do so, subject to the following conditions:
 *
 * The above copyright notice and this permission notice shall be included in
 * all copies or substantial portions of the Software.
 *
 * THE SOFTWARE IS PROVIDED "AS IS", WITHOUT WARRANTY OF ANY KIND, EXPRESS OR
 * IMPLIED, INCLUDING BUT NOT LIMITED TO THE WARRANTIES OF MERCHANTABILITY,
 * FITNESS FOR A PARTICULAR PURPOSE AND NONINFRINGEMENT. IN NO EVENT SHALL THE
 * AUTHORS OR COPYRIGHT HOLDERS BE LIABLE FOR ANY CLAIM, DAMAGES OR OTHER
 * LIABILITY, WHETHER IN AN ACTION OF CONTRACT, TORT OR OTHERWISE, ARISING
 * FROM, OUT OF OR IN CONNECTION WITH THE SOFTWARE OR THE USE OR OTHER DEALINGS
 * IN THE SOFTWARE.
 */
#ifndef picotls_h
#define picotls_h

#ifdef __cplusplus
extern "C" {
#endif

#ifdef _WINDOWS
#include "wincompat.h"
#endif

#include <assert.h>
#include <inttypes.h>
#include <string.h>
#include <sys/types.h>

#if __GNUC__ >= 3
#define PTLS_LIKELY(x) __builtin_expect(!!(x), 1)
#define PTLS_UNLIKELY(x) __builtin_expect(!!(x), 0)
#define PTLS_BUILD_ASSERT_EXPR(cond) (sizeof(char[2 * !!(!__builtin_constant_p(cond) || (cond)) - 1]) != 0)
#define PTLS_BUILD_ASSERT(cond) ((void)PTLS_BUILD_ASSERT_EXPR(cond))
#else
#define PTLS_LIKELY(x) (x)
#define PTLS_UNLIKELY(x) (x)
#define PTLS_BUILD_ASSERT(cond) 1
#endif

/* __builtin_types_compatible_p yields incorrect results when older versions of GCC is used; see #303.
 * Clang with Xcode 9.4 or prior is known to not work correctly when a pointer is const-qualified; see
 * https://github.com/h2o/quicly/pull/306#issuecomment-626037269. Older versions of clang upstream works fine, but we do not need
 * best coverage. This macro is for preventing misuse going into the master branch, having it work one of the compilers supported in
 * our CI is enough.
 */
#if ((defined(__clang__) && __clang_major__ >= 10) || __GNUC__ >= 6) && !defined(__cplusplus)
#define PTLS_ASSERT_IS_ARRAY_EXPR(a) PTLS_BUILD_ASSERT_EXPR(__builtin_types_compatible_p(__typeof__(a[0])[], __typeof__(a)))
#else
#define PTLS_ASSERT_IS_ARRAY_EXPR(a) 1
#endif

#define PTLS_ELEMENTSOF(x) (PTLS_ASSERT_IS_ARRAY_EXPR(x) * sizeof(x) / sizeof((x)[0]))

#ifdef _WINDOWS
#define PTLS_THREADLOCAL __declspec(thread)
#else
#define PTLS_THREADLOCAL __thread
#endif

#ifndef PTLS_FUZZ_HANDSHAKE
#define PTLS_FUZZ_HANDSHAKE 0
#endif

#define PTLS_HELLO_RANDOM_SIZE 32

#define PTLS_AES128_KEY_SIZE 16
#define PTLS_AES256_KEY_SIZE 32
#define PTLS_AES_BLOCK_SIZE 16
#define PTLS_AES_IV_SIZE 16
#define PTLS_AESGCM_IV_SIZE 12
#define PTLS_AESGCM_TAG_SIZE 16
#define PTLS_AESGCM_CONFIDENTIALITY_LIMIT 0x2000000            /* 2^25 */
#define PTLS_AESGCM_INTEGRITY_LIMIT UINT64_C(0x40000000000000) /* 2^54 */
#define PTLS_AESCCM_CONFIDENTIALITY_LIMIT 0xB504F3             /* 2^23.5 */
#define PTLS_AESCCM_INTEGRITY_LIMIT 0xB504F3                   /* 2^23.5 */

#define PTLS_CHACHA20_KEY_SIZE 32
#define PTLS_CHACHA20_IV_SIZE 16
#define PTLS_CHACHA20POLY1305_IV_SIZE 12
#define PTLS_CHACHA20POLY1305_TAG_SIZE 16
#define PTLS_CHACHA20POLY1305_CONFIDENTIALITY_LIMIT UINT64_MAX       /* at least 2^64 */
#define PTLS_CHACHA20POLY1305_INTEGRITY_LIMIT UINT64_C(0x1000000000) /* 2^36 */

#define PTLS_BLOWFISH_KEY_SIZE 16
#define PTLS_BLOWFISH_BLOCK_SIZE 8

#define PTLS_SHA256_BLOCK_SIZE 64
#define PTLS_SHA256_DIGEST_SIZE 32

#define PTLS_SHA384_BLOCK_SIZE 128
#define PTLS_SHA384_DIGEST_SIZE 48

#define PTLS_MAX_SECRET_SIZE 32
#define PTLS_MAX_IV_SIZE 16
#define PTLS_MAX_DIGEST_SIZE 64

/* cipher-suites */
#define PTLS_CIPHER_SUITE_AES_128_GCM_SHA256 0x1301
#define PTLS_CIPHER_SUITE_NAME_AES_128_GCM_SHA256 "TLS_AES_128_GCM_SHA256"
#define PTLS_CIPHER_SUITE_AES_256_GCM_SHA384 0x1302
#define PTLS_CIPHER_SUITE_NAME_AES_256_GCM_SHA384 "TLS_AES_256_GCM_SHA384"
#define PTLS_CIPHER_SUITE_CHACHA20_POLY1305_SHA256 0x1303
#define PTLS_CIPHER_SUITE_NAME_CHACHA20_POLY1305_SHA256 "TLS_CHACHA20_POLY1305_SHA256"

/* negotiated_groups */
#define PTLS_GROUP_SECP256R1 23
#define PTLS_GROUP_NAME_SECP256R1 "scep256r1"
#define PTLS_GROUP_SECP384R1 24
#define PTLS_GROUP_NAME_SECP384R1 "secp384r1"
#define PTLS_GROUP_SECP521R1 25
#define PTLS_GROUP_NAME_SECP521R1 "secp521r1"
#define PTLS_GROUP_X25519 29
#define PTLS_GROUP_NAME_X25519 "x25519"
#define PTLS_GROUP_X448 30
#define PTLS_GROUP_NAME_X448 "x448"

/* signature algorithms */
#define PTLS_SIGNATURE_RSA_PKCS1_SHA1 0x0201
#define PTLS_SIGNATURE_RSA_PKCS1_SHA256 0x0401
#define PTLS_SIGNATURE_ECDSA_SECP256R1_SHA256 0x0403
#define PTLS_SIGNATURE_ECDSA_SECP384R1_SHA384 0x0503
#define PTLS_SIGNATURE_ECDSA_SECP521R1_SHA512 0x0603
#define PTLS_SIGNATURE_RSA_PSS_RSAE_SHA256 0x0804
#define PTLS_SIGNATURE_RSA_PSS_RSAE_SHA384 0x0805
#define PTLS_SIGNATURE_RSA_PSS_RSAE_SHA512 0x0806
#define PTLS_SIGNATURE_ED25519 0x0807

/* ESNI */
#define PTLS_ESNI_VERSION_DRAFT03 0xff02

#define PTLS_ESNI_RESPONSE_TYPE_ACCEPT 0
#define PTLS_ESNI_RESPONSE_TYPE_RETRY_REQUEST 1

/* error classes and macros */
#define PTLS_ERROR_CLASS_SELF_ALERT 0
#define PTLS_ERROR_CLASS_PEER_ALERT 0x100
#define PTLS_ERROR_CLASS_INTERNAL 0x200

#define PTLS_ERROR_GET_CLASS(e) ((e) & ~0xff)
#define PTLS_ALERT_TO_SELF_ERROR(e) ((e) + PTLS_ERROR_CLASS_SELF_ALERT)
#define PTLS_ALERT_TO_PEER_ERROR(e) ((e) + PTLS_ERROR_CLASS_PEER_ALERT)
#define PTLS_ERROR_TO_ALERT(e) ((e)&0xff)

/* the HKDF prefix */
#define PTLS_HKDF_EXPAND_LABEL_PREFIX "tls13 "

/* alerts */
#define PTLS_ALERT_LEVEL_WARNING 1
#define PTLS_ALERT_LEVEL_FATAL 2

#define PTLS_ALERT_CLOSE_NOTIFY 0
#define PTLS_ALERT_UNEXPECTED_MESSAGE 10
#define PTLS_ALERT_BAD_RECORD_MAC 20
#define PTLS_ALERT_HANDSHAKE_FAILURE 40
#define PTLS_ALERT_BAD_CERTIFICATE 42
#define PTLS_ALERT_UNSUPPORTED_CERTIFICATE 43
#define PTLS_ALERT_CERTIFICATE_REVOKED 44
#define PTLS_ALERT_CERTIFICATE_EXPIRED 45
#define PTLS_ALERT_CERTIFICATE_UNKNOWN 46
#define PTLS_ALERT_ILLEGAL_PARAMETER 47
#define PTLS_ALERT_UNKNOWN_CA 48
#define PTLS_ALERT_ACCESS_DENIED 49
#define PTLS_ALERT_DECODE_ERROR 50
#define PTLS_ALERT_DECRYPT_ERROR 51
#define PTLS_ALERT_PROTOCOL_VERSION 70
#define PTLS_ALERT_INTERNAL_ERROR 80
#define PTLS_ALERT_USER_CANCELED 90
#define PTLS_ALERT_MISSING_EXTENSION 109
#define PTLS_ALERT_UNRECOGNIZED_NAME 112
#define PTLS_ALERT_CERTIFICATE_REQUIRED 116
#define PTLS_ALERT_NO_APPLICATION_PROTOCOL 120

/* internal errors */
#define PTLS_ERROR_NO_MEMORY (PTLS_ERROR_CLASS_INTERNAL + 1)
#define PTLS_ERROR_IN_PROGRESS (PTLS_ERROR_CLASS_INTERNAL + 2)
#define PTLS_ERROR_LIBRARY (PTLS_ERROR_CLASS_INTERNAL + 3)
#define PTLS_ERROR_INCOMPATIBLE_KEY (PTLS_ERROR_CLASS_INTERNAL + 4)
#define PTLS_ERROR_SESSION_NOT_FOUND (PTLS_ERROR_CLASS_INTERNAL + 5)
#define PTLS_ERROR_STATELESS_RETRY (PTLS_ERROR_CLASS_INTERNAL + 6)
#define PTLS_ERROR_NOT_AVAILABLE (PTLS_ERROR_CLASS_INTERNAL + 7)
#define PTLS_ERROR_COMPRESSION_FAILURE (PTLS_ERROR_CLASS_INTERNAL + 8)
#define PTLS_ERROR_ESNI_RETRY (PTLS_ERROR_CLASS_INTERNAL + 8)
#define PTLS_ERROR_REJECT_EARLY_DATA (PTLS_ERROR_CLASS_INTERNAL + 9)
#define PTLS_ERROR_DELEGATE (PTLS_ERROR_CLASS_INTERNAL + 10)
#define PTLS_ERROR_ASYNC_OPERATION (PTLS_ERROR_CLASS_INTERNAL + 11)

#define PTLS_ERROR_INCORRECT_BASE64 (PTLS_ERROR_CLASS_INTERNAL + 50)
#define PTLS_ERROR_PEM_LABEL_NOT_FOUND (PTLS_ERROR_CLASS_INTERNAL + 51)
#define PTLS_ERROR_BER_INCORRECT_ENCODING (PTLS_ERROR_CLASS_INTERNAL + 52)
#define PTLS_ERROR_BER_MALFORMED_TYPE (PTLS_ERROR_CLASS_INTERNAL + 53)
#define PTLS_ERROR_BER_MALFORMED_LENGTH (PTLS_ERROR_CLASS_INTERNAL + 54)
#define PTLS_ERROR_BER_EXCESSIVE_LENGTH (PTLS_ERROR_CLASS_INTERNAL + 55)
#define PTLS_ERROR_BER_ELEMENT_TOO_SHORT (PTLS_ERROR_CLASS_INTERNAL + 56)
#define PTLS_ERROR_BER_UNEXPECTED_EOC (PTLS_ERROR_CLASS_INTERNAL + 57)
#define PTLS_ERROR_DER_INDEFINITE_LENGTH (PTLS_ERROR_CLASS_INTERNAL + 58)
#define PTLS_ERROR_INCORRECT_ASN1_SYNTAX (PTLS_ERROR_CLASS_INTERNAL + 59)
#define PTLS_ERROR_INCORRECT_PEM_KEY_VERSION (PTLS_ERROR_CLASS_INTERNAL + 60)
#define PTLS_ERROR_INCORRECT_PEM_ECDSA_KEY_VERSION (PTLS_ERROR_CLASS_INTERNAL + 61)
#define PTLS_ERROR_INCORRECT_PEM_ECDSA_CURVE (PTLS_ERROR_CLASS_INTERNAL + 62)
#define PTLS_ERROR_INCORRECT_PEM_ECDSA_KEYSIZE (PTLS_ERROR_CLASS_INTERNAL + 63)
#define PTLS_ERROR_INCORRECT_ASN1_ECDSA_KEY_SYNTAX (PTLS_ERROR_CLASS_INTERNAL + 64)

#define PTLS_HANDSHAKE_TYPE_CLIENT_HELLO 1
#define PTLS_HANDSHAKE_TYPE_SERVER_HELLO 2
#define PTLS_HANDSHAKE_TYPE_NEW_SESSION_TICKET 4
#define PTLS_HANDSHAKE_TYPE_END_OF_EARLY_DATA 5
#define PTLS_HANDSHAKE_TYPE_ENCRYPTED_EXTENSIONS 8
#define PTLS_HANDSHAKE_TYPE_CERTIFICATE 11
#define PTLS_HANDSHAKE_TYPE_CERTIFICATE_REQUEST 13
#define PTLS_HANDSHAKE_TYPE_CERTIFICATE_VERIFY 15
#define PTLS_HANDSHAKE_TYPE_FINISHED 20
#define PTLS_HANDSHAKE_TYPE_KEY_UPDATE 24
#define PTLS_HANDSHAKE_TYPE_COMPRESSED_CERTIFICATE 25
#define PTLS_HANDSHAKE_TYPE_MESSAGE_HASH 254

#define PTLS_CERTIFICATE_TYPE_X509 0
#define PTLS_CERTIFICATE_TYPE_RAW_PUBLIC_KEY 2

#define PTLS_ZERO_DIGEST_SHA256                                                                                                    \
    {                                                                                                                              \
        0xe3, 0xb0, 0xc4, 0x42, 0x98, 0xfc, 0x1c, 0x14, 0x9a, 0xfb, 0xf4, 0xc8, 0x99, 0x6f, 0xb9, 0x24, 0x27, 0xae, 0x41, 0xe4,    \
            0x64, 0x9b, 0x93, 0x4c, 0xa4, 0x95, 0x99, 0x1b, 0x78, 0x52, 0xb8, 0x55                                                 \
    }

#define PTLS_ZERO_DIGEST_SHA384                                                                                                    \
    {                                                                                                                              \
        0x38, 0xb0, 0x60, 0xa7, 0x51, 0xac, 0x96, 0x38, 0x4c, 0xd9, 0x32, 0x7e, 0xb1, 0xb1, 0xe3, 0x6a, 0x21, 0xfd, 0xb7, 0x11,    \
            0x14, 0xbe, 0x07, 0x43, 0x4c, 0x0c, 0xc7, 0xbf, 0x63, 0xf6, 0xe1, 0xda, 0x27, 0x4e, 0xde, 0xbf, 0xe7, 0x6f, 0x65,      \
            0xfb, 0xd5, 0x1a, 0xd2, 0xf1, 0x48, 0x98, 0xb9, 0x5b                                                                   \
    }

typedef struct st_ptls_t ptls_t;
typedef struct st_ptls_context_t ptls_context_t;
typedef struct st_ptls_key_schedule_t ptls_key_schedule_t;

/**
 * represents a sequence of octets
 */
typedef struct st_ptls_iovec_t {
    uint8_t *base;
    size_t len;
} ptls_iovec_t;

/**
 * used for storing output
 */
typedef struct st_ptls_buffer_t {
    uint8_t *base;
    size_t capacity;
    size_t off;
    uint8_t is_allocated; /* boolean */
    uint8_t align_bits;   /* if particular alignment is required, set to log2(alignment); otherwize zero */
} ptls_buffer_t;

/**
 * key exchange context built by ptls_key_exchange_algorithm::create.
 */
typedef struct st_ptls_key_exchange_context_t {
    /**
     * the underlying algorithm
     */
    const struct st_ptls_key_exchange_algorithm_t *algo;
    /**
     * the public key
     */
    ptls_iovec_t pubkey;
    /**
     * If `release` is set, the callee frees resources allocated to the context and set *keyex to NULL
     */
    int (*on_exchange)(struct st_ptls_key_exchange_context_t **keyex, int release, ptls_iovec_t *secret, ptls_iovec_t peerkey);
} ptls_key_exchange_context_t;

/**
 * A key exchange algorithm.
 */
typedef const struct st_ptls_key_exchange_algorithm_t {
    /**
     * ID defined by the TLS specification
     */
    uint16_t id;
    /**
     * creates a context for asynchronous key exchange. The function is called when ClientHello is generated. The on_exchange
     * callback of the created context is called when the client receives ServerHello.
     */
    int (*create)(const struct st_ptls_key_exchange_algorithm_t *algo, ptls_key_exchange_context_t **ctx);
    /**
     * implements synchronous key exchange. Called when receiving a ServerHello.
     */
    int (*exchange)(const struct st_ptls_key_exchange_algorithm_t *algo, ptls_iovec_t *pubkey, ptls_iovec_t *secret,
                    ptls_iovec_t peerkey);
    /**
     * crypto-specific data
     */
    intptr_t data;
    /**
     * Description as defined in the IANA TLS registry
     */
    const char *name;
} ptls_key_exchange_algorithm_t;

/**
 * context of a symmetric cipher
 */
typedef struct st_ptls_cipher_context_t {
    const struct st_ptls_cipher_algorithm_t *algo;
    /* field above this line must not be altered by the crypto binding */
    void (*do_dispose)(struct st_ptls_cipher_context_t *ctx);
    void (*do_init)(struct st_ptls_cipher_context_t *ctx, const void *iv);
    void (*do_transform)(struct st_ptls_cipher_context_t *ctx, void *output, const void *input, size_t len);
} ptls_cipher_context_t;

/**
 * a symmetric cipher
 */
typedef const struct st_ptls_cipher_algorithm_t {
    const char *name;
    size_t key_size;
    size_t block_size;
    size_t iv_size;
    size_t context_size;
    int (*setup_crypto)(ptls_cipher_context_t *ctx, int is_enc, const void *key);
} ptls_cipher_algorithm_t;

typedef struct st_ptls_aead_supplementary_encryption_t {
    ptls_cipher_context_t *ctx;
    const void *input;
    uint8_t output[16];
} ptls_aead_supplementary_encryption_t;

/**
 * AEAD context. AEAD implementations are allowed to stuff data at the end of the struct. The size of the memory allocated for the
 * struct is governed by ptls_aead_algorithm_t::context_size.
 * Ciphers for TLS over TCP MUST implement `do_encrypt`, `do_encrypt_v`, `do_decrypt`. `do_encrypt_init`, `~update`, `~final` are
 * obsolete, and therefore may not be available.
 */
typedef struct st_ptls_aead_context_t {
    const struct st_ptls_aead_algorithm_t *algo;
    /* field above this line must not be altered by the crypto binding */
    void (*dispose_crypto)(struct st_ptls_aead_context_t *ctx);
    void (*do_xor_iv)(struct st_ptls_aead_context_t *ctx, const void *bytes, size_t len);
    void (*do_encrypt_init)(struct st_ptls_aead_context_t *ctx, uint64_t seq, const void *aad, size_t aadlen);
    size_t (*do_encrypt_update)(struct st_ptls_aead_context_t *ctx, void *output, const void *input, size_t inlen);
    size_t (*do_encrypt_final)(struct st_ptls_aead_context_t *ctx, void *output);
    void (*do_encrypt)(struct st_ptls_aead_context_t *ctx, void *output, const void *input, size_t inlen, uint64_t seq,
                       const void *aad, size_t aadlen, ptls_aead_supplementary_encryption_t *supp);
    void (*do_encrypt_v)(struct st_ptls_aead_context_t *ctx, void *output, ptls_iovec_t *input, size_t incnt, uint64_t seq,
                         const void *aad, size_t aadlen);
    size_t (*do_decrypt)(struct st_ptls_aead_context_t *ctx, void *output, const void *input, size_t inlen, uint64_t seq,
                         const void *aad, size_t aadlen);
} ptls_aead_context_t;

/**
 * An AEAD cipher.
 */
typedef const struct st_ptls_aead_algorithm_t {
    /**
     * name (following the convention of `openssl ciphers -v ALL`)
     */
    const char *name;
    /**
     * confidentiality_limit (max records / packets sent before re-key)
     */
    const uint64_t confidentiality_limit;
    /**
     * integrity_limit (max decryption failure records / packets before re-key)
     */
    const uint64_t integrity_limit;
    /**
     * the underlying key stream
     */
    ptls_cipher_algorithm_t *ctr_cipher;
    /**
     * the underlying ecb cipher (might not be available)
     */
    ptls_cipher_algorithm_t *ecb_cipher;
    /**
     * key size
     */
    size_t key_size;
    /**
     * size of the IV
     */
    size_t iv_size;
    /**
     * size of the tag
     */
    size_t tag_size;
    /**
     * if encrypted bytes are going to be written using non-temporal store instructions (i.e., skip cache)
     */
    unsigned non_temporal : 1;
    /**
     * log2(alignment) being required
     */
    uint8_t align_bits;
    /**
     * size of memory allocated for ptls_aead_context_t. AEAD implementations can set this value to something greater than
     * sizeof(ptls_aead_context_t) and stuff additional data at the bottom of the struct.
     */
    size_t context_size;
    /**
     * callback that sets up the crypto
     */
    int (*setup_crypto)(ptls_aead_context_t *ctx, int is_enc, const void *key, const void *iv);
} ptls_aead_algorithm_t;

/**
 *
 */
typedef enum en_ptls_hash_final_mode_t {
    /**
     * obtains the digest and frees the context
     */
    PTLS_HASH_FINAL_MODE_FREE = 0,
    /**
     * obtains the digest and reset the context to initial state
     */
    PTLS_HASH_FINAL_MODE_RESET = 1,
    /**
     * obtains the digest while leaving the context as-is
     */
    PTLS_HASH_FINAL_MODE_SNAPSHOT = 2
} ptls_hash_final_mode_t;

/**
 * A hash context.
 */
typedef struct st_ptls_hash_context_t {
    /**
     * feeds additional data into the hash context
     */
    void (*update)(struct st_ptls_hash_context_t *ctx, const void *src, size_t len);
    /**
     * returns the digest and performs necessary operation specified by mode
     */
    void (*final)(struct st_ptls_hash_context_t *ctx, void *md, ptls_hash_final_mode_t mode);
    /**
     * creates a copy of the hash context
     */
    struct st_ptls_hash_context_t *(*clone_)(struct st_ptls_hash_context_t *src);
} ptls_hash_context_t;

/**
 * A hash algorithm and its properties.
 */
typedef const struct st_ptls_hash_algorithm_t {
    /**
     * block size
     */
    size_t block_size;
    /**
     * digest size
     */
    size_t digest_size;
    /**
     * constructor that creates the hash context
     */
    ptls_hash_context_t *(*create)(void);
    /**
     * digest of zero-length octets
     */
    uint8_t empty_digest[PTLS_MAX_DIGEST_SIZE];
} ptls_hash_algorithm_t;

typedef const struct st_ptls_cipher_suite_t {
    /**
     * ID as defined by the TLS Cipher Suites registry
     */
    uint16_t id;
    /**
     * underlying AEAD algorithm
     */
    ptls_aead_algorithm_t *aead;
    /**
     * underlying hash algorithm
     */
    ptls_hash_algorithm_t *hash;
    /**
     * value of the "Description" field of the TLS Cipher Suites registry
     */
    const char *name;
} ptls_cipher_suite_t;

struct st_ptls_traffic_protection_t;

typedef struct st_ptls_message_emitter_t {
    ptls_buffer_t *buf;
    struct st_ptls_traffic_protection_t *enc;
    size_t record_header_length;
    int (*begin_message)(struct st_ptls_message_emitter_t *self);
    int (*commit_message)(struct st_ptls_message_emitter_t *self);
} ptls_message_emitter_t;

/**
 * holds ESNIKeys and the private key (instantiated by ptls_esni_parse, freed using ptls_esni_dispose)
 */
typedef struct st_ptls_esni_context_t {
    ptls_key_exchange_context_t **key_exchanges;
    struct {
        ptls_cipher_suite_t *cipher_suite;
        uint8_t record_digest[PTLS_MAX_DIGEST_SIZE];
    } * cipher_suites;
    uint16_t padded_length;
    uint64_t not_before;
    uint64_t not_after;
    uint16_t version;
} ptls_esni_context_t;

/**
 * holds the ESNI secret, as exchanged during the handshake
 */

#define PTLS_ESNI_NONCE_SIZE 16

typedef struct st_ptls_esni_secret_t {
    ptls_iovec_t secret;
    uint8_t nonce[PTLS_ESNI_NONCE_SIZE];
    uint8_t esni_contents_hash[PTLS_MAX_DIGEST_SIZE];
    struct {
        ptls_key_exchange_algorithm_t *key_share;
        ptls_cipher_suite_t *cipher;
        ptls_iovec_t pubkey;
        uint8_t record_digest[PTLS_MAX_DIGEST_SIZE];
        uint16_t padded_length;
    } client;
    uint16_t version;
} ptls_esni_secret_t;

#define PTLS_CALLBACK_TYPE0(ret, name)                                                                                             \
    typedef struct st_ptls_##name##_t {                                                                                            \
        ret (*cb)(struct st_ptls_##name##_t * self);                                                                               \
    } ptls_##name##_t

#define PTLS_CALLBACK_TYPE(ret, name, ...)                                                                                         \
    typedef struct st_ptls_##name##_t {                                                                                            \
        ret (*cb)(struct st_ptls_##name##_t * self, __VA_ARGS__);                                                                  \
    } ptls_##name##_t

/**
 * arguments passsed to the on_client_hello callback
 */
typedef struct st_ptls_on_client_hello_parameters_t {
    /**
     * SNI value received from the client. The value is {NULL, 0} if the extension was absent.
     */
    ptls_iovec_t server_name;
    /**
     * Raw value of the client_hello message.
     */
    ptls_iovec_t raw_message;
    /**
     *
     */
    struct {
        ptls_iovec_t *list;
        size_t count;
    } negotiated_protocols;
    struct {
        const uint16_t *list;
        size_t count;
    } signature_algorithms;
    struct {
        const uint16_t *list;
        size_t count;
    } certificate_compression_algorithms;
    struct {
        const uint16_t *list;
        size_t count;
    } cipher_suites;
    struct {
        const uint8_t *list;
        size_t count;
    } server_certificate_types;
    /**
     * if ESNI was used
     */
    unsigned esni : 1;
    /**
     * set to 1 if ClientHello is too old (or too new) to be handled by picotls
     */
    unsigned incompatible_version : 1;
} ptls_on_client_hello_parameters_t;

/**
 * returns current time in milliseconds (ptls_get_time can be used to return the physical time)
 */
PTLS_CALLBACK_TYPE0(uint64_t, get_time);
/**
 * after receiving ClientHello, the core calls the optional callback to give a chance to the swap the context depending on the input
 * values. The callback is required to call `ptls_set_server_name` if an SNI extension needs to be sent to the client.
 */
PTLS_CALLBACK_TYPE(int, on_client_hello, ptls_t *tls, ptls_on_client_hello_parameters_t *params);
/**
 * callback to generate the certificate message. `ptls_context::certificates` are set when the callback is set to NULL.
 */
PTLS_CALLBACK_TYPE(int, emit_certificate, ptls_t *tls, ptls_message_emitter_t *emitter, ptls_key_schedule_t *key_sched,
                   ptls_iovec_t context, int push_status_request, const uint16_t *compress_algos, size_t num_compress_algos);
/**
 * context object of an async operation (e.g., RSA signature generation)
 */
<<<<<<< HEAD
typedef struct st_ptls_async_sign_certificate_t {
    void (*destroy_)(struct st_ptls_async_sign_certificate_t *self);
} ptls_async_sign_certificate_t;
=======
typedef struct st_ptls_async_job_t {
    void (*cancel_)(struct st_ptls_async_job_t *self);
} ptls_async_job_t;
>>>>>>> b8144138
/**
 * When gerenating CertificateVerify, the core calls the callback to sign the handshake context using the certificate. This callback
 * may return PTLS_ERROR_ASYNC_OPERATION, and signal the application outside of picotls when the signature has been generated. At
 * that point, the application should call `ptls_handshake`, which in turn would invoke this callback once again. The callback then
 * fills `*selected_algorithm` and `output` with the signature being generated. Note that `algorithms` and `num_algorithms` are
 * provided only when the callback is called for the first time. The callback can store an object specific to each signature
 * generation in `*async_ctx`.
 * When `ptls_t` is disposed of while the async operation is in flight, `(*async_ctx)->cancel_` is invoked. The backend should abort
 * the calculation and free any temporary data allocated for that calculation.
 */
PTLS_CALLBACK_TYPE(int, sign_certificate, ptls_t *tls, ptls_async_job_t **async, uint16_t *selected_algorithm,
                   ptls_buffer_t *output, ptls_iovec_t input, const uint16_t *algorithms, size_t num_algorithms);
/**
 * after receiving Certificate, the core calls the callback to verify the certificate chain and to obtain a pointer to a
 * callback that should be used for verifying CertificateVerify. If an error occurs between a successful return from this
 * callback to the invocation of the verify_sign callback, verify_sign is called with both data and sign set to an empty buffer.
 * The implementor of the callback should use that as the opportunity to free any temporary data allocated for the verify_sign
 * callback.
 */
typedef struct st_ptls_verify_certificate_t {
    int (*cb)(struct st_ptls_verify_certificate_t *self, ptls_t *tls,
              int (**verify_sign)(void *verify_ctx, uint16_t algo, ptls_iovec_t data, ptls_iovec_t sign), void **verify_data,
              ptls_iovec_t *certs, size_t num_certs);
    /**
     * list of signature algorithms being supported, terminated by UINT16_MAX
     */
    const uint16_t *algos;
} ptls_verify_certificate_t;
/**
 * Encrypt-and-signs (or verify-and-decrypts) a ticket (server-only).
 * When used for encryption (i.e., is_encrypt being set), the function should return 0 if successful, or else a non-zero value.
 * When used for decryption, the function should return 0 (successful), PTLS_ERROR_REJECT_EARLY_DATA (successful, but 0-RTT is
 * forbidden), or any other value to indicate failure.
 */
PTLS_CALLBACK_TYPE(int, encrypt_ticket, ptls_t *tls, int is_encrypt, ptls_buffer_t *dst, ptls_iovec_t src);
/**
 * saves a ticket (client-only)
 */
PTLS_CALLBACK_TYPE(int, save_ticket, ptls_t *tls, ptls_iovec_t input);
/**
 * event logging (incl. secret logging)
 */
typedef struct st_ptls_log_event_t {
    void (*cb)(struct st_ptls_log_event_t *self, ptls_t *tls, const char *type, const char *fmt, ...)
        __attribute__((format(printf, 4, 5)));
} ptls_log_event_t;
/**
 * reference counting
 */
PTLS_CALLBACK_TYPE(void, update_open_count, ssize_t delta);
/**
 * applications that have their own record layer can set this function to derive their own traffic keys from the traffic secret.
 * The cipher-suite that is being associated to the connection can be obtained by calling the ptls_get_cipher function.
 */
PTLS_CALLBACK_TYPE(int, update_traffic_key, ptls_t *tls, int is_enc, size_t epoch, const void *secret);
/**
 * callback for every extension detected during decoding
 */
PTLS_CALLBACK_TYPE(int, on_extension, ptls_t *tls, uint8_t hstype, uint16_t exttype, ptls_iovec_t extdata);
/**
 *
 */
typedef struct st_ptls_decompress_certificate_t {
    /**
     * list of supported algorithms terminated by UINT16_MAX
     */
    const uint16_t *supported_algorithms;
    /**
     * callback that decompresses the message
     */
    int (*cb)(struct st_ptls_decompress_certificate_t *self, ptls_t *tls, uint16_t algorithm, ptls_iovec_t output,
              ptls_iovec_t input);
} ptls_decompress_certificate_t;
/**
 * provides access to the ESNI shared secret (Zx).  API is subject to change.
 */
PTLS_CALLBACK_TYPE(int, update_esni_key, ptls_t *tls, ptls_iovec_t secret, ptls_hash_algorithm_t *hash,
                   const void *hashed_esni_contents);

/**
 * the configuration
 */
struct st_ptls_context_t {
    /**
     * PRNG to be used
     */
    void (*random_bytes)(void *buf, size_t len);
    /**
     *
     */
    ptls_get_time_t *get_time;
    /**
     * list of supported key-exchange algorithms terminated by NULL
     */
    ptls_key_exchange_algorithm_t **key_exchanges;
    /**
     * list of supported cipher-suites terminated by NULL
     */
    ptls_cipher_suite_t **cipher_suites;
    /**
     * list of certificates
     */
    struct {
        ptls_iovec_t *list;
        size_t count;
    } certificates;
    /**
     * list of ESNI data terminated by NULL
     */
    ptls_esni_context_t **esni;
    /**
     *
     */
    ptls_on_client_hello_t *on_client_hello;
    /**
     *
     */
    ptls_emit_certificate_t *emit_certificate;
    /**
     *
     */
    ptls_sign_certificate_t *sign_certificate;
    /**
     *
     */
    ptls_verify_certificate_t *verify_certificate;
    /**
     * lifetime of a session ticket (server-only)
     */
    uint32_t ticket_lifetime;
    /**
     * maximum permitted size of early data (server-only)
     */
    uint32_t max_early_data_size;
    /**
     * maximum size of the message buffer (default: 0 = unlimited = 3 + 2^24 bytes)
     */
    size_t max_buffer_size;
    /**
     * the field is obsolete; should be set to NULL for QUIC draft-17.  Note also that even though everybody did, it was incorrect
     * to set the value to "quic " in the earlier versions of the draft.
     */
    const char *hkdf_label_prefix__obsolete;
    /**
     * if set, psk handshakes use (ec)dhe
     */
    unsigned require_dhe_on_psk : 1;
    /**
     * if exporter master secrets should be recorded
     */
    unsigned use_exporter : 1;
    /**
     * if ChangeCipherSpec record should be sent during handshake. If the client sends CCS, the server sends one in response
     * regardless of the value of this flag. See RFC 8446 Appendix D.3.
     */
    unsigned send_change_cipher_spec : 1;
    /**
     * if set, the server requests client certificates
     * to authenticate the client.
     */
    unsigned require_client_authentication : 1;
    /**
     * if set, EOED will not be emitted or accepted
     */
    unsigned omit_end_of_early_data : 1;
    /**
     * This option turns on support for Raw Public Keys (RFC 7250).
     *
     * When running as a client, this option instructs the client to request the server to send raw public keys in place of X.509
     * certificate chain. The client should set its `certificate_verify` callback to one that is capable of validating the raw
     * public key that will be sent by the server.
     *
     * When running as a server, this option instructs the server to only handle clients requesting the use of raw public keys. If
     * the client does not, the handshake is rejected. Note however that the rejection happens only after the `on_client_hello`
     * callback is being called. Therefore, applications can support both X.509 and raw public keys by swapping `ptls_context_t` to
     * the correct one when that callback is being called (like handling swapping the contexts based on the value of SNI).
     */
    unsigned use_raw_public_keys : 1;
    /**
     * boolean indicating if the cipher-suite should be chosen based on server's preference
     */
    unsigned server_cipher_preference : 1;
    /**
     *
     */
    ptls_encrypt_ticket_t *encrypt_ticket;
    /**
     *
     */
    ptls_save_ticket_t *save_ticket;
    /**
     *
     */
    ptls_log_event_t *log_event;
    /**
     *
     */
    ptls_update_open_count_t *update_open_count;
    /**
     *
     */
    ptls_update_traffic_key_t *update_traffic_key;
    /**
     *
     */
    ptls_decompress_certificate_t *decompress_certificate;
    /**
     *
     */
    ptls_update_esni_key_t *update_esni_key;
    /**
     *
     */
    ptls_on_extension_t *on_extension;
};

typedef struct st_ptls_raw_extension_t {
    uint16_t type;
    ptls_iovec_t data;
} ptls_raw_extension_t;

typedef enum en_ptls_early_data_acceptance_t {
    PTLS_EARLY_DATA_ACCEPTANCE_UNKNOWN = 0,
    PTLS_EARLY_DATA_REJECTED,
    PTLS_EARLY_DATA_ACCEPTED
} ptls_early_data_acceptance_t;

/**
 * optional arguments to client-driven handshake
 */
#ifdef _WINDOWS
/* suppress warning C4201: nonstandard extension used: nameless struct/union */
#pragma warning(push)
#pragma warning(disable : 4201)
#endif
typedef struct st_ptls_handshake_properties_t {
    union {
        struct {
            /**
             * list of protocols offered through ALPN
             */
            struct {
                const ptls_iovec_t *list;
                size_t count;
            } negotiated_protocols;
            /**
             * session ticket sent to the application via save_ticket callback
             */
            ptls_iovec_t session_ticket;
            /**
             * pointer to store the maximum size of early-data that can be sent immediately. If set to non-NULL, the first call to
             * ptls_handshake (or ptls_handle_message) will set `*max_early_data` to the value obtained from the session ticket, or
             * to zero if early-data cannot be sent. If NULL, early data will not be used.
             */
            size_t *max_early_data_size;
            /**
             * If early-data has been accepted by peer, or if the state is still unknown. The state changes anytime after handshake
             * keys become available. Applications can peek the tri-state variable every time it calls `ptls_hanshake` or
             * `ptls_handle_message` to determine the result at the earliest moment. This is an output parameter.
             */
            ptls_early_data_acceptance_t early_data_acceptance;
            /**
             * negotiate the key exchange method before sending key_share
             */
            unsigned negotiate_before_key_exchange : 1;
            /**
             * ESNIKeys (the value of the TXT record, after being base64-"decoded")
             */
            ptls_iovec_t esni_keys;
        } client;
        struct {
            /**
             * psk binder being selected (len is set to zero if none)
             */
            struct {
                uint8_t base[PTLS_MAX_DIGEST_SIZE];
                size_t len;
            } selected_psk_binder;
            /**
             * parameters related to use of the Cookie extension
             */
            struct {
                /**
                 * HMAC key to protect the integrity of the cookie. The key should be as long as the digest size of the first
                 * ciphersuite specified in ptls_context_t (i.e. the hash algorithm of the best ciphersuite that can be chosen).
                 */
                const void *key;
                /**
                 * additional data to be used for verifying the cookie
                 */
                ptls_iovec_t additional_data;
            } cookie;
            /**
             * if HRR should always be sent
             */
            unsigned enforce_retry : 1;
            /**
             * if retry should be stateless (cookie.key MUST be set when this option is used)
             */
            unsigned retry_uses_cookie : 1;
        } server;
    };
    /**
     * an optional list of additional extensions to send either in CH or EE, terminated by type == UINT16_MAX
     */
    ptls_raw_extension_t *additional_extensions;
    /**
     * an optional callback that returns a boolean value indicating if a particular extension should be collected
     */
    int (*collect_extension)(ptls_t *tls, struct st_ptls_handshake_properties_t *properties, uint16_t type);
    /**
     * an optional callback that reports the extensions being collected
     */
    int (*collected_extensions)(ptls_t *tls, struct st_ptls_handshake_properties_t *properties, ptls_raw_extension_t *extensions);
} ptls_handshake_properties_t;
#ifdef _WINDOWS
#pragma warning(pop)
#endif
#ifdef _WINDOWS
/* suppress warning C4293: >> shift count negative or too big */
#pragma warning(disable : 4293)
#endif
/**
 * builds a new ptls_iovec_t instance using the supplied parameters
 */
static ptls_iovec_t ptls_iovec_init(const void *p, size_t len);
/**
 * initializes a buffer, setting the default destination to the small buffer provided as the argument.
 */
static void ptls_buffer_init(ptls_buffer_t *buf, void *smallbuf, size_t smallbuf_size);
/**
 * disposes a buffer, freeing resources allocated by the buffer itself (if any)
 */
static void ptls_buffer_dispose(ptls_buffer_t *buf);
/**
 * internal
 */
void ptls_buffer__release_memory(ptls_buffer_t *buf);
/**
 * reserves space for additional amount of memory
 */
int ptls_buffer_reserve(ptls_buffer_t *buf, size_t delta);
/**
 * reserves space for additional amount of memory, requiring `buf->base` to follow specified alignment
 */
int ptls_buffer_reserve_aligned(ptls_buffer_t *buf, size_t delta, uint8_t align_bits);
/**
 * internal
 */
int ptls_buffer__do_pushv(ptls_buffer_t *buf, const void *src, size_t len);
/**
 * internal
 */
int ptls_buffer__adjust_quic_blocksize(ptls_buffer_t *buf, size_t body_size);
/**
 * internal
 */
int ptls_buffer__adjust_asn1_blocksize(ptls_buffer_t *buf, size_t body_size);
/**
 * pushes an unsigned bigint
 */
int ptls_buffer_push_asn1_ubigint(ptls_buffer_t *buf, const void *bignum, size_t size);
/**
 * encodes a quic varint (maximum length is PTLS_ENCODE_QUICINT_CAPACITY)
 */
static uint8_t *ptls_encode_quicint(uint8_t *p, uint64_t v);
#define PTLS_ENCODE_QUICINT_CAPACITY 8

#define PTLS_QUICINT_MAX 4611686018427387903 // (1 << 62) - 1
#define PTLS_QUICINT_LONGEST_STR "4611686018427387903"

#define ptls_buffer_pushv(buf, src, len)                                                                                           \
    do {                                                                                                                           \
        if ((ret = ptls_buffer__do_pushv((buf), (src), (len))) != 0)                                                               \
            goto Exit;                                                                                                             \
    } while (0)

#define ptls_buffer_push(buf, ...)                                                                                                 \
    do {                                                                                                                           \
        if ((ret = ptls_buffer__do_pushv((buf), (uint8_t[]){__VA_ARGS__}, sizeof((uint8_t[]){__VA_ARGS__}))) != 0)                 \
            goto Exit;                                                                                                             \
    } while (0)

#define ptls_buffer_push16(buf, v)                                                                                                 \
    do {                                                                                                                           \
        uint16_t _v = (v);                                                                                                         \
        ptls_buffer_push(buf, (uint8_t)(_v >> 8), (uint8_t)_v);                                                                    \
    } while (0)

#define ptls_buffer_push24(buf, v)                                                                                                 \
    do {                                                                                                                           \
        uint32_t _v = (v);                                                                                                         \
        ptls_buffer_push(buf, (uint8_t)(_v >> 16), (uint8_t)(_v >> 8), (uint8_t)_v);                                               \
    } while (0)

#define ptls_buffer_push32(buf, v)                                                                                                 \
    do {                                                                                                                           \
        uint32_t _v = (v);                                                                                                         \
        ptls_buffer_push(buf, (uint8_t)(_v >> 24), (uint8_t)(_v >> 16), (uint8_t)(_v >> 8), (uint8_t)_v);                          \
    } while (0)

#define ptls_buffer_push64(buf, v)                                                                                                 \
    do {                                                                                                                           \
        uint64_t _v = (v);                                                                                                         \
        ptls_buffer_push(buf, (uint8_t)(_v >> 56), (uint8_t)(_v >> 48), (uint8_t)(_v >> 40), (uint8_t)(_v >> 32),                  \
                         (uint8_t)(_v >> 24), (uint8_t)(_v >> 16), (uint8_t)(_v >> 8), (uint8_t)_v);                               \
    } while (0)

#define ptls_buffer_push_quicint(buf, v)                                                                                           \
    do {                                                                                                                           \
        if ((ret = ptls_buffer_reserve((buf), PTLS_ENCODE_QUICINT_CAPACITY)) != 0)                                                 \
            goto Exit;                                                                                                             \
        uint8_t *d = ptls_encode_quicint((buf)->base + (buf)->off, (v));                                                           \
        (buf)->off = d - (buf)->base;                                                                                              \
    } while (0)

#define ptls_buffer_push_block(buf, _capacity, block)                                                                              \
    do {                                                                                                                           \
        size_t capacity = (_capacity);                                                                                             \
        ptls_buffer_pushv((buf), (uint8_t *)"\0\0\0\0\0\0\0", capacity != -1 ? capacity : 1);                                      \
        size_t body_start = (buf)->off;                                                                                            \
        do {                                                                                                                       \
            block                                                                                                                  \
        } while (0);                                                                                                               \
        size_t body_size = (buf)->off - body_start;                                                                                \
        if (capacity != -1) {                                                                                                      \
            for (; capacity != 0; --capacity)                                                                                      \
                (buf)->base[body_start - capacity] = (uint8_t)(body_size >> (8 * (capacity - 1)));                                 \
        } else {                                                                                                                   \
            if ((ret = ptls_buffer__adjust_quic_blocksize((buf), body_size)) != 0)                                                 \
                goto Exit;                                                                                                         \
        }                                                                                                                          \
    } while (0)

#define ptls_buffer_push_asn1_block(buf, block)                                                                                    \
    do {                                                                                                                           \
        ptls_buffer_push((buf), 0xff); /* dummy */                                                                                 \
        size_t body_start = (buf)->off;                                                                                            \
        do {                                                                                                                       \
            block                                                                                                                  \
        } while (0);                                                                                                               \
        size_t body_size = (buf)->off - body_start;                                                                                \
        if (body_size < 128) {                                                                                                     \
            (buf)->base[body_start - 1] = (uint8_t)body_size;                                                                      \
        } else {                                                                                                                   \
            if ((ret = ptls_buffer__adjust_asn1_blocksize((buf), body_size)) != 0)                                                 \
                goto Exit;                                                                                                         \
        }                                                                                                                          \
    } while (0)

#define ptls_buffer_push_asn1_sequence(buf, block)                                                                                 \
    do {                                                                                                                           \
        ptls_buffer_push((buf), 0x30);                                                                                             \
        ptls_buffer_push_asn1_block((buf), block);                                                                                 \
    } while (0)

#define ptls_buffer_push_message_body(buf, key_sched, type, block)                                                                 \
    do {                                                                                                                           \
        ptls_buffer_t *_buf = (buf);                                                                                               \
        ptls_key_schedule_t *_key_sched = (key_sched);                                                                             \
        size_t mess_start = _buf->off;                                                                                             \
        ptls_buffer_push(_buf, (type));                                                                                            \
        ptls_buffer_push_block(_buf, 3, block);                                                                                    \
        if (_key_sched != NULL)                                                                                                    \
            ptls__key_schedule_update_hash(_key_sched, _buf->base + mess_start, _buf->off - mess_start);                           \
    } while (0)

#define ptls_push_message(emitter, key_sched, type, block)                                                                         \
    do {                                                                                                                           \
        ptls_message_emitter_t *_emitter = (emitter);                                                                              \
        if ((ret = _emitter->begin_message(_emitter)) != 0)                                                                        \
            goto Exit;                                                                                                             \
        ptls_buffer_push_message_body(_emitter->buf, (key_sched), (type), block);                                                  \
        if ((ret = _emitter->commit_message(_emitter)) != 0)                                                                       \
            goto Exit;                                                                                                             \
    } while (0)

int ptls_decode16(uint16_t *value, const uint8_t **src, const uint8_t *end);
int ptls_decode24(uint32_t *value, const uint8_t **src, const uint8_t *end);
int ptls_decode32(uint32_t *value, const uint8_t **src, const uint8_t *end);
int ptls_decode64(uint64_t *value, const uint8_t **src, const uint8_t *end);
uint64_t ptls_decode_quicint(const uint8_t **src, const uint8_t *end);

#define ptls_decode_open_block(src, end, capacity, block)                                                                          \
    do {                                                                                                                           \
        size_t _capacity = (capacity);                                                                                             \
        size_t _block_size;                                                                                                        \
        if (_capacity == -1) {                                                                                                     \
            uint64_t _block_size64;                                                                                                \
            const uint8_t *_src = (src);                                                                                           \
            if ((_block_size64 = ptls_decode_quicint(&_src, end)) == UINT64_MAX ||                                                 \
                (sizeof(size_t) < 8 && (_block_size64 >> (8 * sizeof(size_t))) != 0)) {                                            \
                ret = PTLS_ALERT_DECODE_ERROR;                                                                                     \
                goto Exit;                                                                                                         \
            }                                                                                                                      \
            (src) = _src;                                                                                                          \
            _block_size = (size_t)_block_size64;                                                                                   \
        } else {                                                                                                                   \
            if (_capacity > (size_t)(end - (src))) {                                                                               \
                ret = PTLS_ALERT_DECODE_ERROR;                                                                                     \
                goto Exit;                                                                                                         \
            }                                                                                                                      \
            _block_size = 0;                                                                                                       \
            do {                                                                                                                   \
                _block_size = _block_size << 8 | *(src)++;                                                                         \
            } while (--_capacity != 0);                                                                                            \
        }                                                                                                                          \
        if (_block_size > (size_t)(end - (src))) {                                                                                 \
            ret = PTLS_ALERT_DECODE_ERROR;                                                                                         \
            goto Exit;                                                                                                             \
        }                                                                                                                          \
        do {                                                                                                                       \
            const uint8_t *const end = (src) + _block_size;                                                                        \
            do {                                                                                                                   \
                block                                                                                                              \
            } while (0);                                                                                                           \
            if ((src) != end) {                                                                                                    \
                ret = PTLS_ALERT_DECODE_ERROR;                                                                                     \
                goto Exit;                                                                                                         \
            }                                                                                                                      \
        } while (0);                                                                                                               \
    } while (0)

#define ptls_decode_assert_block_close(src, end)                                                                                   \
    do {                                                                                                                           \
        if ((src) != end) {                                                                                                        \
            ret = PTLS_ALERT_DECODE_ERROR;                                                                                         \
            goto Exit;                                                                                                             \
        }                                                                                                                          \
    } while (0);

#define ptls_decode_block(src, end, capacity, block)                                                                               \
    do {                                                                                                                           \
        ptls_decode_open_block((src), end, capacity, block);                                                                       \
        ptls_decode_assert_block_close((src), end);                                                                                \
    } while (0)

/**
 * create a client object to handle new TLS connection
 */
ptls_t *ptls_client_new(ptls_context_t *ctx);
/**
 * create a server object to handle new TLS connection
 */
ptls_t *ptls_server_new(ptls_context_t *ctx);
/**
 * creates a object handle new TLS connection
 */
static ptls_t *ptls_new(ptls_context_t *ctx, int is_server);
/**
 * releases all resources associated to the object
 */
void ptls_free(ptls_t *tls);
/**
 * returns address of the crypto callbacks that the connection is using
 */
ptls_context_t *ptls_get_context(ptls_t *tls);
/**
 * updates the context of a connection. Can be called from `on_client_hello` callback.
 */
void ptls_set_context(ptls_t *tls, ptls_context_t *ctx);
/**
 * get the signature context
 */
ptls_async_job_t *ptls_get_async_job(ptls_t *tls);
/**
 * returns the client-random
 */
ptls_iovec_t ptls_get_client_random(ptls_t *tls);
/**
 * returns the cipher-suite being used
 */
ptls_cipher_suite_t *ptls_get_cipher(ptls_t *tls);
/**
 * Returns current state of traffic keys. The cipher-suite being used, as well as the length of the traffic keys, can be obtained
 * via `ptls_get_cipher`.
 * TODO: Even in case of offloading just the TX side, there should be API for handling key updates, sending Close aleart.
 */
int ptls_get_traffic_keys(ptls_t *tls, int is_enc, uint8_t *key, uint8_t *iv, uint64_t *seq);
/**
 * returns the server-name (NULL if SNI is not used or failed to negotiate)
 */
const char *ptls_get_server_name(ptls_t *tls);
/**
 * sets the server-name associated to the TLS connection. If server_name_len is zero, then strlen(server_name) is called to
 * determine the length of the name.
 * On the client-side, the value is used for certificate validation. The value will be also sent as an SNI extension, if it looks
 * like a DNS name.
 * On the server-side, it can be called from on_client_hello to indicate the acceptance of the SNI extension to the client.
 */
int ptls_set_server_name(ptls_t *tls, const char *server_name, size_t server_name_len);
/**
 * returns the negotiated protocol (or NULL)
 */
const char *ptls_get_negotiated_protocol(ptls_t *tls);
/**
 * sets the negotiated protocol. If protocol_len is zero, strlen(protocol) is called to determine the length of the protocol name.
 */
int ptls_set_negotiated_protocol(ptls_t *tls, const char *protocol, size_t protocol_len);
/**
 * returns if the handshake has been completed
 */
int ptls_handshake_is_complete(ptls_t *tls);
/**
 * returns if a PSK (or PSK-DHE) handshake was performed
 */
int ptls_is_psk_handshake(ptls_t *tls);
/**
 * returns a pointer to user data pointer (client is reponsible for freeing the associated data prior to calling ptls_free)
 */
void **ptls_get_data_ptr(ptls_t *tls);
/**
 *
 */
int ptls_skip_tracing(ptls_t *tls);
/**
 *
 */
void ptls_set_skip_tracing(ptls_t *tls, int skip_tracing);
/**
 * proceeds with the handshake, optionally taking some input from peer. The function returns zero in case the handshake completed
 * successfully. PTLS_ERROR_IN_PROGRESS is returned in case the handshake is incomplete. Otherwise, an error value is returned. The
 * contents of sendbuf should be sent to the client, regardless of whether if an error is returned. inlen is an argument used for
 * both input and output. As an input, the arguments takes the size of the data available as input. Upon return the value is updated
 * to the number of bytes consumed by the handshake. In case the returned value is PTLS_ERROR_IN_PROGRESS there is a guarantee that
 * all the input are consumed (i.e. the value of inlen does not change).
 */
int ptls_handshake(ptls_t *tls, ptls_buffer_t *sendbuf, const void *input, size_t *inlen, ptls_handshake_properties_t *args);
/**
 * decrypts the first record within given buffer
 */
int ptls_receive(ptls_t *tls, ptls_buffer_t *plaintextbuf, const void *input, size_t *len);
/**
 * encrypts given buffer into multiple TLS records
 */
int ptls_send(ptls_t *tls, ptls_buffer_t *sendbuf, const void *input, size_t inlen);
/**
 * updates the send traffic key (as well as asks the peer to update)
 */
int ptls_update_key(ptls_t *tls, int request_update);
/**
 * Returns if the context is a server context.
 */
int ptls_is_server(ptls_t *tls);
/**
 * returns per-record overhead
 */
size_t ptls_get_record_overhead(ptls_t *tls);
/**
 * sends an alert
 */
int ptls_send_alert(ptls_t *tls, ptls_buffer_t *sendbuf, uint8_t level, uint8_t description);
/**
 *
 */
int ptls_export_secret(ptls_t *tls, void *output, size_t outlen, const char *label, ptls_iovec_t context_value, int is_early);
/**
 * build the body of a Certificate message. Can be called with tls set to NULL in order to create a precompressed message.
 */
int ptls_build_certificate_message(ptls_buffer_t *buf, ptls_iovec_t request_context, ptls_iovec_t *certificates,
                                   size_t num_certificates, ptls_iovec_t ocsp_status);
/**
 *
 */
int ptls_calc_hash(ptls_hash_algorithm_t *algo, void *output, const void *src, size_t len);
/**
 *
 */
ptls_hash_context_t *ptls_hmac_create(ptls_hash_algorithm_t *algo, const void *key, size_t key_size);
/**
 *
 */
int ptls_hkdf_extract(ptls_hash_algorithm_t *hash, void *output, ptls_iovec_t salt, ptls_iovec_t ikm);
/**
 *
 */
int ptls_hkdf_expand(ptls_hash_algorithm_t *hash, void *output, size_t outlen, ptls_iovec_t prk, ptls_iovec_t info);
/**
 *
 */
int ptls_hkdf_expand_label(ptls_hash_algorithm_t *algo, void *output, size_t outlen, ptls_iovec_t secret, const char *label,
                           ptls_iovec_t hash_value, const char *label_prefix);
/**
 * instantiates a symmetric cipher
 */
ptls_cipher_context_t *ptls_cipher_new(ptls_cipher_algorithm_t *algo, int is_enc, const void *key);
/**
 * destroys a symmetric cipher
 */
void ptls_cipher_free(ptls_cipher_context_t *ctx);
/**
 * initializes the IV; this function must be called prior to calling ptls_cipher_encrypt
 */
static void ptls_cipher_init(ptls_cipher_context_t *ctx, const void *iv);
/**
 * Encrypts given text. The function must be used in a way that the output length would be equal to the input length. For example,
 * when using a block cipher in ECB mode, `len` must be a multiple of the block size when using a block cipher. The length can be
 * of any value when using a stream cipher or a block cipher in CTR mode.
 */
static void ptls_cipher_encrypt(ptls_cipher_context_t *ctx, void *output, const void *input, size_t len);
/**
 * instantiates an AEAD cipher given a secret, which is expanded using hkdf to a set of key and iv
 * @param aead
 * @param hash
 * @param is_enc 1 if creating a context for encryption, 0 if creating a context for decryption
 * @param secret the secret. The size must be the digest length of the hash algorithm
 * @return pointer to an AEAD context if successful, otherwise NULL
 */
ptls_aead_context_t *ptls_aead_new(ptls_aead_algorithm_t *aead, ptls_hash_algorithm_t *hash, int is_enc, const void *secret,
                                   const char *label_prefix);
/**
 * instantiates an AEAD cipher given key and iv
 * @param aead
 * @param is_enc 1 if creating a context for encryption, 0 if creating a context for decryption
 * @return pointer to an AEAD context if successful, otherwise NULL
 */
ptls_aead_context_t *ptls_aead_new_direct(ptls_aead_algorithm_t *aead, int is_enc, const void *key, const void *iv);
/**
 * destroys an AEAD cipher context
 */
void ptls_aead_free(ptls_aead_context_t *ctx);
/**
 * Permutes the static IV by applying given bytes using bit-wise XOR. This API can be used for supplying nonces longer than 64-
 * bits.
 */
static void ptls_aead_xor_iv(ptls_aead_context_t *ctx, const void *bytes, size_t len);
/**
 * Encrypts one AEAD block, given input and output vectors.
 */
static size_t ptls_aead_encrypt(ptls_aead_context_t *ctx, void *output, const void *input, size_t inlen, uint64_t seq,
                                const void *aad, size_t aadlen);
/**
 * Encrypts one AEAD block, as well as one block of ECB (for QUIC / DTLS packet number encryption). Depending on the AEAD engine
 * being used, the two operations might run simultaneously.
 */
static void ptls_aead_encrypt_s(ptls_aead_context_t *ctx, void *output, const void *input, size_t inlen, uint64_t seq,
                                const void *aad, size_t aadlen, ptls_aead_supplementary_encryption_t *supp);
/**
 * Encrypts one AEAD block, given a vector of vectors.
 */
static void ptls_aead_encrypt_v(ptls_aead_context_t *ctx, void *output, ptls_iovec_t *input, size_t incnt, uint64_t seq,
                                const void *aad, size_t aadlen);
/**
 * Obsolete; new applications should use one of: `ptls_aead_encrypt`, `ptls_aead_encrypt_s`, `ptls_aead_encrypt_v`.
 */
static void ptls_aead_encrypt_init(ptls_aead_context_t *ctx, uint64_t seq, const void *aad, size_t aadlen);
/**
 * Obsolete; see `ptls_aead_encrypt_init`.
 */
static size_t ptls_aead_encrypt_update(ptls_aead_context_t *ctx, void *output, const void *input, size_t inlen);
/**
 * Obsolete; see `ptls_aead_encrypt_init`.
 */
static size_t ptls_aead_encrypt_final(ptls_aead_context_t *ctx, void *output);
/**
 * decrypts an AEAD record
 * @return number of bytes emitted to output if successful, or SIZE_MAX if the input is invalid (e.g. broken MAC)
 */
static size_t ptls_aead_decrypt(ptls_aead_context_t *ctx, void *output, const void *input, size_t inlen, uint64_t seq,
                                const void *aad, size_t aadlen);
/**
 * Return the current read epoch.
 */
size_t ptls_get_read_epoch(ptls_t *tls);
/**
 * Runs the handshake by dealing directly with handshake messages. Callers MUST delay supplying input to this function until the
 * epoch of the input becomes equal to the value returned by `ptls_get_read_epoch()`.
 * @param tls            the TLS context
 * @param sendbuf        buffer to which the output will be written
 * @param epoch_offsets  start and end offset of the messages in each epoch. For example, when the server emits ServerHello between
 *                       offset 0 and 38, the following handshake messages between offset 39 and 348, and a post-handshake message
 *                       between 349 and 451, epoch_offsets will be {0,39,39,349,452} and the length of the sendbuf will be 452.
 *                       This argument is an I/O argument. Applications can either reset sendbuf to empty and epoch_offsets and to
 *                       all zero every time they invoke the function, or retain the values until the handshake completes so that
 *                       data will be appended to sendbuf and epoch_offsets will be adjusted.
 * @param in_epoch       epoch of the input
 * @param input          input bytes (must be NULL when starting the handshake on the client side)
 * @param inlen          length of the input
 * @param properties     properties specific to the running handshake
 * @return same as `ptls_handshake`
 */
int ptls_handle_message(ptls_t *tls, ptls_buffer_t *sendbuf, size_t epoch_offsets[5], size_t in_epoch, const void *input,
                        size_t inlen, ptls_handshake_properties_t *properties);
int ptls_client_handle_message(ptls_t *tls, ptls_buffer_t *sendbuf, size_t epoch_offsets[5], size_t in_epoch, const void *input,
                               size_t inlen, ptls_handshake_properties_t *properties);
int ptls_server_handle_message(ptls_t *tls, ptls_buffer_t *sendbuf, size_t epoch_offsets[5], size_t in_epoch, const void *input,
                               size_t inlen, ptls_handshake_properties_t *properties);
/**
 * internal
 */
void ptls_aead__build_iv(ptls_aead_algorithm_t *algo, uint8_t *iv, const uint8_t *static_iv, uint64_t seq);
/**
 *
 */
static void ptls_aead__do_encrypt(ptls_aead_context_t *ctx, void *output, const void *input, size_t inlen, uint64_t seq,
                                  const void *aad, size_t aadlen, ptls_aead_supplementary_encryption_t *supp);
/**
 *
 */
static void ptls_aead__do_encrypt_v(ptls_aead_context_t *ctx, void *_output, ptls_iovec_t *input, size_t incnt, uint64_t seq,
                                    const void *aad, size_t aadlen);
/**
 * internal
 */
void ptls__key_schedule_update_hash(ptls_key_schedule_t *sched, const uint8_t *msg, size_t msglen);
/**
 * clears memory
 */
extern void (*volatile ptls_clear_memory)(void *p, size_t len);
/**
 * constant-time memcmp
 */
extern int (*volatile ptls_mem_equal)(const void *x, const void *y, size_t len);
/**
 * checks if a server name is an IP address.
 */
int ptls_server_name_is_ipaddr(const char *name);
/**
 * loads a certificate chain to ptls_context_t::certificates. `certificate.list` and each element of the list is allocated by
 * malloc.  It is the responsibility of the user to free them when discarding the TLS context.
 */
int ptls_load_certificates(ptls_context_t *ctx, char const *cert_pem_file);
/**
 *
 */
int ptls_esni_init_context(ptls_context_t *ctx, ptls_esni_context_t *esni, ptls_iovec_t esni_keys,
                           ptls_key_exchange_context_t **key_exchanges);
/**
 *
 */
void ptls_esni_dispose_context(ptls_esni_context_t *esni);
/**
 * Obtain the ESNI secrets negotiated during the handshake.
 */
ptls_esni_secret_t *ptls_get_esni_secret(ptls_t *ctx);
/**
 *
 */
char *ptls_hexdump(char *dst, const void *src, size_t len);
/**
 * the default get_time callback
 */
extern ptls_get_time_t ptls_get_time;
#if defined(PICOTLS_USE_DTRACE) && PICOTLS_USE_DTRACE
/**
 *
 */
extern PTLS_THREADLOCAL unsigned ptls_default_skip_tracing;
#else
#define ptls_default_skip_tracing 0
#endif

/* inline functions */

inline ptls_t *ptls_new(ptls_context_t *ctx, int is_server)
{
    return is_server ? ptls_server_new(ctx) : ptls_client_new(ctx);
}

inline ptls_iovec_t ptls_iovec_init(const void *p, size_t len)
{
    /* avoid the "return (ptls_iovec_t){(uint8_t *)p, len};" construct because it requires C99
     * and triggers a warning "C4204: nonstandard extension used: non-constant aggregate initializer"
     * in Visual Studio */
    ptls_iovec_t r;
    r.base = (uint8_t *)p;
    r.len = len;
    return r;
}

inline void ptls_buffer_init(ptls_buffer_t *buf, void *smallbuf, size_t smallbuf_size)
{
    assert(smallbuf != NULL);
    buf->base = (uint8_t *)smallbuf;
    buf->off = 0;
    buf->capacity = smallbuf_size;
    buf->is_allocated = 0;
    buf->align_bits = 0;
}

inline void ptls_buffer_dispose(ptls_buffer_t *buf)
{
    ptls_buffer__release_memory(buf);
    *buf = (ptls_buffer_t){NULL, 0, 0, 0, 0};
}

inline uint8_t *ptls_encode_quicint(uint8_t *p, uint64_t v)
{
    if (PTLS_UNLIKELY(v > 63)) {
        if (PTLS_UNLIKELY(v > 16383)) {
            unsigned sb;
            if (PTLS_UNLIKELY(v > 1073741823)) {
                assert(v <= 4611686018427387903);
                *p++ = 0xc0 | (uint8_t)(v >> 56);
                sb = 6 * 8;
            } else {
                *p++ = 0x80 | (uint8_t)(v >> 24);
                sb = 2 * 8;
            }
            do {
                *p++ = (uint8_t)(v >> sb);
            } while ((sb -= 8) != 0);
        } else {
            *p++ = 0x40 | (uint8_t)((uint16_t)v >> 8);
        }
    }
    *p++ = (uint8_t)v;
    return p;
}

inline void ptls_cipher_init(ptls_cipher_context_t *ctx, const void *iv)
{
    ctx->do_init(ctx, iv);
}

inline void ptls_cipher_encrypt(ptls_cipher_context_t *ctx, void *output, const void *input, size_t len)
{
    ctx->do_transform(ctx, output, input, len);
}

inline void ptls_aead_xor_iv(ptls_aead_context_t *ctx, const void *bytes, size_t len)
{
    ctx->do_xor_iv(ctx, bytes, len);
}

inline size_t ptls_aead_encrypt(ptls_aead_context_t *ctx, void *output, const void *input, size_t inlen, uint64_t seq,
                                const void *aad, size_t aadlen)
{
    ctx->do_encrypt(ctx, output, input, inlen, seq, aad, aadlen, NULL);
    return inlen + ctx->algo->tag_size;
}

inline void ptls_aead_encrypt_s(ptls_aead_context_t *ctx, void *output, const void *input, size_t inlen, uint64_t seq,
                                const void *aad, size_t aadlen, ptls_aead_supplementary_encryption_t *supp)
{
    ctx->do_encrypt(ctx, output, input, inlen, seq, aad, aadlen, supp);
}

inline void ptls_aead_encrypt_v(ptls_aead_context_t *ctx, void *output, ptls_iovec_t *input, size_t incnt, uint64_t seq,
                                const void *aad, size_t aadlen)
{
    ctx->do_encrypt_v(ctx, output, input, incnt, seq, aad, aadlen);
}

inline void ptls_aead_encrypt_init(ptls_aead_context_t *ctx, uint64_t seq, const void *aad, size_t aadlen)
{
    ctx->do_encrypt_init(ctx, seq, aad, aadlen);
}

inline size_t ptls_aead_encrypt_update(ptls_aead_context_t *ctx, void *output, const void *input, size_t inlen)
{
    return ctx->do_encrypt_update(ctx, output, input, inlen);
}

inline size_t ptls_aead_encrypt_final(ptls_aead_context_t *ctx, void *output)
{
    return ctx->do_encrypt_final(ctx, output);
}

inline void ptls_aead__do_encrypt(ptls_aead_context_t *ctx, void *output, const void *input, size_t inlen, uint64_t seq,
                                  const void *aad, size_t aadlen, ptls_aead_supplementary_encryption_t *supp)
{
    ptls_iovec_t invec = ptls_iovec_init(input, inlen);
    ctx->do_encrypt_v(ctx, output, &invec, 1, seq, aad, aadlen);

    if (supp != NULL) {
        ptls_cipher_init(supp->ctx, supp->input);
        memset(supp->output, 0, sizeof(supp->output));
        ptls_cipher_encrypt(supp->ctx, supp->output, supp->output, sizeof(supp->output));
    }
}

inline void ptls_aead__do_encrypt_v(ptls_aead_context_t *ctx, void *_output, ptls_iovec_t *input, size_t incnt, uint64_t seq,
                                    const void *aad, size_t aadlen)
{
    uint8_t *output = (uint8_t *)_output;

    ctx->do_encrypt_init(ctx, seq, aad, aadlen);
    for (size_t i = 0; i < incnt; ++i)
        output += ctx->do_encrypt_update(ctx, output, input[i].base, input[i].len);
    ctx->do_encrypt_final(ctx, output);
}

inline size_t ptls_aead_decrypt(ptls_aead_context_t *ctx, void *output, const void *input, size_t inlen, uint64_t seq,
                                const void *aad, size_t aadlen)
{
    return ctx->do_decrypt(ctx, output, input, inlen, seq, aad, aadlen);
}

#define ptls_define_hash(name, ctx_type, init_func, update_func, final_func)                                                       \
                                                                                                                                   \
    struct name##_context_t {                                                                                                      \
        ptls_hash_context_t super;                                                                                                 \
        ctx_type ctx;                                                                                                              \
    };                                                                                                                             \
                                                                                                                                   \
    static void name##_update(ptls_hash_context_t *_ctx, const void *src, size_t len)                                              \
    {                                                                                                                              \
        struct name##_context_t *ctx = (struct name##_context_t *)_ctx;                                                            \
        update_func(&ctx->ctx, src, len);                                                                                          \
    }                                                                                                                              \
                                                                                                                                   \
    static void name##_final(ptls_hash_context_t *_ctx, void *md, ptls_hash_final_mode_t mode)                                     \
    {                                                                                                                              \
        struct name##_context_t *ctx = (struct name##_context_t *)_ctx;                                                            \
        if (mode == PTLS_HASH_FINAL_MODE_SNAPSHOT) {                                                                               \
            ctx_type copy = ctx->ctx;                                                                                              \
            final_func(&copy, md);                                                                                                 \
            ptls_clear_memory(&copy, sizeof(copy));                                                                                \
            return;                                                                                                                \
        }                                                                                                                          \
        if (md != NULL)                                                                                                            \
            final_func(&ctx->ctx, md);                                                                                             \
        switch (mode) {                                                                                                            \
        case PTLS_HASH_FINAL_MODE_FREE:                                                                                            \
            ptls_clear_memory(&ctx->ctx, sizeof(ctx->ctx));                                                                        \
            free(ctx);                                                                                                             \
            break;                                                                                                                 \
        case PTLS_HASH_FINAL_MODE_RESET:                                                                                           \
            init_func(&ctx->ctx);                                                                                                  \
            break;                                                                                                                 \
        default:                                                                                                                   \
            assert(!"FIXME");                                                                                                      \
            break;                                                                                                                 \
        }                                                                                                                          \
    }                                                                                                                              \
                                                                                                                                   \
    static ptls_hash_context_t *name##_clone(ptls_hash_context_t *_src)                                                            \
    {                                                                                                                              \
        struct name##_context_t *dst, *src = (struct name##_context_t *)_src;                                                      \
        if ((dst = malloc(sizeof(*dst))) == NULL)                                                                                  \
            return NULL;                                                                                                           \
        *dst = *src;                                                                                                               \
        return &dst->super;                                                                                                        \
    }                                                                                                                              \
                                                                                                                                   \
    static ptls_hash_context_t *name##_create(void)                                                                                \
    {                                                                                                                              \
        struct name##_context_t *ctx;                                                                                              \
        if ((ctx = malloc(sizeof(*ctx))) == NULL)                                                                                  \
            return NULL;                                                                                                           \
        ctx->super = (ptls_hash_context_t){name##_update, name##_final, name##_clone};                                             \
        init_func(&ctx->ctx);                                                                                                      \
        return &ctx->super;                                                                                                        \
    }

#ifdef __cplusplus
}
#endif

#endif<|MERGE_RESOLUTION|>--- conflicted
+++ resolved
@@ -607,15 +607,9 @@
 /**
  * context object of an async operation (e.g., RSA signature generation)
  */
-<<<<<<< HEAD
-typedef struct st_ptls_async_sign_certificate_t {
-    void (*destroy_)(struct st_ptls_async_sign_certificate_t *self);
-} ptls_async_sign_certificate_t;
-=======
 typedef struct st_ptls_async_job_t {
-    void (*cancel_)(struct st_ptls_async_job_t *self);
+    void (*destroy_)(struct st_ptls_async_job_t *self);
 } ptls_async_job_t;
->>>>>>> b8144138
 /**
  * When gerenating CertificateVerify, the core calls the callback to sign the handshake context using the certificate. This callback
  * may return PTLS_ERROR_ASYNC_OPERATION, and signal the application outside of picotls when the signature has been generated. At
