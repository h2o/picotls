/*
 * Copyright (c) 2016 DeNA Co., Ltd., Kazuho Oku
 *
 * Permission is hereby granted, free of charge, to any person obtaining a copy
 * of this software and associated documentation files (the "Software"), to
 * deal in the Software without restriction, including without limitation the
 * rights to use, copy, modify, merge, publish, distribute, sublicense, and/or
 * sell copies of the Software, and to permit persons to whom the Software is
 * furnished to do so, subject to the following conditions:
 *
 * The above copyright notice and this permission notice shall be included in
 * all copies or substantial portions of the Software.
 *
 * THE SOFTWARE IS PROVIDED "AS IS", WITHOUT WARRANTY OF ANY KIND, EXPRESS OR
 * IMPLIED, INCLUDING BUT NOT LIMITED TO THE WARRANTIES OF MERCHANTABILITY,
 * FITNESS FOR A PARTICULAR PURPOSE AND NONINFRINGEMENT. IN NO EVENT SHALL THE
 * AUTHORS OR COPYRIGHT HOLDERS BE LIABLE FOR ANY CLAIM, DAMAGES OR OTHER
 * LIABILITY, WHETHER IN AN ACTION OF CONTRACT, TORT OR OTHERWISE, ARISING
 * FROM, OUT OF OR IN CONNECTION WITH THE SOFTWARE OR THE USE OR OTHER DEALINGS
 * IN THE SOFTWARE.
 */
#ifndef picotls_h
#define picotls_h

#ifdef __cplusplus
extern "C" {
#endif

#ifdef _WINDOWS
#include "wincompat.h"
#endif

#include <assert.h>
#include <inttypes.h>
#include <string.h>
#include <sys/types.h>

#if __GNUC__ >= 3
#define PTLS_LIKELY(x) __builtin_expect(!!(x), 1)
#define PTLS_UNLIKELY(x) __builtin_expect(!!(x), 0)
#define PTLS_BUILD_ASSERT_EXPR(cond) (sizeof(char[2 * !!(!__builtin_constant_p(cond) || (cond)) - 1]) != 0)
#define PTLS_BUILD_ASSERT(cond) ((void)PTLS_BUILD_ASSERT_EXPR(cond))
#else
#define PTLS_LIKELY(x) (x)
#define PTLS_UNLIKELY(x) (x)
#define PTLS_BUILD_ASSERT(cond) 1
#endif

/* __builtin_types_compatible_p yields incorrect results when older versions of GCC is used; see #303.
 * Clang with Xcode 9.4 or prior is known to not work correctly when a pointer is const-qualified; see
 * https://github.com/h2o/quicly/pull/306#issuecomment-626037269. Older versions of clang upstream works fine, but we do not need
 * best coverage. This macro is for preventing misuse going into the master branch, having it work one of the compilers supported in
 * our CI is enough.
 */
#if ((defined(__clang__) && __clang_major__ >= 10) || __GNUC__ >= 6) && !defined(__cplusplus)
#define PTLS_ASSERT_IS_ARRAY_EXPR(a) PTLS_BUILD_ASSERT_EXPR(__builtin_types_compatible_p(__typeof__(a[0])[], __typeof__(a)))
#else
#define PTLS_ASSERT_IS_ARRAY_EXPR(a) 1
#endif

#define PTLS_ELEMENTSOF(x) (PTLS_ASSERT_IS_ARRAY_EXPR(x) * sizeof(x) / sizeof((x)[0]))

#if defined(_WINDOWS)
#define PTLS_THREADLOCAL __declspec(thread)
#elif defined(PARTICLE)
#define PTLS_THREADLOCAL
#else
#define PTLS_THREADLOCAL __thread
#define PTLS_HAVE_LOG 1
#endif

#ifndef PTLS_FUZZ_HANDSHAKE
#define PTLS_FUZZ_HANDSHAKE 0
#endif

#ifdef PTLS_MINIMIZE_STACK
extern void ptls_cleanup_free(void *p);
#endif

#define PTLS_HELLO_RANDOM_SIZE 32

#define PTLS_AES128_KEY_SIZE 16
#define PTLS_AES256_KEY_SIZE 32
#define PTLS_AES_BLOCK_SIZE 16
#define PTLS_AES_IV_SIZE 16
#define PTLS_AESGCM_IV_SIZE 12
#define PTLS_AESGCM_TAG_SIZE 16
#define PTLS_AESGCM_CONFIDENTIALITY_LIMIT 0x2000000            /* 2^25 */
#define PTLS_AESGCM_INTEGRITY_LIMIT UINT64_C(0x40000000000000) /* 2^54 */
#define PTLS_AESCCM_CONFIDENTIALITY_LIMIT 0xB504F3             /* 2^23.5 */
#define PTLS_AESCCM_INTEGRITY_LIMIT 0xB504F3                   /* 2^23.5 */

#define PTLS_CHACHA20_KEY_SIZE 32
#define PTLS_CHACHA20_IV_SIZE 16
#define PTLS_CHACHA20POLY1305_IV_SIZE 12
#define PTLS_CHACHA20POLY1305_TAG_SIZE 16
#define PTLS_CHACHA20POLY1305_CONFIDENTIALITY_LIMIT UINT64_MAX       /* at least 2^64 */
#define PTLS_CHACHA20POLY1305_INTEGRITY_LIMIT UINT64_C(0x1000000000) /* 2^36 */

#define PTLS_BLOWFISH_KEY_SIZE 16
#define PTLS_BLOWFISH_BLOCK_SIZE 8

#define PTLS_SHA256_BLOCK_SIZE 64
#define PTLS_SHA256_DIGEST_SIZE 32

#define PTLS_SHA384_BLOCK_SIZE 128
#define PTLS_SHA384_DIGEST_SIZE 48

#define PTLS_SHA512_BLOCK_SIZE 128
#define PTLS_SHA512_DIGEST_SIZE 64

#define PTLS_MAX_SECRET_SIZE 32
#define PTLS_MAX_IV_SIZE 16
#define PTLS_MAX_DIGEST_SIZE 64

/* versions */
#define PTLS_PROTOCOL_VERSION_TLS12 0x0303
#define PTLS_PROTOCOL_VERSION_TLS13 0x0304

/* cipher-suites */
#define PTLS_CIPHER_SUITE_AES_128_GCM_SHA256 0x1301
#define PTLS_CIPHER_SUITE_NAME_AES_128_GCM_SHA256 "TLS_AES_128_GCM_SHA256"
#define PTLS_CIPHER_SUITE_AES_256_GCM_SHA384 0x1302
#define PTLS_CIPHER_SUITE_NAME_AES_256_GCM_SHA384 "TLS_AES_256_GCM_SHA384"
#define PTLS_CIPHER_SUITE_CHACHA20_POLY1305_SHA256 0x1303
#define PTLS_CIPHER_SUITE_NAME_CHACHA20_POLY1305_SHA256 "TLS_CHACHA20_POLY1305_SHA256"

/* TLS/1.2 cipher-suites that we support (for compatibility, OpenSSL names are used) */
#define PTLS_CIPHER_SUITE_ECDHE_ECDSA_WITH_AES_128_GCM_SHA256 0xc02b
#define PTLS_CIPHER_SUITE_NAME_ECDHE_ECDSA_WITH_AES_128_GCM_SHA256 "ECDHE-ECDSA-AES128-GCM-SHA256"
#define PTLS_CIPHER_SUITE_ECDHE_ECDSA_WITH_AES_256_GCM_SHA384 0xc02c
#define PTLS_CIPHER_SUITE_NAME_ECDHE_ECDSA_WITH_AES_256_GCM_SHA384 "ECDHE-ECDSA-AES256-GCM-SHA384"
#define PTLS_CIPHER_SUITE_ECDHE_RSA_WITH_AES_128_GCM_SHA256 0xc02f
#define PTLS_CIPHER_SUITE_NAME_ECDHE_RSA_WITH_AES_128_GCM_SHA256 "ECDHE-RSA-AES128-GCM-SHA256"
#define PTLS_CIPHER_SUITE_ECDHE_RSA_WITH_AES_256_GCM_SHA384 0xc030
#define PTLS_CIPHER_SUITE_NAME_ECDHE_RSA_WITH_AES_256_GCM_SHA384 "ECDHE-RSA-AES256-GCM-SHA384"
#define PTLS_CIPHER_SUITE_ECDHE_RSA_WITH_CHACHA20_POLY1305_SHA256 0xcca8
#define PTLS_CIPHER_SUITE_NAME_ECDHE_RSA_WITH_CHACHA20_POLY1305_SHA256 "ECDHE-RSA-CHACHA20-POLY1305"
#define PTLS_CIPHER_SUITE_ECDHE_ECDSA_WITH_CHACHA20_POLY1305_SHA256 0xcca9
#define PTLS_CIPHER_SUITE_NAME_ECDHE_ECDSA_WITH_CHACHA20_POLY1305_SHA256 "ECDHE-ECDSA-CHACHA20-POLY1305"

/* negotiated_groups */
#define PTLS_GROUP_SECP256R1 23
#define PTLS_GROUP_NAME_SECP256R1 "secp256r1"
#define PTLS_GROUP_SECP384R1 24
#define PTLS_GROUP_NAME_SECP384R1 "secp384r1"
#define PTLS_GROUP_SECP521R1 25
#define PTLS_GROUP_NAME_SECP521R1 "secp521r1"
#define PTLS_GROUP_X25519 29
#define PTLS_GROUP_NAME_X25519 "x25519"
#define PTLS_GROUP_X448 30
#define PTLS_GROUP_NAME_X448 "x448"

/* signature algorithms */
#define PTLS_SIGNATURE_RSA_PKCS1_SHA1 0x0201
#define PTLS_SIGNATURE_RSA_PKCS1_SHA256 0x0401
#define PTLS_SIGNATURE_ECDSA_SECP256R1_SHA256 0x0403
#define PTLS_SIGNATURE_ECDSA_SECP384R1_SHA384 0x0503
#define PTLS_SIGNATURE_ECDSA_SECP521R1_SHA512 0x0603
#define PTLS_SIGNATURE_RSA_PSS_RSAE_SHA256 0x0804
#define PTLS_SIGNATURE_RSA_PSS_RSAE_SHA384 0x0805
#define PTLS_SIGNATURE_RSA_PSS_RSAE_SHA512 0x0806
#define PTLS_SIGNATURE_ED25519 0x0807

/* HPKE */
#define PTLS_HPKE_MODE_BASE 0
#define PTLS_HPKE_MODE_PSK 1
#define PTLS_HPKE_MODE_AUTH 2
#define PTLS_HPKE_MODE_AUTH_PSK 3
#define PTLS_HPKE_KEM_P256_SHA256 16
#define PTLS_HPKE_KEM_P384_SHA384 17
#define PTLS_HPKE_KEM_X25519_SHA256 32
#define PTLS_HPKE_HKDF_SHA256 1
#define PTLS_HPKE_HKDF_SHA384 2
#define PTLS_HPKE_HKDF_SHA512 3
#define PTLS_HPKE_AEAD_AES_128_GCM 1
#define PTLS_HPKE_AEAD_AES_256_GCM 2
#define PTLS_HPKE_AEAD_CHACHA20POLY1305 3

/* error classes and macros */
#define PTLS_ERROR_CLASS_SELF_ALERT 0
#define PTLS_ERROR_CLASS_PEER_ALERT 0x100
#define PTLS_ERROR_CLASS_INTERNAL 0x200

#define PTLS_ERROR_GET_CLASS(e) ((e) & ~0xff)
#define PTLS_ALERT_TO_SELF_ERROR(e) ((e) + PTLS_ERROR_CLASS_SELF_ALERT)
#define PTLS_ALERT_TO_PEER_ERROR(e) ((e) + PTLS_ERROR_CLASS_PEER_ALERT)
#define PTLS_ERROR_TO_ALERT(e) ((e)&0xff)

/* the HKDF prefix */
#define PTLS_HKDF_EXPAND_LABEL_PREFIX "tls13 "

/* alerts */
#define PTLS_ALERT_LEVEL_WARNING 1
#define PTLS_ALERT_LEVEL_FATAL 2

#define PTLS_ALERT_CLOSE_NOTIFY 0
#define PTLS_ALERT_UNEXPECTED_MESSAGE 10
#define PTLS_ALERT_BAD_RECORD_MAC 20
#define PTLS_ALERT_HANDSHAKE_FAILURE 40
#define PTLS_ALERT_BAD_CERTIFICATE 42
#define PTLS_ALERT_UNSUPPORTED_CERTIFICATE 43
#define PTLS_ALERT_CERTIFICATE_REVOKED 44
#define PTLS_ALERT_CERTIFICATE_EXPIRED 45
#define PTLS_ALERT_CERTIFICATE_UNKNOWN 46
#define PTLS_ALERT_ILLEGAL_PARAMETER 47
#define PTLS_ALERT_UNKNOWN_CA 48
#define PTLS_ALERT_ACCESS_DENIED 49
#define PTLS_ALERT_DECODE_ERROR 50
#define PTLS_ALERT_DECRYPT_ERROR 51
#define PTLS_ALERT_PROTOCOL_VERSION 70
#define PTLS_ALERT_INTERNAL_ERROR 80
#define PTLS_ALERT_USER_CANCELED 90
#define PTLS_ALERT_MISSING_EXTENSION 109
#define PTLS_ALERT_UNSUPPORTED_EXTENSION 110
#define PTLS_ALERT_UNRECOGNIZED_NAME 112
#define PTLS_ALERT_CERTIFICATE_REQUIRED 116
#define PTLS_ALERT_NO_APPLICATION_PROTOCOL 120
#define PTLS_ALERT_ECH_REQUIRED 121

/* TLS 1.2 */
#define PTLS_TLS12_MASTER_SECRET_SIZE 48
#define PTLS_TLS12_AAD_SIZE 13
#define PTLS_TLS12_AESGCM_FIXED_IV_SIZE 4
#define PTLS_TLS12_AESGCM_RECORD_IV_SIZE 8
#define PTLS_TLS12_CHACHAPOLY_FIXED_IV_SIZE 12
#define PTLS_TLS12_CHACHAPOLY_RECORD_IV_SIZE 0

/* internal errors */
#define PTLS_ERROR_NO_MEMORY (PTLS_ERROR_CLASS_INTERNAL + 1)
#define PTLS_ERROR_IN_PROGRESS (PTLS_ERROR_CLASS_INTERNAL + 2)
#define PTLS_ERROR_LIBRARY (PTLS_ERROR_CLASS_INTERNAL + 3)
#define PTLS_ERROR_INCOMPATIBLE_KEY (PTLS_ERROR_CLASS_INTERNAL + 4)
#define PTLS_ERROR_SESSION_NOT_FOUND (PTLS_ERROR_CLASS_INTERNAL + 5)
#define PTLS_ERROR_STATELESS_RETRY (PTLS_ERROR_CLASS_INTERNAL + 6)
#define PTLS_ERROR_NOT_AVAILABLE (PTLS_ERROR_CLASS_INTERNAL + 7)
#define PTLS_ERROR_COMPRESSION_FAILURE (PTLS_ERROR_CLASS_INTERNAL + 8)
#define PTLS_ERROR_REJECT_EARLY_DATA (PTLS_ERROR_CLASS_INTERNAL + 9)
#define PTLS_ERROR_DELEGATE (PTLS_ERROR_CLASS_INTERNAL + 10)
#define PTLS_ERROR_ASYNC_OPERATION (PTLS_ERROR_CLASS_INTERNAL + 11)

#define PTLS_ERROR_INCORRECT_BASE64 (PTLS_ERROR_CLASS_INTERNAL + 50)
#define PTLS_ERROR_PEM_LABEL_NOT_FOUND (PTLS_ERROR_CLASS_INTERNAL + 51)
#define PTLS_ERROR_BER_INCORRECT_ENCODING (PTLS_ERROR_CLASS_INTERNAL + 52)
#define PTLS_ERROR_BER_MALFORMED_TYPE (PTLS_ERROR_CLASS_INTERNAL + 53)
#define PTLS_ERROR_BER_MALFORMED_LENGTH (PTLS_ERROR_CLASS_INTERNAL + 54)
#define PTLS_ERROR_BER_EXCESSIVE_LENGTH (PTLS_ERROR_CLASS_INTERNAL + 55)
#define PTLS_ERROR_BER_ELEMENT_TOO_SHORT (PTLS_ERROR_CLASS_INTERNAL + 56)
#define PTLS_ERROR_BER_UNEXPECTED_EOC (PTLS_ERROR_CLASS_INTERNAL + 57)
#define PTLS_ERROR_DER_INDEFINITE_LENGTH (PTLS_ERROR_CLASS_INTERNAL + 58)
#define PTLS_ERROR_INCORRECT_ASN1_SYNTAX (PTLS_ERROR_CLASS_INTERNAL + 59)
#define PTLS_ERROR_INCORRECT_PEM_KEY_VERSION (PTLS_ERROR_CLASS_INTERNAL + 60)
#define PTLS_ERROR_INCORRECT_PEM_ECDSA_KEY_VERSION (PTLS_ERROR_CLASS_INTERNAL + 61)
#define PTLS_ERROR_INCORRECT_PEM_ECDSA_CURVE (PTLS_ERROR_CLASS_INTERNAL + 62)
#define PTLS_ERROR_INCORRECT_PEM_ECDSA_KEYSIZE (PTLS_ERROR_CLASS_INTERNAL + 63)
#define PTLS_ERROR_INCORRECT_ASN1_ECDSA_KEY_SYNTAX (PTLS_ERROR_CLASS_INTERNAL + 64)

#define PTLS_HANDSHAKE_TYPE_CLIENT_HELLO 1
#define PTLS_HANDSHAKE_TYPE_SERVER_HELLO 2
#define PTLS_HANDSHAKE_TYPE_NEW_SESSION_TICKET 4
#define PTLS_HANDSHAKE_TYPE_END_OF_EARLY_DATA 5
#define PTLS_HANDSHAKE_TYPE_ENCRYPTED_EXTENSIONS 8
#define PTLS_HANDSHAKE_TYPE_CERTIFICATE 11
#define PTLS_HANDSHAKE_TYPE_CERTIFICATE_REQUEST 13
#define PTLS_HANDSHAKE_TYPE_CERTIFICATE_VERIFY 15
#define PTLS_HANDSHAKE_TYPE_FINISHED 20
#define PTLS_HANDSHAKE_TYPE_KEY_UPDATE 24
#define PTLS_HANDSHAKE_TYPE_COMPRESSED_CERTIFICATE 25
#define PTLS_HANDSHAKE_TYPE_MESSAGE_HASH 254
#define PTLS_HANDSHAKE_TYPE_PSEUDO_HRR -1

#define PTLS_CERTIFICATE_TYPE_X509 0
#define PTLS_CERTIFICATE_TYPE_RAW_PUBLIC_KEY 2

#define PTLS_ZERO_DIGEST_SHA256                                                                                                    \
    {                                                                                                                              \
        0xe3, 0xb0, 0xc4, 0x42, 0x98, 0xfc, 0x1c, 0x14, 0x9a, 0xfb, 0xf4, 0xc8, 0x99, 0x6f, 0xb9, 0x24, 0x27, 0xae, 0x41, 0xe4,    \
            0x64, 0x9b, 0x93, 0x4c, 0xa4, 0x95, 0x99, 0x1b, 0x78, 0x52, 0xb8, 0x55                                                 \
    }

#define PTLS_ZERO_DIGEST_SHA384                                                                                                    \
    {                                                                                                                              \
        0x38, 0xb0, 0x60, 0xa7, 0x51, 0xac, 0x96, 0x38, 0x4c, 0xd9, 0x32, 0x7e, 0xb1, 0xb1, 0xe3, 0x6a, 0x21, 0xfd, 0xb7, 0x11,    \
            0x14, 0xbe, 0x07, 0x43, 0x4c, 0x0c, 0xc7, 0xbf, 0x63, 0xf6, 0xe1, 0xda, 0x27, 0x4e, 0xde, 0xbf, 0xe7, 0x6f, 0x65,      \
            0xfb, 0xd5, 0x1a, 0xd2, 0xf1, 0x48, 0x98, 0xb9, 0x5b                                                                   \
    }

#define PTLS_ZERO_DIGEST_SHA512                                                                                                    \
    {                                                                                                                              \
        0xcf, 0x83, 0xe1, 0x35, 0x7e, 0xef, 0xb8, 0xbd, 0xf1, 0x54, 0x28, 0x50, 0xd6, 0x6d, 0x80, 0x07, 0xd6, 0x20, 0xe4, 0x05,    \
            0x0b, 0x57, 0x15, 0xdc, 0x83, 0xf4, 0xa9, 0x21, 0xd3, 0x6c, 0xe9, 0xce, 0x47, 0xd0, 0xd1, 0x3c, 0x5d, 0x85, 0xf2,      \
            0xb0, 0xff, 0x83, 0x18, 0xd2, 0x87, 0x7e, 0xec, 0x2f, 0x63, 0xb9, 0x31, 0xbd, 0x47, 0x41, 0x7a, 0x81, 0xa5, 0x38,      \
            0x32, 0x7a, 0xf9, 0x27, 0xda, 0x3e                                                                                     \
    }

#define PTLS_TO__STR(n) #n
#define PTLS_TO_STR(n) PTLS_TO__STR(n)

typedef struct st_ptls_t ptls_t;
typedef struct st_ptls_context_t ptls_context_t;
typedef struct st_ptls_key_schedule_t ptls_key_schedule_t;

/**
 * represents a sequence of octets
 */
typedef struct st_ptls_iovec_t {
    uint8_t *base;
    size_t len;
} ptls_iovec_t;

/**
 * used for storing output
 */
typedef struct st_ptls_buffer_t {
    uint8_t *base;
    size_t capacity;
    size_t off;
    uint8_t is_allocated; /* boolean */
    uint8_t align_bits;   /* if particular alignment is required, set to log2(alignment); otherwize zero */
} ptls_buffer_t;

/**
 * key exchange context built by ptls_key_exchange_algorithm::create.
 */
typedef struct st_ptls_key_exchange_context_t {
    /**
     * the underlying algorithm
     */
    const struct st_ptls_key_exchange_algorithm_t *algo;
    /**
     * the public key
     */
    ptls_iovec_t pubkey;
    /**
     * If `release` is set, the callee frees resources allocated to the context and set *keyex to NULL
     */
    int (*on_exchange)(struct st_ptls_key_exchange_context_t **keyex, int release, ptls_iovec_t *secret, ptls_iovec_t peerkey);
} ptls_key_exchange_context_t;

/**
 * A key exchange algorithm.
 */
typedef const struct st_ptls_key_exchange_algorithm_t {
    /**
     * ID defined by the TLS specification
     */
    uint16_t id;
    /**
     * creates a context for asynchronous key exchange. The function is called when ClientHello is generated. The on_exchange
     * callback of the created context is called when the client receives ServerHello.
     */
    int (*create)(const struct st_ptls_key_exchange_algorithm_t *algo, ptls_key_exchange_context_t **ctx);
    /**
     * implements synchronous key exchange. Called when receiving a ServerHello.
     */
    int (*exchange)(const struct st_ptls_key_exchange_algorithm_t *algo, ptls_iovec_t *pubkey, ptls_iovec_t *secret,
                    ptls_iovec_t peerkey);
    /**
     * crypto-specific data
     */
    intptr_t data;
    /**
     * Description as defined in the IANA TLS registry
     */
    const char *name;
} ptls_key_exchange_algorithm_t;

/**
 * context of a symmetric cipher
 */
typedef struct st_ptls_cipher_context_t {
    const struct st_ptls_cipher_algorithm_t *algo;
    /* field above this line must not be altered by the crypto binding */
    void (*do_dispose)(struct st_ptls_cipher_context_t *ctx);
    void (*do_init)(struct st_ptls_cipher_context_t *ctx, const void *iv);
    void (*do_transform)(struct st_ptls_cipher_context_t *ctx, void *output, const void *input, size_t len);
} ptls_cipher_context_t;

/**
 * a symmetric cipher
 */
typedef const struct st_ptls_cipher_algorithm_t {
    const char *name;
    size_t key_size;
    size_t block_size;
    size_t iv_size;
    size_t context_size;
    int (*setup_crypto)(ptls_cipher_context_t *ctx, int is_enc, const void *key);
} ptls_cipher_algorithm_t;

typedef struct st_ptls_aead_supplementary_encryption_t {
    ptls_cipher_context_t *ctx;
    const void *input;
    uint8_t output[16];
} ptls_aead_supplementary_encryption_t;

/**
 * AEAD context. AEAD implementations are allowed to stuff data at the end of the struct. The size of the memory allocated for the
 * struct is governed by ptls_aead_algorithm_t::context_size.
 * Ciphers for TLS over TCP MUST implement `do_encrypt`, `do_encrypt_v`, `do_decrypt`. `do_encrypt_init`, `~update`, `~final` are
 * obsolete, and therefore may not be available.
 */
typedef struct st_ptls_aead_context_t {
    const struct st_ptls_aead_algorithm_t *algo;
    /* field above this line must not be altered by the crypto binding */
    void (*dispose_crypto)(struct st_ptls_aead_context_t *ctx);
    void (*do_xor_iv)(struct st_ptls_aead_context_t *ctx, const void *bytes, size_t len);
    void (*do_encrypt_init)(struct st_ptls_aead_context_t *ctx, uint64_t seq, const void *aad, size_t aadlen);
    size_t (*do_encrypt_update)(struct st_ptls_aead_context_t *ctx, void *output, const void *input, size_t inlen);
    size_t (*do_encrypt_final)(struct st_ptls_aead_context_t *ctx, void *output);
    void (*do_encrypt)(struct st_ptls_aead_context_t *ctx, void *output, const void *input, size_t inlen, uint64_t seq,
                       const void *aad, size_t aadlen, ptls_aead_supplementary_encryption_t *supp);
    void (*do_encrypt_v)(struct st_ptls_aead_context_t *ctx, void *output, ptls_iovec_t *input, size_t incnt, uint64_t seq,
                         const void *aad, size_t aadlen);
    size_t (*do_decrypt)(struct st_ptls_aead_context_t *ctx, void *output, const void *input, size_t inlen, uint64_t seq,
                         const void *aad, size_t aadlen);
} ptls_aead_context_t;

/**
 * An AEAD cipher.
 */
typedef const struct st_ptls_aead_algorithm_t {
    /**
     * name (following the convention of `openssl ciphers -v ALL`)
     */
    const char *name;
    /**
     * confidentiality_limit (max records / packets sent before re-key)
     */
    const uint64_t confidentiality_limit;
    /**
     * integrity_limit (max decryption failure records / packets before re-key)
     */
    const uint64_t integrity_limit;
    /**
     * the underlying key stream
     */
    ptls_cipher_algorithm_t *ctr_cipher;
    /**
     * the underlying ecb cipher (might not be available)
     */
    ptls_cipher_algorithm_t *ecb_cipher;
    /**
     * key size
     */
    size_t key_size;
    /**
     * size of the IV
     */
    size_t iv_size;
    /**
     * size of the tag
     */
    size_t tag_size;
    /**
     * TLS/1.2 Security Parameters (AEAD without support for TLS 1.2 must set both values to 0)
     */
    struct {
        size_t fixed_iv_size;
        size_t record_iv_size;
    } tls12;
    /**
     * if encrypted bytes are going to be written using non-temporal store instructions (i.e., skip cache)
     */
    unsigned non_temporal : 1;
    /**
     * log2(alignment) being required
     */
    uint8_t align_bits;
    /**
     * size of memory allocated for ptls_aead_context_t. AEAD implementations can set this value to something greater than
     * sizeof(ptls_aead_context_t) and stuff additional data at the bottom of the struct.
     */
    size_t context_size;
    /**
     * callback that sets up the crypto
     */
    int (*setup_crypto)(ptls_aead_context_t *ctx, int is_enc, const void *key, const void *iv);
} ptls_aead_algorithm_t;

/**
 *
 */
typedef enum en_ptls_hash_final_mode_t {
    /**
     * obtains the digest and frees the context
     */
    PTLS_HASH_FINAL_MODE_FREE = 0,
    /**
     * obtains the digest and reset the context to initial state
     */
    PTLS_HASH_FINAL_MODE_RESET = 1,
    /**
     * obtains the digest while leaving the context as-is
     */
    PTLS_HASH_FINAL_MODE_SNAPSHOT = 2
} ptls_hash_final_mode_t;

/**
 * A hash context.
 */
typedef struct st_ptls_hash_context_t {
    /**
     * feeds additional data into the hash context
     */
    void (*update)(struct st_ptls_hash_context_t *ctx, const void *src, size_t len);
    /**
     * returns the digest and performs necessary operation specified by mode
     */
    void (*final)(struct st_ptls_hash_context_t *ctx, void *md, ptls_hash_final_mode_t mode);
    /**
     * creates a copy of the hash context
     */
    struct st_ptls_hash_context_t *(*clone_)(struct st_ptls_hash_context_t *src);
} ptls_hash_context_t;

/**
 * A hash algorithm and its properties.
 */
typedef const struct st_ptls_hash_algorithm_t {
    /**
     * name of the hash algorithm
     */
    const char *name;
    /**
     * block size
     */
    size_t block_size;
    /**
     * digest size
     */
    size_t digest_size;
    /**
     * constructor that creates the hash context
     */
    ptls_hash_context_t *(*create)(void);
    /**
     * digest of zero-length octets
     */
    uint8_t empty_digest[PTLS_MAX_DIGEST_SIZE];
} ptls_hash_algorithm_t;

typedef const struct st_ptls_cipher_suite_t {
    /**
     * ID as defined by the TLS Cipher Suites registry
     */
    uint16_t id;
    /**
     * underlying AEAD algorithm
     */
    ptls_aead_algorithm_t *aead;
    /**
     * underlying hash algorithm
     */
    ptls_hash_algorithm_t *hash;
    /**
     * value of the "Description" field of the TLS Cipher Suites registry
     */
    const char *name;
} ptls_cipher_suite_t;

struct st_ptls_traffic_protection_t;

typedef struct st_ptls_message_emitter_t {
    ptls_buffer_t *buf;
    struct st_ptls_traffic_protection_t *enc;
    size_t record_header_length;
    int (*begin_message)(struct st_ptls_message_emitter_t *self);
    int (*commit_message)(struct st_ptls_message_emitter_t *self);
} ptls_message_emitter_t;

/**
 * HPKE KEM
 */
typedef const struct st_ptls_hpke_kem_t {
    uint16_t id;
    ptls_key_exchange_algorithm_t *keyex;
    ptls_hash_algorithm_t *hash;
} ptls_hpke_kem_t;

typedef struct st_ptls_hpke_cipher_suite_id_t {
    uint16_t kdf;
    uint16_t aead;
} ptls_hpke_cipher_suite_id_t;

typedef const struct st_ptls_hpke_cipher_suite_t {
    ptls_hpke_cipher_suite_id_t id;
    const char *name; /* in form of "<kdf>/<aead>" using the sames specified in IANA HPKE registry */
    ptls_hash_algorithm_t *hash;
    ptls_aead_algorithm_t *aead;
} ptls_hpke_cipher_suite_t;

#define PTLS_CALLBACK_TYPE0(ret, name)                                                                                             \
    typedef struct st_ptls_##name##_t {                                                                                            \
        ret (*cb)(struct st_ptls_##name##_t * self);                                                                               \
    } ptls_##name##_t

#define PTLS_CALLBACK_TYPE(ret, name, ...)                                                                                         \
    typedef struct st_ptls_##name##_t {                                                                                            \
        ret (*cb)(struct st_ptls_##name##_t * self, __VA_ARGS__);                                                                  \
    } ptls_##name##_t

/**
 * arguments passsed to the on_client_hello callback
 */
typedef struct st_ptls_on_client_hello_parameters_t {
    /**
     * SNI value received from the client. The value is {NULL, 0} if the extension was absent.
     */
    ptls_iovec_t server_name;
    /**
     * Raw value of the client_hello message.
     */
    ptls_iovec_t raw_message;
    /**
     *
     */
    struct {
        ptls_iovec_t *list;
        size_t count;
    } negotiated_protocols;
    struct {
        const uint16_t *list;
        size_t count;
    } signature_algorithms;
    struct {
        const uint16_t *list;
        size_t count;
    } certificate_compression_algorithms;
    struct {
        const uint16_t *list;
        size_t count;
    } cipher_suites;
    struct {
        const uint8_t *list;
        size_t count;
    } server_certificate_types;
    /**
     * set to 1 if ClientHello is too old (or too new) to be handled by picotls
     */
    unsigned incompatible_version : 1;
} ptls_on_client_hello_parameters_t;

/**
 * returns current time in milliseconds (ptls_get_time can be used to return the physical time)
 */
PTLS_CALLBACK_TYPE0(uint64_t, get_time);
/**
 * after receiving ClientHello, the core calls the optional callback to give a chance to the swap the context depending on the input
 * values. The callback is required to call `ptls_set_server_name` if an SNI extension needs to be sent to the client.
 */
PTLS_CALLBACK_TYPE(int, on_client_hello, ptls_t *tls, ptls_on_client_hello_parameters_t *params);
/**
 * callback to generate the certificate message. `ptls_context::certificates` are set when the callback is set to NULL.
 */
PTLS_CALLBACK_TYPE(int, emit_certificate, ptls_t *tls, ptls_message_emitter_t *emitter, ptls_key_schedule_t *key_sched,
                   ptls_iovec_t context, int push_status_request, const uint16_t *compress_algos, size_t num_compress_algos);
/**
 * An object that represents an asynchronous task (e.g., RSA signature generation).
 * When `ptls_handshake` returns `PTLS_ERROR_ASYNC_OPERATION`, it has an associated task in flight. The user should obtain the
 * reference to the associated task by calling `ptls_get_async_job`, then either wait for the file descriptor obtained from
 * the `get_fd` callback to become readable, or set a completion callback via `set_completion_callback` and wait for its
 * invocation. Once notified, the user should invoke `ptls_handshake` again.
 * Async jobs typically provide support for only one of the two methods.
 */
typedef struct st_ptls_async_job_t {
    void (*destroy_)(struct st_ptls_async_job_t *self);
    /**
     * optional callback returning a file descriptor that becomes readable when the job is complete
     */
    int (*get_fd)(struct st_ptls_async_job_t *self);
    /**
     * optional callback for setting a completion callback
     */
    void (*set_completion_callback)(struct st_ptls_async_job_t *self, void (*cb)(void *), void *cbdata);
} ptls_async_job_t;
/**
 * When gerenating CertificateVerify, the core calls the callback to sign the handshake context using the certificate. This callback
 * supports asynchronous mode; see `ptls_openssl_sign_certificate_t` for more information.
 */
PTLS_CALLBACK_TYPE(int, sign_certificate, ptls_t *tls, ptls_async_job_t **async, uint16_t *selected_algorithm,
                   ptls_buffer_t *output, ptls_iovec_t input, const uint16_t *algorithms, size_t num_algorithms);
/**
 * after receiving Certificate, the core calls the callback to verify the certificate chain and to obtain a pointer to a
 * callback that should be used for verifying CertificateVerify. If an error occurs between a successful return from this
 * callback to the invocation of the verify_sign callback, verify_sign is called with both data and sign set to an empty buffer.
 * The implementor of the callback should use that as the opportunity to free any temporary data allocated for the verify_sign
 * callback.
 * The name of the server to be verified, if any, is provided explicitly as `server_name`. When ECH is offered by the client but
 * the was rejected by the server, this value can be different from that being sent via `ptls_get_server_name`.
 */
typedef struct st_ptls_verify_certificate_t {
    int (*cb)(struct st_ptls_verify_certificate_t *self, ptls_t *tls, const char *server_name,
              int (**verify_sign)(void *verify_ctx, uint16_t algo, ptls_iovec_t data, ptls_iovec_t sign), void **verify_data,
              ptls_iovec_t *certs, size_t num_certs);
    /**
     * list of signature algorithms being supported, terminated by UINT16_MAX
     */
    const uint16_t *algos;
} ptls_verify_certificate_t;
/**
 * Encrypt-and-signs (or verify-and-decrypts) a ticket (server-only).
 * When used for encryption (i.e., is_encrypt being set), the function should return 0 if successful, or else a non-zero value.
 * When used for decryption, the function should return 0 (successful), PTLS_ERROR_REJECT_EARLY_DATA (successful, but 0-RTT is
 * forbidden), or any other value to indicate failure.
 */
PTLS_CALLBACK_TYPE(int, encrypt_ticket, ptls_t *tls, int is_encrypt, ptls_buffer_t *dst, ptls_iovec_t src);
/**
 * saves a ticket (client-only)
 */
PTLS_CALLBACK_TYPE(int, save_ticket, ptls_t *tls, ptls_iovec_t input);
/**
 * event logging (incl. secret logging)
 */
typedef struct st_ptls_log_event_t {
    void (*cb)(struct st_ptls_log_event_t *self, ptls_t *tls, const char *type, const char *fmt, ...)
        __attribute__((format(printf, 4, 5)));
} ptls_log_event_t;
/**
 * reference counting
 */
PTLS_CALLBACK_TYPE(void, update_open_count, ssize_t delta);
/**
 * applications that have their own record layer can set this function to derive their own traffic keys from the traffic secret.
 * The cipher-suite that is being associated to the connection can be obtained by calling the ptls_get_cipher function.
 */
PTLS_CALLBACK_TYPE(int, update_traffic_key, ptls_t *tls, int is_enc, size_t epoch, const void *secret);
/**
 * callback for every extension detected during decoding
 */
PTLS_CALLBACK_TYPE(int, on_extension, ptls_t *tls, uint8_t hstype, uint16_t exttype, ptls_iovec_t extdata);
/**
 *
 */
typedef struct st_ptls_decompress_certificate_t {
    /**
     * list of supported algorithms terminated by UINT16_MAX
     */
    const uint16_t *supported_algorithms;
    /**
     * callback that decompresses the message
     */
    int (*cb)(struct st_ptls_decompress_certificate_t *self, ptls_t *tls, uint16_t algorithm, ptls_iovec_t output,
              ptls_iovec_t input);
} ptls_decompress_certificate_t;
/**
 * ECH: creates the AEAD context to be used for "Open"-ing inner CH. Given `config_id`, the callback looks up the ECH config and the
 * corresponding private key, invokes `ptls_hpke_setup_base_r` with provided `cipher`, `enc`, and `info_prefix` (which will be
 * "tls ech" || 00).
 */
PTLS_CALLBACK_TYPE(ptls_aead_context_t *, ech_create_opener, ptls_hpke_kem_t **kem, ptls_hpke_cipher_suite_t **cipher, ptls_t *tls,
                   uint8_t config_id, ptls_hpke_cipher_suite_id_t cipher_id, ptls_iovec_t enc, ptls_iovec_t info_prefix);

/**
 * the configuration
 */
struct st_ptls_context_t {
    /**
     * PRNG to be used
     */
    void (*random_bytes)(void *buf, size_t len);
    /**
     *
     */
    ptls_get_time_t *get_time;
    /**
     * list of supported key-exchange algorithms terminated by NULL
     */
    ptls_key_exchange_algorithm_t **key_exchanges;
    /**
     * list of supported cipher-suites terminated by NULL
     */
    ptls_cipher_suite_t **cipher_suites;
    /**
     * list of certificates
     */
    struct {
        ptls_iovec_t *list;
        size_t count;
    } certificates;
    /**
     * ECH
     */
    struct {
        struct {
            /**
             * list of HPKE symmetric cipher-suites (set to NULL to disable ECH altogether)
             */
            ptls_hpke_cipher_suite_t **ciphers;
            /**
             * KEMs being supported
             */
            ptls_hpke_kem_t **kems;
        } client;
        struct {
            /**
             * callback that does ECDH key exchange and returns the AEAD context
             */
            ptls_ech_create_opener_t *create_opener;
            /**
             * ECHConfigList to be sent to the client when there is mismatch (or when the client sends a grease)
             */
            ptls_iovec_t retry_configs;
        } server;
    } ech;
    /**
     *
     */
    ptls_on_client_hello_t *on_client_hello;
    /**
     *
     */
    ptls_emit_certificate_t *emit_certificate;
    /**
     *
     */
    ptls_sign_certificate_t *sign_certificate;
    /**
     *
     */
    ptls_verify_certificate_t *verify_certificate;
    /**
     * lifetime of a session ticket (server-only)
     */
    uint32_t ticket_lifetime;
    /**
     * maximum permitted size of early data (server-only)
     */
    uint32_t max_early_data_size;
    /**
     * maximum size of the message buffer (default: 0 = unlimited = 3 + 2^24 bytes)
     */
    size_t max_buffer_size;
    /**
     * this field is obsolete and ignored
     */
    const char *hkdf_label_prefix__obsolete;
    /**
     * if set, psk handshakes use (ec)dhe
     */
    unsigned require_dhe_on_psk : 1;
    /**
     * if exporter master secrets should be recorded
     */
    unsigned use_exporter : 1;
    /**
     * if ChangeCipherSpec record should be sent during handshake. If the client sends CCS, the server sends one in response
     * regardless of the value of this flag. See RFC 8446 Appendix D.3.
     */
    unsigned send_change_cipher_spec : 1;
    /**
     * if set, the server requests client certificates
     * to authenticate the client.
     */
    unsigned require_client_authentication : 1;
    /**
     * if set, EOED will not be emitted or accepted
     */
    unsigned omit_end_of_early_data : 1;
    /**
     * This option turns on support for Raw Public Keys (RFC 7250).
     *
     * When running as a client, this option instructs the client to request the server to send raw public keys in place of X.509
     * certificate chain. The client should set its `certificate_verify` callback to one that is capable of validating the raw
     * public key that will be sent by the server.
     *
     * When running as a server, this option instructs the server to only handle clients requesting the use of raw public keys. If
     * the client does not, the handshake is rejected. Note however that the rejection happens only after the `on_client_hello`
     * callback is being called. Therefore, applications can support both X.509 and raw public keys by swapping `ptls_context_t` to
     * the correct one when that callback is being called (like handling swapping the contexts based on the value of SNI).
     */
    unsigned use_raw_public_keys : 1;
    /**
     * boolean indicating if the cipher-suite should be chosen based on server's preference
     */
    unsigned server_cipher_preference : 1;
    /**
     *
     */
    ptls_encrypt_ticket_t *encrypt_ticket;
    /**
     *
     */
    ptls_save_ticket_t *save_ticket;
    /**
     *
     */
    ptls_log_event_t *log_event;
    /**
     *
     */
    ptls_update_open_count_t *update_open_count;
    /**
     *
     */
    ptls_update_traffic_key_t *update_traffic_key;
    /**
     *
     */
    ptls_decompress_certificate_t *decompress_certificate;
    /**
     *
     */
    ptls_on_extension_t *on_extension;
    /**
     * (optional) list of supported tls12 cipher-suites terminated by NULL
     */
    ptls_cipher_suite_t **tls12_cipher_suites;
};

typedef struct st_ptls_raw_extension_t {
    uint16_t type;
    ptls_iovec_t data;
} ptls_raw_extension_t;

typedef enum en_ptls_early_data_acceptance_t {
    PTLS_EARLY_DATA_ACCEPTANCE_UNKNOWN = 0,
    PTLS_EARLY_DATA_REJECTED,
    PTLS_EARLY_DATA_ACCEPTED
} ptls_early_data_acceptance_t;

/**
 * optional arguments to client-driven handshake
 */
#ifdef _WINDOWS
/* suppress warning C4201: nonstandard extension used: nameless struct/union */
#pragma warning(push)
#pragma warning(disable : 4201)
#endif
typedef struct st_ptls_handshake_properties_t {
    union {
        struct {
            /**
             * list of protocols offered through ALPN
             */
            struct {
                const ptls_iovec_t *list;
                size_t count;
            } negotiated_protocols;
            /**
             * session ticket sent to the application via save_ticket callback
             */
            ptls_iovec_t session_ticket;
            /**
             * pointer to store the maximum size of early-data that can be sent immediately. If set to non-NULL, the first call to
             * ptls_handshake (or ptls_handle_message) will set `*max_early_data` to the value obtained from the session ticket, or
             * to zero if early-data cannot be sent. If NULL, early data will not be used.
             */
            size_t *max_early_data_size;
            /**
             * If early-data has been accepted by peer, or if the state is still unknown. The state changes anytime after handshake
             * keys become available. Applications can peek the tri-state variable every time it calls `ptls_hanshake` or
             * `ptls_handle_message` to determine the result at the earliest moment. This is an output parameter.
             */
            ptls_early_data_acceptance_t early_data_acceptance;
            /**
             * negotiate the key exchange method before sending key_share
             */
            unsigned negotiate_before_key_exchange : 1;
            /**
             * ECH
             */
            struct {
                /**
                 * Config offered by server e.g., by HTTPS RR. If config.base is non-NULL but config.len is zero, a grease ECH will
                 * be sent, assuming that X25519-SHA256 KEM and SHA256-AES-128-GCM HPKE cipher is available.
                 */
                ptls_iovec_t configs;
                /**
                 * slot to save the config obtained from server on mismatch; user must free the returned blob by calling `free`
                 */
                ptls_iovec_t *retry_configs;
            } ech;
        } client;
        struct {
            /**
             * psk binder being selected (len is set to zero if none)
             */
            struct {
                uint8_t base[PTLS_MAX_DIGEST_SIZE];
                size_t len;
            } selected_psk_binder;
            /**
             * parameters related to use of the Cookie extension
             */
            struct {
                /**
                 * HMAC key to protect the integrity of the cookie. The key should be as long as the digest size of the first
                 * ciphersuite specified in ptls_context_t (i.e. the hash algorithm of the best ciphersuite that can be chosen).
                 */
                const void *key;
                /**
                 * additional data to be used for verifying the cookie
                 */
                ptls_iovec_t additional_data;
            } cookie;
            /**
             * if HRR should always be sent
             */
            unsigned enforce_retry : 1;
            /**
             * if retry should be stateless (cookie.key MUST be set when this option is used)
             */
            unsigned retry_uses_cookie : 1;
        } server;
    };
    /**
     * an optional list of additional extensions to send either in CH or EE, terminated by type == UINT16_MAX
     */
    ptls_raw_extension_t *additional_extensions;
    /**
     * an optional callback that returns a boolean value indicating if a particular extension should be collected
     */
    int (*collect_extension)(ptls_t *tls, struct st_ptls_handshake_properties_t *properties, uint16_t type);
    /**
     * an optional callback that reports the extensions being collected
     */
    int (*collected_extensions)(ptls_t *tls, struct st_ptls_handshake_properties_t *properties, ptls_raw_extension_t *extensions);
} ptls_handshake_properties_t;
#ifdef _WINDOWS
#pragma warning(pop)
#endif
#ifdef _WINDOWS
/* suppress warning C4293: >> shift count negative or too big */
#pragma warning(disable : 4293)
#endif
/**
 * builds a new ptls_iovec_t instance using the supplied parameters
 */
static ptls_iovec_t ptls_iovec_init(const void *p, size_t len);
/**
 * initializes a buffer, setting the default destination to the small buffer provided as the argument.
 */
static void ptls_buffer_init(ptls_buffer_t *buf, void *smallbuf, size_t smallbuf_size);
/**
 * disposes a buffer, freeing resources allocated by the buffer itself (if any)
 */
static void ptls_buffer_dispose(ptls_buffer_t *buf);
/**
 * internal
 */
void ptls_buffer__release_memory(ptls_buffer_t *buf);
/**
 * reserves space for additional amount of memory
 */
int ptls_buffer_reserve(ptls_buffer_t *buf, size_t delta);
/**
 * reserves space for additional amount of memory, requiring `buf->base` to follow specified alignment
 */
int ptls_buffer_reserve_aligned(ptls_buffer_t *buf, size_t delta, uint8_t align_bits);
/**
 * internal
 */
int ptls_buffer__do_pushv(ptls_buffer_t *buf, const void *src, size_t len);
/**
 * internal
 */
int ptls_buffer__adjust_quic_blocksize(ptls_buffer_t *buf, size_t body_size);
/**
 * internal
 */
int ptls_buffer__adjust_asn1_blocksize(ptls_buffer_t *buf, size_t body_size);
/**
 * pushes an unsigned bigint
 */
int ptls_buffer_push_asn1_ubigint(ptls_buffer_t *buf, const void *bignum, size_t size);
/**
 * encodes a quic varint (maximum length is PTLS_ENCODE_QUICINT_CAPACITY)
 */
static uint8_t *ptls_encode_quicint(uint8_t *p, uint64_t v);
#define PTLS_ENCODE_QUICINT_CAPACITY 8

#define PTLS_QUICINT_MAX 4611686018427387903 // (1 << 62) - 1
#define PTLS_QUICINT_LONGEST_STR "4611686018427387903"

#define ptls_buffer_pushv(buf, src, len)                                                                                           \
    do {                                                                                                                           \
        if ((ret = ptls_buffer__do_pushv((buf), (src), (len))) != 0)                                                               \
            goto Exit;                                                                                                             \
    } while (0)

#define ptls_buffer_push(buf, ...)                                                                                                 \
    do {                                                                                                                           \
        if ((ret = ptls_buffer__do_pushv((buf), (uint8_t[]){__VA_ARGS__}, sizeof((uint8_t[]){__VA_ARGS__}))) != 0)                 \
            goto Exit;                                                                                                             \
    } while (0)

#define ptls_buffer_push16(buf, v)                                                                                                 \
    do {                                                                                                                           \
        uint16_t _v = (v);                                                                                                         \
        ptls_buffer_push(buf, (uint8_t)(_v >> 8), (uint8_t)_v);                                                                    \
    } while (0)

#define ptls_buffer_push24(buf, v)                                                                                                 \
    do {                                                                                                                           \
        uint32_t _v = (v);                                                                                                         \
        ptls_buffer_push(buf, (uint8_t)(_v >> 16), (uint8_t)(_v >> 8), (uint8_t)_v);                                               \
    } while (0)

#define ptls_buffer_push32(buf, v)                                                                                                 \
    do {                                                                                                                           \
        uint32_t _v = (v);                                                                                                         \
        ptls_buffer_push(buf, (uint8_t)(_v >> 24), (uint8_t)(_v >> 16), (uint8_t)(_v >> 8), (uint8_t)_v);                          \
    } while (0)

#define ptls_buffer_push64(buf, v)                                                                                                 \
    do {                                                                                                                           \
        uint64_t _v = (v);                                                                                                         \
        ptls_buffer_push(buf, (uint8_t)(_v >> 56), (uint8_t)(_v >> 48), (uint8_t)(_v >> 40), (uint8_t)(_v >> 32),                  \
                         (uint8_t)(_v >> 24), (uint8_t)(_v >> 16), (uint8_t)(_v >> 8), (uint8_t)_v);                               \
    } while (0)

#define ptls_buffer_push_quicint(buf, v)                                                                                           \
    do {                                                                                                                           \
        if ((ret = ptls_buffer_reserve((buf), PTLS_ENCODE_QUICINT_CAPACITY)) != 0)                                                 \
            goto Exit;                                                                                                             \
        uint8_t *d = ptls_encode_quicint((buf)->base + (buf)->off, (v));                                                           \
        (buf)->off = d - (buf)->base;                                                                                              \
    } while (0)

#define ptls_buffer_push_block(buf, _capacity, block)                                                                              \
    do {                                                                                                                           \
        size_t capacity = (_capacity);                                                                                             \
        ptls_buffer_pushv((buf), (uint8_t *)"\0\0\0\0\0\0\0", capacity != -1 ? capacity : 1);                                      \
        size_t body_start = (buf)->off;                                                                                            \
        do {                                                                                                                       \
            block                                                                                                                  \
        } while (0);                                                                                                               \
        size_t body_size = (buf)->off - body_start;                                                                                \
        if (capacity != -1) {                                                                                                      \
            for (; capacity != 0; --capacity)                                                                                      \
                (buf)->base[body_start - capacity] = (uint8_t)(body_size >> (8 * (capacity - 1)));                                 \
        } else {                                                                                                                   \
            if ((ret = ptls_buffer__adjust_quic_blocksize((buf), body_size)) != 0)                                                 \
                goto Exit;                                                                                                         \
        }                                                                                                                          \
    } while (0)

#define ptls_buffer_push_asn1_block(buf, block)                                                                                    \
    do {                                                                                                                           \
        ptls_buffer_push((buf), 0xff); /* dummy */                                                                                 \
        size_t body_start = (buf)->off;                                                                                            \
        do {                                                                                                                       \
            block                                                                                                                  \
        } while (0);                                                                                                               \
        size_t body_size = (buf)->off - body_start;                                                                                \
        if (body_size < 128) {                                                                                                     \
            (buf)->base[body_start - 1] = (uint8_t)body_size;                                                                      \
        } else {                                                                                                                   \
            if ((ret = ptls_buffer__adjust_asn1_blocksize((buf), body_size)) != 0)                                                 \
                goto Exit;                                                                                                         \
        }                                                                                                                          \
    } while (0)

#define ptls_buffer_push_asn1_sequence(buf, block)                                                                                 \
    do {                                                                                                                           \
        ptls_buffer_push((buf), 0x30);                                                                                             \
        ptls_buffer_push_asn1_block((buf), block);                                                                                 \
    } while (0)

#define ptls_buffer_push_message_body(buf, key_sched, type, block)                                                                 \
    do {                                                                                                                           \
        ptls_buffer_t *_buf = (buf);                                                                                               \
        ptls_key_schedule_t *_key_sched = (key_sched);                                                                             \
        size_t mess_start = _buf->off;                                                                                             \
        ptls_buffer_push(_buf, (type));                                                                                            \
        ptls_buffer_push_block(_buf, 3, block);                                                                                    \
        if (_key_sched != NULL)                                                                                                    \
            ptls__key_schedule_update_hash(_key_sched, _buf->base + mess_start, _buf->off - mess_start, 0);                        \
    } while (0)

#define ptls_push_message(emitter, key_sched, type, block)                                                                         \
    do {                                                                                                                           \
        ptls_message_emitter_t *_emitter = (emitter);                                                                              \
        if ((ret = _emitter->begin_message(_emitter)) != 0)                                                                        \
            goto Exit;                                                                                                             \
        ptls_buffer_push_message_body(_emitter->buf, (key_sched), (type), block);                                                  \
        if ((ret = _emitter->commit_message(_emitter)) != 0)                                                                       \
            goto Exit;                                                                                                             \
    } while (0)

int ptls_decode8(uint8_t *value, const uint8_t **src, const uint8_t *end);
int ptls_decode16(uint16_t *value, const uint8_t **src, const uint8_t *end);
int ptls_decode24(uint32_t *value, const uint8_t **src, const uint8_t *end);
int ptls_decode32(uint32_t *value, const uint8_t **src, const uint8_t *end);
int ptls_decode64(uint64_t *value, const uint8_t **src, const uint8_t *end);
uint64_t ptls_decode_quicint(const uint8_t **src, const uint8_t *end);

#define ptls_decode_open_block(src, end, capacity, block)                                                                          \
    do {                                                                                                                           \
        size_t _capacity = (capacity);                                                                                             \
        size_t _block_size;                                                                                                        \
        if (_capacity == -1) {                                                                                                     \
            uint64_t _block_size64;                                                                                                \
            const uint8_t *_src = (src);                                                                                           \
            if ((_block_size64 = ptls_decode_quicint(&_src, end)) == UINT64_MAX ||                                                 \
                (sizeof(size_t) < 8 && (_block_size64 >> (8 * sizeof(size_t))) != 0)) {                                            \
                ret = PTLS_ALERT_DECODE_ERROR;                                                                                     \
                goto Exit;                                                                                                         \
            }                                                                                                                      \
            (src) = _src;                                                                                                          \
            _block_size = (size_t)_block_size64;                                                                                   \
        } else {                                                                                                                   \
            if (_capacity > (size_t)(end - (src))) {                                                                               \
                ret = PTLS_ALERT_DECODE_ERROR;                                                                                     \
                goto Exit;                                                                                                         \
            }                                                                                                                      \
            _block_size = 0;                                                                                                       \
            do {                                                                                                                   \
                _block_size = _block_size << 8 | *(src)++;                                                                         \
            } while (--_capacity != 0);                                                                                            \
        }                                                                                                                          \
        if (_block_size > (size_t)(end - (src))) {                                                                                 \
            ret = PTLS_ALERT_DECODE_ERROR;                                                                                         \
            goto Exit;                                                                                                             \
        }                                                                                                                          \
        do {                                                                                                                       \
            const uint8_t *const end = (src) + _block_size;                                                                        \
            do {                                                                                                                   \
                block                                                                                                              \
            } while (0);                                                                                                           \
            if ((src) != end) {                                                                                                    \
                ret = PTLS_ALERT_DECODE_ERROR;                                                                                     \
                goto Exit;                                                                                                         \
            }                                                                                                                      \
        } while (0);                                                                                                               \
    } while (0)

#define ptls_decode_assert_block_close(src, end)                                                                                   \
    do {                                                                                                                           \
        if ((src) != end) {                                                                                                        \
            ret = PTLS_ALERT_DECODE_ERROR;                                                                                         \
            goto Exit;                                                                                                             \
        }                                                                                                                          \
    } while (0);

#define ptls_decode_block(src, end, capacity, block)                                                                               \
    do {                                                                                                                           \
        ptls_decode_open_block((src), end, capacity, block);                                                                       \
        ptls_decode_assert_block_close((src), end);                                                                                \
    } while (0)

#if PTLS_HAVE_LOG
#define PTLS_LOG__DO_LOG(module, type, block)                                                                                      \
    do {                                                                                                                           \
        int ptlslog_skip = 0;                                                                                                      \
        char smallbuf[128];                                                                                                        \
        ptls_buffer_t ptlslogbuf;                                                                                                  \
        ptls_buffer_init(&ptlslogbuf, smallbuf, sizeof(smallbuf));                                                                 \
        PTLS_LOG__DO_PUSH_SAFESTR("{\"module\":\"" PTLS_TO_STR(module) "\",\"type\":\"" PTLS_TO_STR(type) "\"");                   \
        do {                                                                                                                       \
            block                                                                                                                  \
        } while (0);                                                                                                               \
        PTLS_LOG__DO_PUSH_SAFESTR("}\n");                                                                                          \
        if (!ptlslog_skip)                                                                                                         \
            ptls_log__do_write(&ptlslogbuf);                                                                                       \
        ptls_buffer_dispose(&ptlslogbuf);                                                                                          \
    } while (0)

#define PTLS_LOG(module, type, block)                                                                                              \
    do {                                                                                                                           \
        if (!ptls_log.is_active)                                                                                                   \
            break;                                                                                                                 \
        PTLS_LOG__DO_LOG((module), (type), (block));                                                                               \
    } while (0)

#define PTLS_LOG_CONN(type, tls, block)                                                                                            \
    do {                                                                                                                           \
        ptls_t *_tls = (tls);                                                                                                      \
        if (!ptls_log.is_active || ptls_skip_tracing(_tls))                                                                        \
            break;                                                                                                                 \
        PTLS_LOG__DO_LOG(picotls, type, {                                                                                          \
            PTLS_LOG_ELEMENT_PTR(tls, _tls);                                                                                       \
            do {                                                                                                                   \
                block                                                                                                              \
            } while (0);                                                                                                           \
        });                                                                                                                        \
    } while (0)

#define PTLS_LOG_ELEMENT_SAFESTR(name, value)                                                                                      \
    do {                                                                                                                           \
        PTLS_LOG__DO_PUSH_SAFESTR(",\"" PTLS_TO_STR(name) "\":\"");                                                                \
        PTLS_LOG__DO_PUSH_SAFESTR(value);                                                                                          \
        PTLS_LOG__DO_PUSH_SAFESTR("\"");                                                                                           \
    } while (0)
#define PTLS_LOG_ELEMENT_UNSAFESTR(name, value, value_len)                                                                         \
    do {                                                                                                                           \
        PTLS_LOG__DO_PUSH_SAFESTR(",\"" PTLS_TO_STR(name) "\":\"");                                                                \
        PTLS_LOG__DO_PUSH_UNSAFESTR(value, value_len);                                                                             \
        PTLS_LOG__DO_PUSH_SAFESTR("\"");                                                                                           \
    } while (0)
#define PTLS_LOG_ELEMENT_HEXDUMP(name, value, value_len)                                                                           \
    do {                                                                                                                           \
        PTLS_LOG__DO_PUSH_SAFESTR(",\"" PTLS_TO_STR(name) "\":\"");                                                                \
        PTLS_LOG__DO_PUSH_HEXDUMP(value, value_len);                                                                               \
        PTLS_LOG__DO_PUSH_SAFESTR("\"");                                                                                           \
    } while (0)
#define PTLS_LOG_ELEMENT_PTR(name, value) PTLS_LOG_ELEMENT_UNSIGNED(name, (uint64_t)(value))
#define PTLS_LOG_ELEMENT_SIGNED(name, value)                                                                                       \
    do {                                                                                                                           \
        PTLS_LOG__DO_PUSH_SAFESTR(",\"" PTLS_TO_STR(name) "\":");                                                                  \
        PTLS_LOG__DO_PUSH_SIGNED(value);                                                                                           \
    } while (0)
#define PTLS_LOG_ELEMENT__DO_UNSIGNED(name, suffix, value)                                                                         \
    do {                                                                                                                           \
        PTLS_LOG__DO_PUSH_SAFESTR(",\"" PTLS_TO_STR(name) suffix "\":");                                                           \
        PTLS_LOG__DO_PUSH_UNSIGNED(value);                                                                                         \
    } while (0)
#define PTLS_LOG_ELEMENT_UNSIGNED(name, value) PTLS_LOG_ELEMENT__DO_UNSIGNED(name, "", value)
#define PTLS_LOG_ELEMENT_BOOL(name, value)                                                                                         \
    do {                                                                                                                           \
        PTLS_LOG__DO_PUSH_SAFESTR(",\"" PTLS_TO_STR(name) "\":");                                                                  \
        PTLS_LOG__DO_PUSH_SAFESTR(value ? "true" : "false");                                                                       \
    } while (0)

#define PTLS_LOG_APPDATA_ELEMENT_UNSAFESTR(name, value, value_len)                                                                 \
    do {                                                                                                                           \
        size_t _len = (value_len);                                                                                                 \
        if (ptls_log.include_appdata)                                                                                              \
            PTLS_LOG_ELEMENT_UNSAFESTR(name, value, _len);                                                                         \
        PTLS_LOG_ELEMENT__DO_UNSIGNED(name, "_len", _len);                                                                         \
    } while (0)
#define PTLS_LOG_APPDATA_ELEMENT_HEXDUMP(name, value, value_len)                                                                   \
    do {                                                                                                                           \
        size_t _len = (value_len);                                                                                                 \
        if (ptls_log.include_appdata)                                                                                              \
            PTLS_LOG_ELEMENT_HEXDUMP(name, value, _len);                                                                           \
        PTLS_LOG_ELEMENT__DO_UNSIGNED(name, "_len", _len);                                                                         \
    } while (0)

#define PTLS_LOG__DO_PUSH_SAFESTR(v)                                                                                               \
    do {                                                                                                                           \
        if (PTLS_UNLIKELY(!ptlslog_skip && !ptls_log__do_push_safestr(&ptlslogbuf, (v))))                                          \
            ptlslog_skip = 1;                                                                                                      \
    } while (0)
#define PTLS_LOG__DO_PUSH_UNSAFESTR(v, l)                                                                                          \
    do {                                                                                                                           \
        if (PTLS_UNLIKELY(!ptlslog_skip && !ptls_log__do_push_unsafestr(&ptlslogbuf, (v), (l))))                                   \
            ptlslog_skip = 1;                                                                                                      \
    } while (0)
#define PTLS_LOG__DO_PUSH_HEXDUMP(v, l)                                                                                            \
    do {                                                                                                                           \
        if (PTLS_UNLIKELY(!ptlslog_skip && !ptls_log__do_push_hexdump(&ptlslogbuf, (v), (l))))                                     \
            ptlslog_skip = 1;                                                                                                      \
    } while (0)
#define PTLS_LOG__DO_PUSH_SIGNED(v)                                                                                                \
    do {                                                                                                                           \
        if (PTLS_UNLIKELY(!ptlslog_skip)) {                                                                                        \
            if (sizeof(v) <= sizeof(int32_t)) {                                                                                    \
                if (PTLS_UNLIKELY(!ptls_log__do_push_signed32(&ptlslogbuf, (v))))                                                  \
                    ptlslog_skip = 1;                                                                                              \
            } else {                                                                                                               \
                if (PTLS_UNLIKELY(!ptls_log__do_push_signed64(&ptlslogbuf, (v))))                                                  \
                    ptlslog_skip = 1;                                                                                              \
            }                                                                                                                      \
        }                                                                                                                          \
    } while (0)
#define PTLS_LOG__DO_PUSH_UNSIGNED(v)                                                                                              \
    do {                                                                                                                           \
        if (PTLS_UNLIKELY(!ptlslog_skip)) {                                                                                        \
            if (sizeof(v) <= sizeof(uint32_t)) {                                                                                   \
                if (PTLS_UNLIKELY(!ptls_log__do_push_unsigned32(&ptlslogbuf, (uint32_t)(v))))                                      \
                    ptlslog_skip = 1;                                                                                              \
            } else {                                                                                                               \
                if (PTLS_UNLIKELY(!ptls_log__do_push_unsigned64(&ptlslogbuf, (v))))                                                \
                    ptlslog_skip = 1;                                                                                              \
            }                                                                                                                      \
        }                                                                                                                          \
    } while (0)
#else
#define PTLS_LOG_CONN(...)
<<<<<<< HEAD
=======
#define PTLS_LOG__DO_LOG(...)
>>>>>>> 8ae28e66
#endif

/**
 * User API is exposed only when logging is supported by the platform.
 */
typedef struct st_ptls_log_t {
    unsigned is_active : 1;
    unsigned include_appdata : 1;
} ptls_log_t;

#if PTLS_HAVE_LOG
extern volatile ptls_log_t ptls_log;
/**
 * Returns the number of log events that were unable to be emitted.
 */
size_t ptls_log_num_lost(void);
/**
 * Registers an fd to the logger. A registered fd is automatically closed and removed if it is invalidated.
 */
int ptls_log_add_fd(int fd);
#else
static const ptls_log_t ptls_log = {0};
#endif

static int ptls_log__do_push_safestr(ptls_buffer_t *buf, const char *s);
int ptls_log__do_push_unsafestr(ptls_buffer_t *buf, const char *s, size_t l);
int ptls_log__do_push_hexdump(ptls_buffer_t *buf, const void *s, size_t l);
int ptls_log__do_pushv(ptls_buffer_t *buf, const void *p, size_t l);
int ptls_log__do_push_signed32(ptls_buffer_t *buf, int32_t v);
int ptls_log__do_push_signed64(ptls_buffer_t *buf, int64_t v);
int ptls_log__do_push_unsigned32(ptls_buffer_t *buf, uint32_t v);
int ptls_log__do_push_unsigned64(ptls_buffer_t *buf, uint64_t v);
void ptls_log__do_write(const ptls_buffer_t *buf);

/**
 * create a client object to handle new TLS connection
 */
ptls_t *ptls_client_new(ptls_context_t *ctx);
/**
 * create a server object to handle new TLS connection
 */
ptls_t *ptls_server_new(ptls_context_t *ctx);
/**
 * creates an object handle new TLS connection
 */
static ptls_t *ptls_new(ptls_context_t *ctx, int is_server);
/**
 * creates TLS 1.2 record layer for post-handshake communication
 */
int ptls_build_tls12_export_params(ptls_context_t *ctx, ptls_buffer_t *output, int is_server, int session_reused,
                                   ptls_cipher_suite_t *cipher, const void *master_secret, const void *hello_randoms,
                                   uint64_t next_send_record_iv, const char *server_name, ptls_iovec_t negotiated_protocol);
/**
 * create a post-handshake TLS connection object using given parameters
 */
int ptls_import(ptls_context_t *ctx, ptls_t **tls, ptls_iovec_t params);
/**
 * releases all resources associated to the object
 */
void ptls_free(ptls_t *tls);
/**
 * returns address of the crypto callbacks that the connection is using
 */
ptls_context_t *ptls_get_context(ptls_t *tls);
/**
 * updates the context of a connection. Can be called from `on_client_hello` callback.
 */
void ptls_set_context(ptls_t *tls, ptls_context_t *ctx);
/**
 * get the signature context
 */
ptls_async_job_t *ptls_get_async_job(ptls_t *tls);
/**
 * returns the client-random
 */
ptls_iovec_t ptls_get_client_random(ptls_t *tls);
/**
 * returns the cipher-suite being used
 */
ptls_cipher_suite_t *ptls_get_cipher(ptls_t *tls);
/**
 * returns a supported cipher-suite given an id
 */
ptls_cipher_suite_t *ptls_find_cipher_suite(ptls_cipher_suite_t **cipher_suites, uint16_t id);
/**
 * Returns protocol version (e.g., 0x0303 for TLS 1.2, 0x0304 for TLS 1.3). The result may be unstable prior to handshake
 * completion.
 */
uint16_t ptls_get_protocol_version(ptls_t *tls);
/**
 * Returns current state of traffic keys. The cipher-suite being used, as well as the length of the traffic keys, can be obtained
 * via `ptls_get_cipher`.
 * TODO: Even in case of offloading just the TX side, there should be API for handling key updates, sending Close aleart.
 */
int ptls_get_traffic_keys(ptls_t *tls, int is_enc, uint8_t *key, uint8_t *iv, uint64_t *seq);
/**
 * returns the server-name (NULL if SNI is not used or failed to negotiate)
 */
const char *ptls_get_server_name(ptls_t *tls);
/**
 * sets the server-name associated to the TLS connection. If server_name_len is zero, then strlen(server_name) is called to
 * determine the length of the name.
 * On the client-side, the value is used for certificate validation. The value will be also sent as an SNI extension, if it looks
 * like a DNS name.
 * On the server-side, it can be called from on_client_hello to indicate the acceptance of the SNI extension to the client.
 */
int ptls_set_server_name(ptls_t *tls, const char *server_name, size_t server_name_len);
/**
 * returns the negotiated protocol (or NULL)
 */
const char *ptls_get_negotiated_protocol(ptls_t *tls);
/**
 * sets the negotiated protocol. If protocol_len is zero, strlen(protocol) is called to determine the length of the protocol name.
 */
int ptls_set_negotiated_protocol(ptls_t *tls, const char *protocol, size_t protocol_len);
/**
 * returns if the handshake has been completed
 */
int ptls_handshake_is_complete(ptls_t *tls);
/**
 * returns if a PSK (or PSK-DHE) handshake was performed
 */
int ptls_is_psk_handshake(ptls_t *tls);
/**
 * return if a ECH handshake was performed, as well as optionally the kem and cipher-suite being used
 */
int ptls_is_ech_handshake(ptls_t *tls, uint8_t *config_id, ptls_hpke_kem_t **kem, ptls_hpke_cipher_suite_t **cipher);
/**
 * returns a pointer to user data pointer (client is reponsible for freeing the associated data prior to calling ptls_free)
 */
void **ptls_get_data_ptr(ptls_t *tls);
/**
 *
 */
int ptls_skip_tracing(ptls_t *tls);
/**
 *
 */
void ptls_set_skip_tracing(ptls_t *tls, int skip_tracing);
/**
 * proceeds with the handshake, optionally taking some input from peer. The function returns zero in case the handshake completed
 * successfully. PTLS_ERROR_IN_PROGRESS is returned in case the handshake is incomplete. Otherwise, an error value is returned. The
 * contents of sendbuf should be sent to the client, regardless of whether if an error is returned. inlen is an argument used for
 * both input and output. As an input, the arguments takes the size of the data available as input. Upon return the value is updated
 * to the number of bytes consumed by the handshake. In case the returned value is PTLS_ERROR_IN_PROGRESS there is a guarantee that
 * all the input are consumed (i.e. the value of inlen does not change).
 */
int ptls_handshake(ptls_t *tls, ptls_buffer_t *sendbuf, const void *input, size_t *inlen, ptls_handshake_properties_t *args);
/**
 * decrypts the first record within given buffer
 */
int ptls_receive(ptls_t *tls, ptls_buffer_t *plaintextbuf, const void *input, size_t *len);
/**
 * encrypts given buffer into multiple TLS records
 */
int ptls_send(ptls_t *tls, ptls_buffer_t *sendbuf, const void *input, size_t inlen);
/**
 * updates the send traffic key (as well as asks the peer to update)
 */
int ptls_update_key(ptls_t *tls, int request_update);
/**
 * Returns if the context is a server context.
 */
#if defined(PICOTLS_CLIENT) && !defined(PICOTLS_SERVER)
#define ptls_is_server(x) (0)
#elif !defined(PICOTLS_CLIENT) && defined(PICOTLS_SERVER)
#define ptls_is_server(x) (1)
#else
int ptls_is_server(ptls_t *tls);
#endif
/**
 * returns per-record overhead
 */
size_t ptls_get_record_overhead(ptls_t *tls);
/**
 * sends an alert
 */
int ptls_send_alert(ptls_t *tls, ptls_buffer_t *sendbuf, uint8_t level, uint8_t description);
/**
 *
 */
int ptls_export_secret(ptls_t *tls, void *output, size_t outlen, const char *label, ptls_iovec_t context_value, int is_early);
/**
 * build the body of a Certificate message. Can be called with tls set to NULL in order to create a precompressed message.
 */
int ptls_build_certificate_message(ptls_buffer_t *buf, ptls_iovec_t request_context, ptls_iovec_t *certificates,
                                   size_t num_certificates, ptls_iovec_t ocsp_status);
/**
 *
 */
int ptls_calc_hash(ptls_hash_algorithm_t *algo, void *output, const void *src, size_t len);
/**
 *
 */
ptls_hash_context_t *ptls_hmac_create(ptls_hash_algorithm_t *algo, const void *key, size_t key_size);
/**
 *
 */
int ptls_hkdf_extract(ptls_hash_algorithm_t *hash, void *output, ptls_iovec_t salt, ptls_iovec_t ikm);
/**
 *
 */
int ptls_hkdf_expand(ptls_hash_algorithm_t *hash, void *output, size_t outlen, ptls_iovec_t prk, ptls_iovec_t info);
/**
 *
 */
int ptls_hkdf_expand_label(ptls_hash_algorithm_t *algo, void *output, size_t outlen, ptls_iovec_t secret, const char *label,
                           ptls_iovec_t hash_value, const char *label_prefix);
/**
 * The expansion function of TLS 1.2 defined in RFC 5426 section 5. When `label` is NULL, acts as P_<hash>, or if non-NULL, as PRF.
 */
int ptls_tls12_phash(ptls_hash_algorithm_t *algo, void *output, size_t outlen, ptls_iovec_t secret, const char *label,
                     ptls_iovec_t seed);
/**
 * instantiates a symmetric cipher
 */
ptls_cipher_context_t *ptls_cipher_new(ptls_cipher_algorithm_t *algo, int is_enc, const void *key);
/**
 * destroys a symmetric cipher
 */
void ptls_cipher_free(ptls_cipher_context_t *ctx);
/**
 * initializes the IV; this function must be called prior to calling ptls_cipher_encrypt
 */
static void ptls_cipher_init(ptls_cipher_context_t *ctx, const void *iv);
/**
 * Encrypts given text. The function must be used in a way that the output length would be equal to the input length. For example,
 * when using a block cipher in ECB mode, `len` must be a multiple of the block size when using a block cipher. The length can be
 * of any value when using a stream cipher or a block cipher in CTR mode.
 */
static void ptls_cipher_encrypt(ptls_cipher_context_t *ctx, void *output, const void *input, size_t len);
/**
 * instantiates an AEAD cipher given a secret, which is expanded using hkdf to a set of key and iv
 * @param aead
 * @param hash
 * @param is_enc 1 if creating a context for encryption, 0 if creating a context for decryption
 * @param secret the secret. The size must be the digest length of the hash algorithm
 * @return pointer to an AEAD context if successful, otherwise NULL
 */
ptls_aead_context_t *ptls_aead_new(ptls_aead_algorithm_t *aead, ptls_hash_algorithm_t *hash, int is_enc, const void *secret,
                                   const char *label_prefix);
/**
 * instantiates an AEAD cipher given key and iv
 * @param aead
 * @param is_enc 1 if creating a context for encryption, 0 if creating a context for decryption
 * @return pointer to an AEAD context if successful, otherwise NULL
 */
ptls_aead_context_t *ptls_aead_new_direct(ptls_aead_algorithm_t *aead, int is_enc, const void *key, const void *iv);
/**
 * destroys an AEAD cipher context
 */
void ptls_aead_free(ptls_aead_context_t *ctx);
/**
 * Permutes the static IV by applying given bytes using bit-wise XOR. This API can be used for supplying nonces longer than 64-
 * bits.
 */
static void ptls_aead_xor_iv(ptls_aead_context_t *ctx, const void *bytes, size_t len);
/**
 * Encrypts one AEAD block, given input and output vectors.
 */
static size_t ptls_aead_encrypt(ptls_aead_context_t *ctx, void *output, const void *input, size_t inlen, uint64_t seq,
                                const void *aad, size_t aadlen);
/**
 * Encrypts one AEAD block, as well as one block of ECB (for QUIC / DTLS packet number encryption). Depending on the AEAD engine
 * being used, the two operations might run simultaneously.
 */
static void ptls_aead_encrypt_s(ptls_aead_context_t *ctx, void *output, const void *input, size_t inlen, uint64_t seq,
                                const void *aad, size_t aadlen, ptls_aead_supplementary_encryption_t *supp);
/**
 * Encrypts one AEAD block, given a vector of vectors.
 */
static void ptls_aead_encrypt_v(ptls_aead_context_t *ctx, void *output, ptls_iovec_t *input, size_t incnt, uint64_t seq,
                                const void *aad, size_t aadlen);
/**
 * Obsolete; new applications should use one of: `ptls_aead_encrypt`, `ptls_aead_encrypt_s`, `ptls_aead_encrypt_v`.
 */
static void ptls_aead_encrypt_init(ptls_aead_context_t *ctx, uint64_t seq, const void *aad, size_t aadlen);
/**
 * Obsolete; see `ptls_aead_encrypt_init`.
 */
static size_t ptls_aead_encrypt_update(ptls_aead_context_t *ctx, void *output, const void *input, size_t inlen);
/**
 * Obsolete; see `ptls_aead_encrypt_init`.
 */
static size_t ptls_aead_encrypt_final(ptls_aead_context_t *ctx, void *output);
/**
 * decrypts an AEAD record
 * @return number of bytes emitted to output if successful, or SIZE_MAX if the input is invalid (e.g. broken MAC)
 */
static size_t ptls_aead_decrypt(ptls_aead_context_t *ctx, void *output, const void *input, size_t inlen, uint64_t seq,
                                const void *aad, size_t aadlen);
/**
 * Return the current read epoch (i.e., that of the message being received or to be)
 */
size_t ptls_get_read_epoch(ptls_t *tls);
/**
 * Runs the handshake by dealing directly with handshake messages. Callers MUST delay supplying input to this function until the
 * epoch of the input becomes equal to the value returned by `ptls_get_read_epoch()`.
 * @param tls            the TLS context
 * @param sendbuf        buffer to which the output will be written
 * @param epoch_offsets  start and end offset of the messages in each epoch. For example, when the server emits ServerHello between
 *                       offset 0 and 38, the following handshake messages between offset 39 and 348, and a post-handshake message
 *                       between 349 and 451, epoch_offsets will be {0,39,39,349,452} and the length of the sendbuf will be 452.
 *                       This argument is an I/O argument. Applications can either reset sendbuf to empty and epoch_offsets and to
 *                       all zero every time they invoke the function, or retain the values until the handshake completes so that
 *                       data will be appended to sendbuf and epoch_offsets will be adjusted.
 * @param in_epoch       epoch of the input
 * @param input          input bytes (must be NULL when starting the handshake on the client side)
 * @param inlen          length of the input
 * @param properties     properties specific to the running handshake
 * @return same as `ptls_handshake`
 */
int ptls_handle_message(ptls_t *tls, ptls_buffer_t *sendbuf, size_t epoch_offsets[5], size_t in_epoch, const void *input,
                        size_t inlen, ptls_handshake_properties_t *properties);
int ptls_client_handle_message(ptls_t *tls, ptls_buffer_t *sendbuf, size_t epoch_offsets[5], size_t in_epoch, const void *input,
                               size_t inlen, ptls_handshake_properties_t *properties);
int ptls_server_handle_message(ptls_t *tls, ptls_buffer_t *sendbuf, size_t epoch_offsets[5], size_t in_epoch, const void *input,
                               size_t inlen, ptls_handshake_properties_t *properties);
/**
 * internal
 */
void ptls_aead__build_iv(ptls_aead_algorithm_t *algo, uint8_t *iv, const uint8_t *static_iv, uint64_t seq);
/**
 *
 */
static void ptls_aead__do_encrypt(ptls_aead_context_t *ctx, void *output, const void *input, size_t inlen, uint64_t seq,
                                  const void *aad, size_t aadlen, ptls_aead_supplementary_encryption_t *supp);
/**
 *
 */
static void ptls_aead__do_encrypt_v(ptls_aead_context_t *ctx, void *_output, ptls_iovec_t *input, size_t incnt, uint64_t seq,
                                    const void *aad, size_t aadlen);
/**
 * internal
 */
void ptls__key_schedule_update_hash(ptls_key_schedule_t *sched, const uint8_t *msg, size_t msglen, int use_outer);
/**
 * clears memory
 */
extern void (*volatile ptls_clear_memory)(void *p, size_t len);
/**
 * constant-time memcmp
 */
extern int (*volatile ptls_mem_equal)(const void *x, const void *y, size_t len);
/**
 * checks if a server name is an IP address.
 */
int ptls_server_name_is_ipaddr(const char *name);
/**
 * encodes one ECH Config
 */
int ptls_ech_encode_config(ptls_buffer_t *buf, uint8_t config_id, ptls_hpke_kem_t *kem, ptls_iovec_t public_key,
                           ptls_hpke_cipher_suite_t **ciphers, uint8_t max_name_length, const char *public_name);
/**
 * loads a certificate chain to ptls_context_t::certificates. `certificate.list` and each element of the list is allocated by
 * malloc.  It is the responsibility of the user to free them when discarding the TLS context.
 */
int ptls_load_certificates(ptls_context_t *ctx, char const *cert_pem_file);
/**
 * SetupBaseS function of RFC 9180. Given `kem`, `algo`, `info`, and receiver's public key, returns an ephemeral public key and an
 * AEAD context used for encrypting data.
 */
int ptls_hpke_setup_base_s(ptls_hpke_kem_t *kem, ptls_hpke_cipher_suite_t *cipher, ptls_iovec_t *pk_s, ptls_aead_context_t **ctx,
                           ptls_iovec_t pk_r, ptls_iovec_t info);
/**
 * SetupBaseR function of RFC 9180. Given `kem`, `algo`, `info`, receiver's private key (`keyex`), and the esnder's public key,
 * returns the AEAD context to be used for decrypting data.
 */
int ptls_hpke_setup_base_r(ptls_hpke_kem_t *kem, ptls_hpke_cipher_suite_t *cipher, ptls_key_exchange_context_t *keyex,
                           ptls_aead_context_t **ctx, ptls_iovec_t pk_s, ptls_iovec_t info);
/**
 *
 */
char *ptls_hexdump(char *dst, const void *src, size_t len);
/**
 * Builds a JSON-safe string without double quotes. Supplied buffer MUST be at least 6x + 1 bytes larger than the input.
 */
char *ptls_jsonescape(char *buf, const char *s, size_t len);
/**
 * the default get_time callback
 */
extern ptls_get_time_t ptls_get_time;
#if defined(PICOTLS_USE_DTRACE) && PICOTLS_USE_DTRACE
/**
 *
 */
extern PTLS_THREADLOCAL unsigned ptls_default_skip_tracing;
#else
#define ptls_default_skip_tracing 0
#endif

/* inline functions */

inline int ptls_log__do_push_safestr(ptls_buffer_t *buf, const char *s)
{
    return ptls_log__do_pushv(buf, s, strlen(s));
}

inline ptls_t *ptls_new(ptls_context_t *ctx, int is_server)
{
    return is_server ? ptls_server_new(ctx) : ptls_client_new(ctx);
}

inline ptls_iovec_t ptls_iovec_init(const void *p, size_t len)
{
    /* avoid the "return (ptls_iovec_t){(uint8_t *)p, len};" construct because it requires C99
     * and triggers a warning "C4204: nonstandard extension used: non-constant aggregate initializer"
     * in Visual Studio */
    ptls_iovec_t r;
    r.base = (uint8_t *)p;
    r.len = len;
    return r;
}

inline void ptls_buffer_init(ptls_buffer_t *buf, void *smallbuf, size_t smallbuf_size)
{
    assert(smallbuf != NULL);
    buf->base = (uint8_t *)smallbuf;
    buf->off = 0;
    buf->capacity = smallbuf_size;
    buf->is_allocated = 0;
    buf->align_bits = 0;
}

inline void ptls_buffer_dispose(ptls_buffer_t *buf)
{
    ptls_buffer__release_memory(buf);
    *buf = (ptls_buffer_t){NULL, 0, 0, 0, 0};
}

inline uint8_t *ptls_encode_quicint(uint8_t *p, uint64_t v)
{
    if (PTLS_UNLIKELY(v > 63)) {
        if (PTLS_UNLIKELY(v > 16383)) {
            unsigned sb;
            if (PTLS_UNLIKELY(v > 1073741823)) {
                assert(v <= 4611686018427387903);
                *p++ = 0xc0 | (uint8_t)(v >> 56);
                sb = 6 * 8;
            } else {
                *p++ = 0x80 | (uint8_t)(v >> 24);
                sb = 2 * 8;
            }
            do {
                *p++ = (uint8_t)(v >> sb);
            } while ((sb -= 8) != 0);
        } else {
            *p++ = 0x40 | (uint8_t)((uint16_t)v >> 8);
        }
    }
    *p++ = (uint8_t)v;
    return p;
}

inline void ptls_cipher_init(ptls_cipher_context_t *ctx, const void *iv)
{
    ctx->do_init(ctx, iv);
}

inline void ptls_cipher_encrypt(ptls_cipher_context_t *ctx, void *output, const void *input, size_t len)
{
    ctx->do_transform(ctx, output, input, len);
}

inline void ptls_aead_xor_iv(ptls_aead_context_t *ctx, const void *bytes, size_t len)
{
    ctx->do_xor_iv(ctx, bytes, len);
}

inline size_t ptls_aead_encrypt(ptls_aead_context_t *ctx, void *output, const void *input, size_t inlen, uint64_t seq,
                                const void *aad, size_t aadlen)
{
    ctx->do_encrypt(ctx, output, input, inlen, seq, aad, aadlen, NULL);
    return inlen + ctx->algo->tag_size;
}

inline void ptls_aead_encrypt_s(ptls_aead_context_t *ctx, void *output, const void *input, size_t inlen, uint64_t seq,
                                const void *aad, size_t aadlen, ptls_aead_supplementary_encryption_t *supp)
{
    ctx->do_encrypt(ctx, output, input, inlen, seq, aad, aadlen, supp);
}

inline void ptls_aead_encrypt_v(ptls_aead_context_t *ctx, void *output, ptls_iovec_t *input, size_t incnt, uint64_t seq,
                                const void *aad, size_t aadlen)
{
    ctx->do_encrypt_v(ctx, output, input, incnt, seq, aad, aadlen);
}

inline void ptls_aead_encrypt_init(ptls_aead_context_t *ctx, uint64_t seq, const void *aad, size_t aadlen)
{
    ctx->do_encrypt_init(ctx, seq, aad, aadlen);
}

inline size_t ptls_aead_encrypt_update(ptls_aead_context_t *ctx, void *output, const void *input, size_t inlen)
{
    return ctx->do_encrypt_update(ctx, output, input, inlen);
}

inline size_t ptls_aead_encrypt_final(ptls_aead_context_t *ctx, void *output)
{
    return ctx->do_encrypt_final(ctx, output);
}

inline void ptls_aead__do_encrypt(ptls_aead_context_t *ctx, void *output, const void *input, size_t inlen, uint64_t seq,
                                  const void *aad, size_t aadlen, ptls_aead_supplementary_encryption_t *supp)
{
    ptls_iovec_t invec = ptls_iovec_init(input, inlen);
    ctx->do_encrypt_v(ctx, output, &invec, 1, seq, aad, aadlen);

    if (supp != NULL) {
        ptls_cipher_init(supp->ctx, supp->input);
        memset(supp->output, 0, sizeof(supp->output));
        ptls_cipher_encrypt(supp->ctx, supp->output, supp->output, sizeof(supp->output));
    }
}

inline void ptls_aead__do_encrypt_v(ptls_aead_context_t *ctx, void *_output, ptls_iovec_t *input, size_t incnt, uint64_t seq,
                                    const void *aad, size_t aadlen)
{
    uint8_t *output = (uint8_t *)_output;

    ctx->do_encrypt_init(ctx, seq, aad, aadlen);
    for (size_t i = 0; i < incnt; ++i)
        output += ctx->do_encrypt_update(ctx, output, input[i].base, input[i].len);
    ctx->do_encrypt_final(ctx, output);
}

inline size_t ptls_aead_decrypt(ptls_aead_context_t *ctx, void *output, const void *input, size_t inlen, uint64_t seq,
                                const void *aad, size_t aadlen)
{
    return ctx->do_decrypt(ctx, output, input, inlen, seq, aad, aadlen);
}

#define ptls_define_hash(name, ctx_type, init_func, update_func, final_func)                                                       \
                                                                                                                                   \
    struct name##_context_t {                                                                                                      \
        ptls_hash_context_t super;                                                                                                 \
        ctx_type ctx;                                                                                                              \
    };                                                                                                                             \
                                                                                                                                   \
    static void name##_update(ptls_hash_context_t *_ctx, const void *src, size_t len)                                              \
    {                                                                                                                              \
        struct name##_context_t *ctx = (struct name##_context_t *)_ctx;                                                            \
        update_func(&ctx->ctx, src, len);                                                                                          \
    }                                                                                                                              \
                                                                                                                                   \
    static void name##_final(ptls_hash_context_t *_ctx, void *md, ptls_hash_final_mode_t mode)                                     \
    {                                                                                                                              \
        struct name##_context_t *ctx = (struct name##_context_t *)_ctx;                                                            \
        if (mode == PTLS_HASH_FINAL_MODE_SNAPSHOT) {                                                                               \
            ctx_type copy = ctx->ctx;                                                                                              \
            final_func(&copy, md);                                                                                                 \
            ptls_clear_memory(&copy, sizeof(copy));                                                                                \
            return;                                                                                                                \
        }                                                                                                                          \
        if (md != NULL)                                                                                                            \
            final_func(&ctx->ctx, md);                                                                                             \
        switch (mode) {                                                                                                            \
        case PTLS_HASH_FINAL_MODE_FREE:                                                                                            \
            ptls_clear_memory(&ctx->ctx, sizeof(ctx->ctx));                                                                        \
            free(ctx);                                                                                                             \
            break;                                                                                                                 \
        case PTLS_HASH_FINAL_MODE_RESET:                                                                                           \
            init_func(&ctx->ctx);                                                                                                  \
            break;                                                                                                                 \
        default:                                                                                                                   \
            assert(!"FIXME");                                                                                                      \
            break;                                                                                                                 \
        }                                                                                                                          \
    }                                                                                                                              \
                                                                                                                                   \
    static ptls_hash_context_t *name##_clone(ptls_hash_context_t *_src)                                                            \
    {                                                                                                                              \
        struct name##_context_t *dst, *src = (struct name##_context_t *)_src;                                                      \
        if ((dst = malloc(sizeof(*dst))) == NULL)                                                                                  \
            return NULL;                                                                                                           \
        *dst = *src;                                                                                                               \
        return &dst->super;                                                                                                        \
    }                                                                                                                              \
                                                                                                                                   \
    static ptls_hash_context_t *name##_create(void)                                                                                \
    {                                                                                                                              \
        struct name##_context_t *ctx;                                                                                              \
        if ((ctx = malloc(sizeof(*ctx))) == NULL)                                                                                  \
            return NULL;                                                                                                           \
        ctx->super = (ptls_hash_context_t){name##_update, name##_final, name##_clone};                                             \
        init_func(&ctx->ctx);                                                                                                      \
        return &ctx->super;                                                                                                        \
    }

#ifdef __cplusplus
}
#endif

#endif<|MERGE_RESOLUTION|>--- conflicted
+++ resolved
@@ -1369,10 +1369,7 @@
     } while (0)
 #else
 #define PTLS_LOG_CONN(...)
-<<<<<<< HEAD
-=======
 #define PTLS_LOG__DO_LOG(...)
->>>>>>> 8ae28e66
 #endif
 
 /**
